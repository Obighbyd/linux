--- conflicted
+++ resolved
@@ -155,10 +155,6 @@
 int nfssvc_decode_linkargs(struct svc_rqst *, __be32 *);
 int nfssvc_decode_symlinkargs(struct svc_rqst *, __be32 *);
 int nfssvc_decode_readdirargs(struct svc_rqst *, __be32 *);
-<<<<<<< HEAD
-int nfssvc_encode_void(struct svc_rqst *, __be32 *);
-=======
->>>>>>> 356006a6
 int nfssvc_encode_stat(struct svc_rqst *, __be32 *);
 int nfssvc_encode_attrstat(struct svc_rqst *, __be32 *);
 int nfssvc_encode_diropres(struct svc_rqst *, __be32 *);
