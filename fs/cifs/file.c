/*
 *   fs/cifs/file.c
 *
 *   vfs operations that deal with files
 *
 *   Copyright (C) International Business Machines  Corp., 2002,2010
 *   Author(s): Steve French (sfrench@us.ibm.com)
 *              Jeremy Allison (jra@samba.org)
 *
 *   This library is free software; you can redistribute it and/or modify
 *   it under the terms of the GNU Lesser General Public License as published
 *   by the Free Software Foundation; either version 2.1 of the License, or
 *   (at your option) any later version.
 *
 *   This library is distributed in the hope that it will be useful,
 *   but WITHOUT ANY WARRANTY; without even the implied warranty of
 *   MERCHANTABILITY or FITNESS FOR A PARTICULAR PURPOSE.  See
 *   the GNU Lesser General Public License for more details.
 *
 *   You should have received a copy of the GNU Lesser General Public License
 *   along with this library; if not, write to the Free Software
 *   Foundation, Inc., 59 Temple Place, Suite 330, Boston, MA 02111-1307 USA
 */
#include <linux/fs.h>
#include <linux/backing-dev.h>
#include <linux/stat.h>
#include <linux/fcntl.h>
#include <linux/pagemap.h>
#include <linux/pagevec.h>
#include <linux/writeback.h>
#include <linux/task_io_accounting_ops.h>
#include <linux/delay.h>
#include <linux/mount.h>
#include <linux/slab.h>
#include <linux/swap.h>
#include <linux/mm.h>
#include <asm/div64.h>
#include "cifsfs.h"
#include "cifspdu.h"
#include "cifsglob.h"
#include "cifsproto.h"
#include "cifs_unicode.h"
#include "cifs_debug.h"
#include "cifs_fs_sb.h"
#include "fscache.h"
#include "smbdirect.h"
#include "fs_context.h"

static inline int cifs_convert_flags(unsigned int flags)
{
	if ((flags & O_ACCMODE) == O_RDONLY)
		return GENERIC_READ;
	else if ((flags & O_ACCMODE) == O_WRONLY)
		return GENERIC_WRITE;
	else if ((flags & O_ACCMODE) == O_RDWR) {
		/* GENERIC_ALL is too much permission to request
		   can cause unnecessary access denied on create */
		/* return GENERIC_ALL; */
		return (GENERIC_READ | GENERIC_WRITE);
	}

	return (READ_CONTROL | FILE_WRITE_ATTRIBUTES | FILE_READ_ATTRIBUTES |
		FILE_WRITE_EA | FILE_APPEND_DATA | FILE_WRITE_DATA |
		FILE_READ_DATA);
}

static u32 cifs_posix_convert_flags(unsigned int flags)
{
	u32 posix_flags = 0;

	if ((flags & O_ACCMODE) == O_RDONLY)
		posix_flags = SMB_O_RDONLY;
	else if ((flags & O_ACCMODE) == O_WRONLY)
		posix_flags = SMB_O_WRONLY;
	else if ((flags & O_ACCMODE) == O_RDWR)
		posix_flags = SMB_O_RDWR;

	if (flags & O_CREAT) {
		posix_flags |= SMB_O_CREAT;
		if (flags & O_EXCL)
			posix_flags |= SMB_O_EXCL;
	} else if (flags & O_EXCL)
		cifs_dbg(FYI, "Application %s pid %d has incorrectly set O_EXCL flag but not O_CREAT on file open. Ignoring O_EXCL\n",
			 current->comm, current->tgid);

	if (flags & O_TRUNC)
		posix_flags |= SMB_O_TRUNC;
	/* be safe and imply O_SYNC for O_DSYNC */
	if (flags & O_DSYNC)
		posix_flags |= SMB_O_SYNC;
	if (flags & O_DIRECTORY)
		posix_flags |= SMB_O_DIRECTORY;
	if (flags & O_NOFOLLOW)
		posix_flags |= SMB_O_NOFOLLOW;
	if (flags & O_DIRECT)
		posix_flags |= SMB_O_DIRECT;

	return posix_flags;
}

static inline int cifs_get_disposition(unsigned int flags)
{
	if ((flags & (O_CREAT | O_EXCL)) == (O_CREAT | O_EXCL))
		return FILE_CREATE;
	else if ((flags & (O_CREAT | O_TRUNC)) == (O_CREAT | O_TRUNC))
		return FILE_OVERWRITE_IF;
	else if ((flags & O_CREAT) == O_CREAT)
		return FILE_OPEN_IF;
	else if ((flags & O_TRUNC) == O_TRUNC)
		return FILE_OVERWRITE;
	else
		return FILE_OPEN;
}

int cifs_posix_open(char *full_path, struct inode **pinode,
			struct super_block *sb, int mode, unsigned int f_flags,
			__u32 *poplock, __u16 *pnetfid, unsigned int xid)
{
	int rc;
	FILE_UNIX_BASIC_INFO *presp_data;
	__u32 posix_flags = 0;
	struct cifs_sb_info *cifs_sb = CIFS_SB(sb);
	struct cifs_fattr fattr;
	struct tcon_link *tlink;
	struct cifs_tcon *tcon;

	cifs_dbg(FYI, "posix open %s\n", full_path);

	presp_data = kzalloc(sizeof(FILE_UNIX_BASIC_INFO), GFP_KERNEL);
	if (presp_data == NULL)
		return -ENOMEM;

	tlink = cifs_sb_tlink(cifs_sb);
	if (IS_ERR(tlink)) {
		rc = PTR_ERR(tlink);
		goto posix_open_ret;
	}

	tcon = tlink_tcon(tlink);
	mode &= ~current_umask();

	posix_flags = cifs_posix_convert_flags(f_flags);
	rc = CIFSPOSIXCreate(xid, tcon, posix_flags, mode, pnetfid, presp_data,
			     poplock, full_path, cifs_sb->local_nls,
			     cifs_remap(cifs_sb));
	cifs_put_tlink(tlink);

	if (rc)
		goto posix_open_ret;

	if (presp_data->Type == cpu_to_le32(-1))
		goto posix_open_ret; /* open ok, caller does qpathinfo */

	if (!pinode)
		goto posix_open_ret; /* caller does not need info */

	cifs_unix_basic_to_fattr(&fattr, presp_data, cifs_sb);

	/* get new inode and set it up */
	if (*pinode == NULL) {
		cifs_fill_uniqueid(sb, &fattr);
		*pinode = cifs_iget(sb, &fattr);
		if (!*pinode) {
			rc = -ENOMEM;
			goto posix_open_ret;
		}
	} else {
<<<<<<< HEAD
		rc = cifs_fattr_to_inode(*pinode, &fattr);
=======
		cifs_revalidate_mapping(*pinode);
		cifs_fattr_to_inode(*pinode, &fattr);
>>>>>>> c4fe8aef
	}

posix_open_ret:
	kfree(presp_data);
	return rc;
}

static int
cifs_nt_open(char *full_path, struct inode *inode, struct cifs_sb_info *cifs_sb,
	     struct cifs_tcon *tcon, unsigned int f_flags, __u32 *oplock,
	     struct cifs_fid *fid, unsigned int xid)
{
	int rc;
	int desired_access;
	int disposition;
	int create_options = CREATE_NOT_DIR;
	FILE_ALL_INFO *buf;
	struct TCP_Server_Info *server = tcon->ses->server;
	struct cifs_open_parms oparms;

	if (!server->ops->open)
		return -ENOSYS;

	desired_access = cifs_convert_flags(f_flags);

/*********************************************************************
 *  open flag mapping table:
 *
 *	POSIX Flag            CIFS Disposition
 *	----------            ----------------
 *	O_CREAT               FILE_OPEN_IF
 *	O_CREAT | O_EXCL      FILE_CREATE
 *	O_CREAT | O_TRUNC     FILE_OVERWRITE_IF
 *	O_TRUNC               FILE_OVERWRITE
 *	none of the above     FILE_OPEN
 *
 *	Note that there is not a direct match between disposition
 *	FILE_SUPERSEDE (ie create whether or not file exists although
 *	O_CREAT | O_TRUNC is similar but truncates the existing
 *	file rather than creating a new file as FILE_SUPERSEDE does
 *	(which uses the attributes / metadata passed in on open call)
 *?
 *?  O_SYNC is a reasonable match to CIFS writethrough flag
 *?  and the read write flags match reasonably.  O_LARGEFILE
 *?  is irrelevant because largefile support is always used
 *?  by this client. Flags O_APPEND, O_DIRECT, O_DIRECTORY,
 *	 O_FASYNC, O_NOFOLLOW, O_NONBLOCK need further investigation
 *********************************************************************/

	disposition = cifs_get_disposition(f_flags);

	/* BB pass O_SYNC flag through on file attributes .. BB */

	buf = kmalloc(sizeof(FILE_ALL_INFO), GFP_KERNEL);
	if (!buf)
		return -ENOMEM;

	/* O_SYNC also has bit for O_DSYNC so following check picks up either */
	if (f_flags & O_SYNC)
		create_options |= CREATE_WRITE_THROUGH;

	if (f_flags & O_DIRECT)
		create_options |= CREATE_NO_BUFFER;

	oparms.tcon = tcon;
	oparms.cifs_sb = cifs_sb;
	oparms.desired_access = desired_access;
	oparms.create_options = cifs_create_options(cifs_sb, create_options);
	oparms.disposition = disposition;
	oparms.path = full_path;
	oparms.fid = fid;
	oparms.reconnect = false;

	rc = server->ops->open(xid, &oparms, oplock, buf);

	if (rc)
		goto out;

	/* TODO: Add support for calling posix query info but with passing in fid */
	if (tcon->unix_ext)
		rc = cifs_get_inode_info_unix(&inode, full_path, inode->i_sb,
					      xid);
	else
		rc = cifs_get_inode_info(&inode, full_path, buf, inode->i_sb,
					 xid, fid);

	if (rc) {
		server->ops->close(xid, tcon, fid);
		if (rc == -ESTALE)
			rc = -EOPENSTALE;
	}

out:
	kfree(buf);
	return rc;
}

static bool
cifs_has_mand_locks(struct cifsInodeInfo *cinode)
{
	struct cifs_fid_locks *cur;
	bool has_locks = false;

	down_read(&cinode->lock_sem);
	list_for_each_entry(cur, &cinode->llist, llist) {
		if (!list_empty(&cur->locks)) {
			has_locks = true;
			break;
		}
	}
	up_read(&cinode->lock_sem);
	return has_locks;
}

void
cifs_down_write(struct rw_semaphore *sem)
{
	while (!down_write_trylock(sem))
		msleep(10);
}

static void cifsFileInfo_put_work(struct work_struct *work);

struct cifsFileInfo *
cifs_new_fileinfo(struct cifs_fid *fid, struct file *file,
		  struct tcon_link *tlink, __u32 oplock)
{
	struct dentry *dentry = file_dentry(file);
	struct inode *inode = d_inode(dentry);
	struct cifsInodeInfo *cinode = CIFS_I(inode);
	struct cifsFileInfo *cfile;
	struct cifs_fid_locks *fdlocks;
	struct cifs_tcon *tcon = tlink_tcon(tlink);
	struct TCP_Server_Info *server = tcon->ses->server;

	cfile = kzalloc(sizeof(struct cifsFileInfo), GFP_KERNEL);
	if (cfile == NULL)
		return cfile;

	fdlocks = kzalloc(sizeof(struct cifs_fid_locks), GFP_KERNEL);
	if (!fdlocks) {
		kfree(cfile);
		return NULL;
	}

	INIT_LIST_HEAD(&fdlocks->locks);
	fdlocks->cfile = cfile;
	cfile->llist = fdlocks;

	cfile->count = 1;
	cfile->pid = current->tgid;
	cfile->uid = current_fsuid();
	cfile->dentry = dget(dentry);
	cfile->f_flags = file->f_flags;
	cfile->invalidHandle = false;
	cfile->tlink = cifs_get_tlink(tlink);
	INIT_WORK(&cfile->oplock_break, cifs_oplock_break);
	INIT_WORK(&cfile->put, cifsFileInfo_put_work);
	mutex_init(&cfile->fh_mutex);
	spin_lock_init(&cfile->file_info_lock);

	cifs_sb_active(inode->i_sb);

	/*
	 * If the server returned a read oplock and we have mandatory brlocks,
	 * set oplock level to None.
	 */
	if (server->ops->is_read_op(oplock) && cifs_has_mand_locks(cinode)) {
		cifs_dbg(FYI, "Reset oplock val from read to None due to mand locks\n");
		oplock = 0;
	}

	cifs_down_write(&cinode->lock_sem);
	list_add(&fdlocks->llist, &cinode->llist);
	up_write(&cinode->lock_sem);

	spin_lock(&tcon->open_file_lock);
	if (fid->pending_open->oplock != CIFS_OPLOCK_NO_CHANGE && oplock)
		oplock = fid->pending_open->oplock;
	list_del(&fid->pending_open->olist);

	fid->purge_cache = false;
	server->ops->set_fid(cfile, fid, oplock);

	list_add(&cfile->tlist, &tcon->openFileList);
	atomic_inc(&tcon->num_local_opens);

	/* if readable file instance put first in list*/
	spin_lock(&cinode->open_file_lock);
	if (file->f_mode & FMODE_READ)
		list_add(&cfile->flist, &cinode->openFileList);
	else
		list_add_tail(&cfile->flist, &cinode->openFileList);
	spin_unlock(&cinode->open_file_lock);
	spin_unlock(&tcon->open_file_lock);

	if (fid->purge_cache)
		cifs_zap_mapping(inode);

	file->private_data = cfile;
	return cfile;
}

struct cifsFileInfo *
cifsFileInfo_get(struct cifsFileInfo *cifs_file)
{
	spin_lock(&cifs_file->file_info_lock);
	cifsFileInfo_get_locked(cifs_file);
	spin_unlock(&cifs_file->file_info_lock);
	return cifs_file;
}

static void cifsFileInfo_put_final(struct cifsFileInfo *cifs_file)
{
	struct inode *inode = d_inode(cifs_file->dentry);
	struct cifsInodeInfo *cifsi = CIFS_I(inode);
	struct cifsLockInfo *li, *tmp;
	struct super_block *sb = inode->i_sb;

	/*
	 * Delete any outstanding lock records. We'll lose them when the file
	 * is closed anyway.
	 */
	cifs_down_write(&cifsi->lock_sem);
	list_for_each_entry_safe(li, tmp, &cifs_file->llist->locks, llist) {
		list_del(&li->llist);
		cifs_del_lock_waiters(li);
		kfree(li);
	}
	list_del(&cifs_file->llist->llist);
	kfree(cifs_file->llist);
	up_write(&cifsi->lock_sem);

	cifs_put_tlink(cifs_file->tlink);
	dput(cifs_file->dentry);
	cifs_sb_deactive(sb);
	kfree(cifs_file);
}

static void cifsFileInfo_put_work(struct work_struct *work)
{
	struct cifsFileInfo *cifs_file = container_of(work,
			struct cifsFileInfo, put);

	cifsFileInfo_put_final(cifs_file);
}

/**
 * cifsFileInfo_put - release a reference of file priv data
 *
 * Always potentially wait for oplock handler. See _cifsFileInfo_put().
 *
 * @cifs_file:	cifs/smb3 specific info (eg refcounts) for an open file
 */
void cifsFileInfo_put(struct cifsFileInfo *cifs_file)
{
	_cifsFileInfo_put(cifs_file, true, true);
}

/**
 * _cifsFileInfo_put - release a reference of file priv data
 *
 * This may involve closing the filehandle @cifs_file out on the
 * server. Must be called without holding tcon->open_file_lock,
 * cinode->open_file_lock and cifs_file->file_info_lock.
 *
 * If @wait_for_oplock_handler is true and we are releasing the last
 * reference, wait for any running oplock break handler of the file
 * and cancel any pending one.
 *
 * @cifs_file:	cifs/smb3 specific info (eg refcounts) for an open file
 * @wait_oplock_handler: must be false if called from oplock_break_handler
 * @offload:	not offloaded on close and oplock breaks
 *
 */
void _cifsFileInfo_put(struct cifsFileInfo *cifs_file,
		       bool wait_oplock_handler, bool offload)
{
	struct inode *inode = d_inode(cifs_file->dentry);
	struct cifs_tcon *tcon = tlink_tcon(cifs_file->tlink);
	struct TCP_Server_Info *server = tcon->ses->server;
	struct cifsInodeInfo *cifsi = CIFS_I(inode);
	struct super_block *sb = inode->i_sb;
	struct cifs_sb_info *cifs_sb = CIFS_SB(sb);
	struct cifs_fid fid;
	struct cifs_pending_open open;
	bool oplock_break_cancelled;

	spin_lock(&tcon->open_file_lock);
	spin_lock(&cifsi->open_file_lock);
	spin_lock(&cifs_file->file_info_lock);
	if (--cifs_file->count > 0) {
		spin_unlock(&cifs_file->file_info_lock);
		spin_unlock(&cifsi->open_file_lock);
		spin_unlock(&tcon->open_file_lock);
		return;
	}
	spin_unlock(&cifs_file->file_info_lock);

	if (server->ops->get_lease_key)
		server->ops->get_lease_key(inode, &fid);

	/* store open in pending opens to make sure we don't miss lease break */
	cifs_add_pending_open_locked(&fid, cifs_file->tlink, &open);

	/* remove it from the lists */
	list_del(&cifs_file->flist);
	list_del(&cifs_file->tlist);
	atomic_dec(&tcon->num_local_opens);

	if (list_empty(&cifsi->openFileList)) {
		cifs_dbg(FYI, "closing last open instance for inode %p\n",
			 d_inode(cifs_file->dentry));
		/*
		 * In strict cache mode we need invalidate mapping on the last
		 * close  because it may cause a error when we open this file
		 * again and get at least level II oplock.
		 */
		if (cifs_sb->mnt_cifs_flags & CIFS_MOUNT_STRICT_IO)
			set_bit(CIFS_INO_INVALID_MAPPING, &cifsi->flags);
		cifs_set_oplock_level(cifsi, 0);
	}

	spin_unlock(&cifsi->open_file_lock);
	spin_unlock(&tcon->open_file_lock);

	oplock_break_cancelled = wait_oplock_handler ?
		cancel_work_sync(&cifs_file->oplock_break) : false;

	if (!tcon->need_reconnect && !cifs_file->invalidHandle) {
		struct TCP_Server_Info *server = tcon->ses->server;
		unsigned int xid;

		xid = get_xid();
		if (server->ops->close_getattr)
			server->ops->close_getattr(xid, tcon, cifs_file);
		else if (server->ops->close)
			server->ops->close(xid, tcon, &cifs_file->fid);
		_free_xid(xid);
	}

	if (oplock_break_cancelled)
		cifs_done_oplock_break(cifsi);

	cifs_del_pending_open(&open);

	if (offload)
		queue_work(fileinfo_put_wq, &cifs_file->put);
	else
		cifsFileInfo_put_final(cifs_file);
}

int cifs_open(struct inode *inode, struct file *file)

{
	int rc = -EACCES;
	unsigned int xid;
	__u32 oplock;
	struct cifs_sb_info *cifs_sb;
	struct TCP_Server_Info *server;
	struct cifs_tcon *tcon;
	struct tcon_link *tlink;
	struct cifsFileInfo *cfile = NULL;
	char *full_path = NULL;
	bool posix_open_ok = false;
	struct cifs_fid fid;
	struct cifs_pending_open open;

	xid = get_xid();

	cifs_sb = CIFS_SB(inode->i_sb);
	tlink = cifs_sb_tlink(cifs_sb);
	if (IS_ERR(tlink)) {
		free_xid(xid);
		return PTR_ERR(tlink);
	}
	tcon = tlink_tcon(tlink);
	server = tcon->ses->server;

	full_path = build_path_from_dentry(file_dentry(file));
	if (full_path == NULL) {
		rc = -ENOMEM;
		goto out;
	}

	cifs_dbg(FYI, "inode = 0x%p file flags are 0x%x for %s\n",
		 inode, file->f_flags, full_path);

	if (file->f_flags & O_DIRECT &&
	    cifs_sb->mnt_cifs_flags & CIFS_MOUNT_STRICT_IO) {
		if (cifs_sb->mnt_cifs_flags & CIFS_MOUNT_NO_BRL)
			file->f_op = &cifs_file_direct_nobrl_ops;
		else
			file->f_op = &cifs_file_direct_ops;
	}

	if (server->oplocks)
		oplock = REQ_OPLOCK;
	else
		oplock = 0;

	if (!tcon->broken_posix_open && tcon->unix_ext &&
	    cap_unix(tcon->ses) && (CIFS_UNIX_POSIX_PATH_OPS_CAP &
				le64_to_cpu(tcon->fsUnixInfo.Capability))) {
		/* can not refresh inode info since size could be stale */
		rc = cifs_posix_open(full_path, &inode, inode->i_sb,
				cifs_sb->ctx->file_mode /* ignored */,
				file->f_flags, &oplock, &fid.netfid, xid);
		if (rc == 0) {
			cifs_dbg(FYI, "posix open succeeded\n");
			posix_open_ok = true;
		} else if ((rc == -EINVAL) || (rc == -EOPNOTSUPP)) {
			if (tcon->ses->serverNOS)
				cifs_dbg(VFS, "server %s of type %s returned unexpected error on SMB posix open, disabling posix open support. Check if server update available.\n",
					 tcon->ses->ip_addr,
					 tcon->ses->serverNOS);
			tcon->broken_posix_open = true;
		} else if ((rc != -EIO) && (rc != -EREMOTE) &&
			 (rc != -EOPNOTSUPP)) /* path not found or net err */
			goto out;
		/*
		 * Else fallthrough to retry open the old way on network i/o
		 * or DFS errors.
		 */
	}

	if (server->ops->get_lease_key)
		server->ops->get_lease_key(inode, &fid);

	cifs_add_pending_open(&fid, tlink, &open);

	if (!posix_open_ok) {
		if (server->ops->get_lease_key)
			server->ops->get_lease_key(inode, &fid);

		rc = cifs_nt_open(full_path, inode, cifs_sb, tcon,
				  file->f_flags, &oplock, &fid, xid);
		if (rc) {
			cifs_del_pending_open(&open);
			goto out;
		}
	}

	cfile = cifs_new_fileinfo(&fid, file, tlink, oplock);
	if (cfile == NULL) {
		if (server->ops->close)
			server->ops->close(xid, tcon, &fid);
		cifs_del_pending_open(&open);
		rc = -ENOMEM;
		goto out;
	}

	cifs_fscache_set_inode_cookie(inode, file);

	if ((oplock & CIFS_CREATE_ACTION) && !posix_open_ok && tcon->unix_ext) {
		/*
		 * Time to set mode which we can not set earlier due to
		 * problems creating new read-only files.
		 */
		struct cifs_unix_set_info_args args = {
			.mode	= inode->i_mode,
			.uid	= INVALID_UID, /* no change */
			.gid	= INVALID_GID, /* no change */
			.ctime	= NO_CHANGE_64,
			.atime	= NO_CHANGE_64,
			.mtime	= NO_CHANGE_64,
			.device	= 0,
		};
		CIFSSMBUnixSetFileInfo(xid, tcon, &args, fid.netfid,
				       cfile->pid);
	}

out:
	kfree(full_path);
	free_xid(xid);
	cifs_put_tlink(tlink);
	return rc;
}

static int cifs_push_posix_locks(struct cifsFileInfo *cfile);

/*
 * Try to reacquire byte range locks that were released when session
 * to server was lost.
 */
static int
cifs_relock_file(struct cifsFileInfo *cfile)
{
	struct cifs_sb_info *cifs_sb = CIFS_SB(cfile->dentry->d_sb);
	struct cifsInodeInfo *cinode = CIFS_I(d_inode(cfile->dentry));
	struct cifs_tcon *tcon = tlink_tcon(cfile->tlink);
	int rc = 0;

	down_read_nested(&cinode->lock_sem, SINGLE_DEPTH_NESTING);
	if (cinode->can_cache_brlcks) {
		/* can cache locks - no need to relock */
		up_read(&cinode->lock_sem);
		return rc;
	}

	if (cap_unix(tcon->ses) &&
	    (CIFS_UNIX_FCNTL_CAP & le64_to_cpu(tcon->fsUnixInfo.Capability)) &&
	    ((cifs_sb->mnt_cifs_flags & CIFS_MOUNT_NOPOSIXBRL) == 0))
		rc = cifs_push_posix_locks(cfile);
	else
		rc = tcon->ses->server->ops->push_mand_locks(cfile);

	up_read(&cinode->lock_sem);
	return rc;
}

static int
cifs_reopen_file(struct cifsFileInfo *cfile, bool can_flush)
{
	int rc = -EACCES;
	unsigned int xid;
	__u32 oplock;
	struct cifs_sb_info *cifs_sb;
	struct cifs_tcon *tcon;
	struct TCP_Server_Info *server;
	struct cifsInodeInfo *cinode;
	struct inode *inode;
	char *full_path = NULL;
	int desired_access;
	int disposition = FILE_OPEN;
	int create_options = CREATE_NOT_DIR;
	struct cifs_open_parms oparms;

	xid = get_xid();
	mutex_lock(&cfile->fh_mutex);
	if (!cfile->invalidHandle) {
		mutex_unlock(&cfile->fh_mutex);
		rc = 0;
		free_xid(xid);
		return rc;
	}

	inode = d_inode(cfile->dentry);
	cifs_sb = CIFS_SB(inode->i_sb);
	tcon = tlink_tcon(cfile->tlink);
	server = tcon->ses->server;

	/*
	 * Can not grab rename sem here because various ops, including those
	 * that already have the rename sem can end up causing writepage to get
	 * called and if the server was down that means we end up here, and we
	 * can never tell if the caller already has the rename_sem.
	 */
	full_path = build_path_from_dentry(cfile->dentry);
	if (full_path == NULL) {
		rc = -ENOMEM;
		mutex_unlock(&cfile->fh_mutex);
		free_xid(xid);
		return rc;
	}

	cifs_dbg(FYI, "inode = 0x%p file flags 0x%x for %s\n",
		 inode, cfile->f_flags, full_path);

	if (tcon->ses->server->oplocks)
		oplock = REQ_OPLOCK;
	else
		oplock = 0;

	if (tcon->unix_ext && cap_unix(tcon->ses) &&
	    (CIFS_UNIX_POSIX_PATH_OPS_CAP &
				le64_to_cpu(tcon->fsUnixInfo.Capability))) {
		/*
		 * O_CREAT, O_EXCL and O_TRUNC already had their effect on the
		 * original open. Must mask them off for a reopen.
		 */
		unsigned int oflags = cfile->f_flags &
						~(O_CREAT | O_EXCL | O_TRUNC);

		rc = cifs_posix_open(full_path, NULL, inode->i_sb,
				     cifs_sb->ctx->file_mode /* ignored */,
				     oflags, &oplock, &cfile->fid.netfid, xid);
		if (rc == 0) {
			cifs_dbg(FYI, "posix reopen succeeded\n");
			oparms.reconnect = true;
			goto reopen_success;
		}
		/*
		 * fallthrough to retry open the old way on errors, especially
		 * in the reconnect path it is important to retry hard
		 */
	}

	desired_access = cifs_convert_flags(cfile->f_flags);

	/* O_SYNC also has bit for O_DSYNC so following check picks up either */
	if (cfile->f_flags & O_SYNC)
		create_options |= CREATE_WRITE_THROUGH;

	if (cfile->f_flags & O_DIRECT)
		create_options |= CREATE_NO_BUFFER;

	if (server->ops->get_lease_key)
		server->ops->get_lease_key(inode, &cfile->fid);

	oparms.tcon = tcon;
	oparms.cifs_sb = cifs_sb;
	oparms.desired_access = desired_access;
	oparms.create_options = cifs_create_options(cifs_sb, create_options);
	oparms.disposition = disposition;
	oparms.path = full_path;
	oparms.fid = &cfile->fid;
	oparms.reconnect = true;

	/*
	 * Can not refresh inode by passing in file_info buf to be returned by
	 * ops->open and then calling get_inode_info with returned buf since
	 * file might have write behind data that needs to be flushed and server
	 * version of file size can be stale. If we knew for sure that inode was
	 * not dirty locally we could do this.
	 */
	rc = server->ops->open(xid, &oparms, &oplock, NULL);
	if (rc == -ENOENT && oparms.reconnect == false) {
		/* durable handle timeout is expired - open the file again */
		rc = server->ops->open(xid, &oparms, &oplock, NULL);
		/* indicate that we need to relock the file */
		oparms.reconnect = true;
	}

	if (rc) {
		mutex_unlock(&cfile->fh_mutex);
		cifs_dbg(FYI, "cifs_reopen returned 0x%x\n", rc);
		cifs_dbg(FYI, "oplock: %d\n", oplock);
		goto reopen_error_exit;
	}

reopen_success:
	cfile->invalidHandle = false;
	mutex_unlock(&cfile->fh_mutex);
	cinode = CIFS_I(inode);

	if (can_flush) {
		rc = filemap_write_and_wait(inode->i_mapping);
		if (!is_interrupt_error(rc))
			mapping_set_error(inode->i_mapping, rc);

		if (tcon->posix_extensions)
			rc = smb311_posix_get_inode_info(&inode, full_path, inode->i_sb, xid);
		else if (tcon->unix_ext)
			rc = cifs_get_inode_info_unix(&inode, full_path,
						      inode->i_sb, xid);
		else
			rc = cifs_get_inode_info(&inode, full_path, NULL,
						 inode->i_sb, xid, NULL);
	}
	/*
	 * Else we are writing out data to server already and could deadlock if
	 * we tried to flush data, and since we do not know if we have data that
	 * would invalidate the current end of file on the server we can not go
	 * to the server to get the new inode info.
	 */

	/*
	 * If the server returned a read oplock and we have mandatory brlocks,
	 * set oplock level to None.
	 */
	if (server->ops->is_read_op(oplock) && cifs_has_mand_locks(cinode)) {
		cifs_dbg(FYI, "Reset oplock val from read to None due to mand locks\n");
		oplock = 0;
	}

	server->ops->set_fid(cfile, &cfile->fid, oplock);
	if (oparms.reconnect)
		cifs_relock_file(cfile);

reopen_error_exit:
	kfree(full_path);
	free_xid(xid);
	return rc;
}

int cifs_close(struct inode *inode, struct file *file)
{
	if (file->private_data != NULL) {
		_cifsFileInfo_put(file->private_data, true, false);
		file->private_data = NULL;
	}

	/* return code from the ->release op is always ignored */
	return 0;
}

void
cifs_reopen_persistent_handles(struct cifs_tcon *tcon)
{
	struct cifsFileInfo *open_file;
	struct list_head *tmp;
	struct list_head *tmp1;
	struct list_head tmp_list;

	if (!tcon->use_persistent || !tcon->need_reopen_files)
		return;

	tcon->need_reopen_files = false;

	cifs_dbg(FYI, "Reopen persistent handles\n");
	INIT_LIST_HEAD(&tmp_list);

	/* list all files open on tree connection, reopen resilient handles  */
	spin_lock(&tcon->open_file_lock);
	list_for_each(tmp, &tcon->openFileList) {
		open_file = list_entry(tmp, struct cifsFileInfo, tlist);
		if (!open_file->invalidHandle)
			continue;
		cifsFileInfo_get(open_file);
		list_add_tail(&open_file->rlist, &tmp_list);
	}
	spin_unlock(&tcon->open_file_lock);

	list_for_each_safe(tmp, tmp1, &tmp_list) {
		open_file = list_entry(tmp, struct cifsFileInfo, rlist);
		if (cifs_reopen_file(open_file, false /* do not flush */))
			tcon->need_reopen_files = true;
		list_del_init(&open_file->rlist);
		cifsFileInfo_put(open_file);
	}
}

int cifs_closedir(struct inode *inode, struct file *file)
{
	int rc = 0;
	unsigned int xid;
	struct cifsFileInfo *cfile = file->private_data;
	struct cifs_tcon *tcon;
	struct TCP_Server_Info *server;
	char *buf;

	cifs_dbg(FYI, "Closedir inode = 0x%p\n", inode);

	if (cfile == NULL)
		return rc;

	xid = get_xid();
	tcon = tlink_tcon(cfile->tlink);
	server = tcon->ses->server;

	cifs_dbg(FYI, "Freeing private data in close dir\n");
	spin_lock(&cfile->file_info_lock);
	if (server->ops->dir_needs_close(cfile)) {
		cfile->invalidHandle = true;
		spin_unlock(&cfile->file_info_lock);
		if (server->ops->close_dir)
			rc = server->ops->close_dir(xid, tcon, &cfile->fid);
		else
			rc = -ENOSYS;
		cifs_dbg(FYI, "Closing uncompleted readdir with rc %d\n", rc);
		/* not much we can do if it fails anyway, ignore rc */
		rc = 0;
	} else
		spin_unlock(&cfile->file_info_lock);

	buf = cfile->srch_inf.ntwrk_buf_start;
	if (buf) {
		cifs_dbg(FYI, "closedir free smb buf in srch struct\n");
		cfile->srch_inf.ntwrk_buf_start = NULL;
		if (cfile->srch_inf.smallBuf)
			cifs_small_buf_release(buf);
		else
			cifs_buf_release(buf);
	}

	cifs_put_tlink(cfile->tlink);
	kfree(file->private_data);
	file->private_data = NULL;
	/* BB can we lock the filestruct while this is going on? */
	free_xid(xid);
	return rc;
}

static struct cifsLockInfo *
cifs_lock_init(__u64 offset, __u64 length, __u8 type, __u16 flags)
{
	struct cifsLockInfo *lock =
		kmalloc(sizeof(struct cifsLockInfo), GFP_KERNEL);
	if (!lock)
		return lock;
	lock->offset = offset;
	lock->length = length;
	lock->type = type;
	lock->pid = current->tgid;
	lock->flags = flags;
	INIT_LIST_HEAD(&lock->blist);
	init_waitqueue_head(&lock->block_q);
	return lock;
}

void
cifs_del_lock_waiters(struct cifsLockInfo *lock)
{
	struct cifsLockInfo *li, *tmp;
	list_for_each_entry_safe(li, tmp, &lock->blist, blist) {
		list_del_init(&li->blist);
		wake_up(&li->block_q);
	}
}

#define CIFS_LOCK_OP	0
#define CIFS_READ_OP	1
#define CIFS_WRITE_OP	2

/* @rw_check : 0 - no op, 1 - read, 2 - write */
static bool
cifs_find_fid_lock_conflict(struct cifs_fid_locks *fdlocks, __u64 offset,
			    __u64 length, __u8 type, __u16 flags,
			    struct cifsFileInfo *cfile,
			    struct cifsLockInfo **conf_lock, int rw_check)
{
	struct cifsLockInfo *li;
	struct cifsFileInfo *cur_cfile = fdlocks->cfile;
	struct TCP_Server_Info *server = tlink_tcon(cfile->tlink)->ses->server;

	list_for_each_entry(li, &fdlocks->locks, llist) {
		if (offset + length <= li->offset ||
		    offset >= li->offset + li->length)
			continue;
		if (rw_check != CIFS_LOCK_OP && current->tgid == li->pid &&
		    server->ops->compare_fids(cfile, cur_cfile)) {
			/* shared lock prevents write op through the same fid */
			if (!(li->type & server->vals->shared_lock_type) ||
			    rw_check != CIFS_WRITE_OP)
				continue;
		}
		if ((type & server->vals->shared_lock_type) &&
		    ((server->ops->compare_fids(cfile, cur_cfile) &&
		     current->tgid == li->pid) || type == li->type))
			continue;
		if (rw_check == CIFS_LOCK_OP &&
		    (flags & FL_OFDLCK) && (li->flags & FL_OFDLCK) &&
		    server->ops->compare_fids(cfile, cur_cfile))
			continue;
		if (conf_lock)
			*conf_lock = li;
		return true;
	}
	return false;
}

bool
cifs_find_lock_conflict(struct cifsFileInfo *cfile, __u64 offset, __u64 length,
			__u8 type, __u16 flags,
			struct cifsLockInfo **conf_lock, int rw_check)
{
	bool rc = false;
	struct cifs_fid_locks *cur;
	struct cifsInodeInfo *cinode = CIFS_I(d_inode(cfile->dentry));

	list_for_each_entry(cur, &cinode->llist, llist) {
		rc = cifs_find_fid_lock_conflict(cur, offset, length, type,
						 flags, cfile, conf_lock,
						 rw_check);
		if (rc)
			break;
	}

	return rc;
}

/*
 * Check if there is another lock that prevents us to set the lock (mandatory
 * style). If such a lock exists, update the flock structure with its
 * properties. Otherwise, set the flock type to F_UNLCK if we can cache brlocks
 * or leave it the same if we can't. Returns 0 if we don't need to request to
 * the server or 1 otherwise.
 */
static int
cifs_lock_test(struct cifsFileInfo *cfile, __u64 offset, __u64 length,
	       __u8 type, struct file_lock *flock)
{
	int rc = 0;
	struct cifsLockInfo *conf_lock;
	struct cifsInodeInfo *cinode = CIFS_I(d_inode(cfile->dentry));
	struct TCP_Server_Info *server = tlink_tcon(cfile->tlink)->ses->server;
	bool exist;

	down_read(&cinode->lock_sem);

	exist = cifs_find_lock_conflict(cfile, offset, length, type,
					flock->fl_flags, &conf_lock,
					CIFS_LOCK_OP);
	if (exist) {
		flock->fl_start = conf_lock->offset;
		flock->fl_end = conf_lock->offset + conf_lock->length - 1;
		flock->fl_pid = conf_lock->pid;
		if (conf_lock->type & server->vals->shared_lock_type)
			flock->fl_type = F_RDLCK;
		else
			flock->fl_type = F_WRLCK;
	} else if (!cinode->can_cache_brlcks)
		rc = 1;
	else
		flock->fl_type = F_UNLCK;

	up_read(&cinode->lock_sem);
	return rc;
}

static void
cifs_lock_add(struct cifsFileInfo *cfile, struct cifsLockInfo *lock)
{
	struct cifsInodeInfo *cinode = CIFS_I(d_inode(cfile->dentry));
	cifs_down_write(&cinode->lock_sem);
	list_add_tail(&lock->llist, &cfile->llist->locks);
	up_write(&cinode->lock_sem);
}

/*
 * Set the byte-range lock (mandatory style). Returns:
 * 1) 0, if we set the lock and don't need to request to the server;
 * 2) 1, if no locks prevent us but we need to request to the server;
 * 3) -EACCES, if there is a lock that prevents us and wait is false.
 */
static int
cifs_lock_add_if(struct cifsFileInfo *cfile, struct cifsLockInfo *lock,
		 bool wait)
{
	struct cifsLockInfo *conf_lock;
	struct cifsInodeInfo *cinode = CIFS_I(d_inode(cfile->dentry));
	bool exist;
	int rc = 0;

try_again:
	exist = false;
	cifs_down_write(&cinode->lock_sem);

	exist = cifs_find_lock_conflict(cfile, lock->offset, lock->length,
					lock->type, lock->flags, &conf_lock,
					CIFS_LOCK_OP);
	if (!exist && cinode->can_cache_brlcks) {
		list_add_tail(&lock->llist, &cfile->llist->locks);
		up_write(&cinode->lock_sem);
		return rc;
	}

	if (!exist)
		rc = 1;
	else if (!wait)
		rc = -EACCES;
	else {
		list_add_tail(&lock->blist, &conf_lock->blist);
		up_write(&cinode->lock_sem);
		rc = wait_event_interruptible(lock->block_q,
					(lock->blist.prev == &lock->blist) &&
					(lock->blist.next == &lock->blist));
		if (!rc)
			goto try_again;
		cifs_down_write(&cinode->lock_sem);
		list_del_init(&lock->blist);
	}

	up_write(&cinode->lock_sem);
	return rc;
}

/*
 * Check if there is another lock that prevents us to set the lock (posix
 * style). If such a lock exists, update the flock structure with its
 * properties. Otherwise, set the flock type to F_UNLCK if we can cache brlocks
 * or leave it the same if we can't. Returns 0 if we don't need to request to
 * the server or 1 otherwise.
 */
static int
cifs_posix_lock_test(struct file *file, struct file_lock *flock)
{
	int rc = 0;
	struct cifsInodeInfo *cinode = CIFS_I(file_inode(file));
	unsigned char saved_type = flock->fl_type;

	if ((flock->fl_flags & FL_POSIX) == 0)
		return 1;

	down_read(&cinode->lock_sem);
	posix_test_lock(file, flock);

	if (flock->fl_type == F_UNLCK && !cinode->can_cache_brlcks) {
		flock->fl_type = saved_type;
		rc = 1;
	}

	up_read(&cinode->lock_sem);
	return rc;
}

/*
 * Set the byte-range lock (posix style). Returns:
 * 1) <0, if the error occurs while setting the lock;
 * 2) 0, if we set the lock and don't need to request to the server;
 * 3) FILE_LOCK_DEFERRED, if we will wait for some other file_lock;
 * 4) FILE_LOCK_DEFERRED + 1, if we need to request to the server.
 */
static int
cifs_posix_lock_set(struct file *file, struct file_lock *flock)
{
	struct cifsInodeInfo *cinode = CIFS_I(file_inode(file));
	int rc = FILE_LOCK_DEFERRED + 1;

	if ((flock->fl_flags & FL_POSIX) == 0)
		return rc;

	cifs_down_write(&cinode->lock_sem);
	if (!cinode->can_cache_brlcks) {
		up_write(&cinode->lock_sem);
		return rc;
	}

	rc = posix_lock_file(file, flock, NULL);
	up_write(&cinode->lock_sem);
	return rc;
}

int
cifs_push_mandatory_locks(struct cifsFileInfo *cfile)
{
	unsigned int xid;
	int rc = 0, stored_rc;
	struct cifsLockInfo *li, *tmp;
	struct cifs_tcon *tcon;
	unsigned int num, max_num, max_buf;
	LOCKING_ANDX_RANGE *buf, *cur;
	static const int types[] = {
		LOCKING_ANDX_LARGE_FILES,
		LOCKING_ANDX_SHARED_LOCK | LOCKING_ANDX_LARGE_FILES
	};
	int i;

	xid = get_xid();
	tcon = tlink_tcon(cfile->tlink);

	/*
	 * Accessing maxBuf is racy with cifs_reconnect - need to store value
	 * and check it before using.
	 */
	max_buf = tcon->ses->server->maxBuf;
	if (max_buf < (sizeof(struct smb_hdr) + sizeof(LOCKING_ANDX_RANGE))) {
		free_xid(xid);
		return -EINVAL;
	}

	BUILD_BUG_ON(sizeof(struct smb_hdr) + sizeof(LOCKING_ANDX_RANGE) >
		     PAGE_SIZE);
	max_buf = min_t(unsigned int, max_buf - sizeof(struct smb_hdr),
			PAGE_SIZE);
	max_num = (max_buf - sizeof(struct smb_hdr)) /
						sizeof(LOCKING_ANDX_RANGE);
	buf = kcalloc(max_num, sizeof(LOCKING_ANDX_RANGE), GFP_KERNEL);
	if (!buf) {
		free_xid(xid);
		return -ENOMEM;
	}

	for (i = 0; i < 2; i++) {
		cur = buf;
		num = 0;
		list_for_each_entry_safe(li, tmp, &cfile->llist->locks, llist) {
			if (li->type != types[i])
				continue;
			cur->Pid = cpu_to_le16(li->pid);
			cur->LengthLow = cpu_to_le32((u32)li->length);
			cur->LengthHigh = cpu_to_le32((u32)(li->length>>32));
			cur->OffsetLow = cpu_to_le32((u32)li->offset);
			cur->OffsetHigh = cpu_to_le32((u32)(li->offset>>32));
			if (++num == max_num) {
				stored_rc = cifs_lockv(xid, tcon,
						       cfile->fid.netfid,
						       (__u8)li->type, 0, num,
						       buf);
				if (stored_rc)
					rc = stored_rc;
				cur = buf;
				num = 0;
			} else
				cur++;
		}

		if (num) {
			stored_rc = cifs_lockv(xid, tcon, cfile->fid.netfid,
					       (__u8)types[i], 0, num, buf);
			if (stored_rc)
				rc = stored_rc;
		}
	}

	kfree(buf);
	free_xid(xid);
	return rc;
}

static __u32
hash_lockowner(fl_owner_t owner)
{
	return cifs_lock_secret ^ hash32_ptr((const void *)owner);
}

struct lock_to_push {
	struct list_head llist;
	__u64 offset;
	__u64 length;
	__u32 pid;
	__u16 netfid;
	__u8 type;
};

static int
cifs_push_posix_locks(struct cifsFileInfo *cfile)
{
	struct inode *inode = d_inode(cfile->dentry);
	struct cifs_tcon *tcon = tlink_tcon(cfile->tlink);
	struct file_lock *flock;
	struct file_lock_context *flctx = inode->i_flctx;
	unsigned int count = 0, i;
	int rc = 0, xid, type;
	struct list_head locks_to_send, *el;
	struct lock_to_push *lck, *tmp;
	__u64 length;

	xid = get_xid();

	if (!flctx)
		goto out;

	spin_lock(&flctx->flc_lock);
	list_for_each(el, &flctx->flc_posix) {
		count++;
	}
	spin_unlock(&flctx->flc_lock);

	INIT_LIST_HEAD(&locks_to_send);

	/*
	 * Allocating count locks is enough because no FL_POSIX locks can be
	 * added to the list while we are holding cinode->lock_sem that
	 * protects locking operations of this inode.
	 */
	for (i = 0; i < count; i++) {
		lck = kmalloc(sizeof(struct lock_to_push), GFP_KERNEL);
		if (!lck) {
			rc = -ENOMEM;
			goto err_out;
		}
		list_add_tail(&lck->llist, &locks_to_send);
	}

	el = locks_to_send.next;
	spin_lock(&flctx->flc_lock);
	list_for_each_entry(flock, &flctx->flc_posix, fl_list) {
		if (el == &locks_to_send) {
			/*
			 * The list ended. We don't have enough allocated
			 * structures - something is really wrong.
			 */
			cifs_dbg(VFS, "Can't push all brlocks!\n");
			break;
		}
		length = 1 + flock->fl_end - flock->fl_start;
		if (flock->fl_type == F_RDLCK || flock->fl_type == F_SHLCK)
			type = CIFS_RDLCK;
		else
			type = CIFS_WRLCK;
		lck = list_entry(el, struct lock_to_push, llist);
		lck->pid = hash_lockowner(flock->fl_owner);
		lck->netfid = cfile->fid.netfid;
		lck->length = length;
		lck->type = type;
		lck->offset = flock->fl_start;
	}
	spin_unlock(&flctx->flc_lock);

	list_for_each_entry_safe(lck, tmp, &locks_to_send, llist) {
		int stored_rc;

		stored_rc = CIFSSMBPosixLock(xid, tcon, lck->netfid, lck->pid,
					     lck->offset, lck->length, NULL,
					     lck->type, 0);
		if (stored_rc)
			rc = stored_rc;
		list_del(&lck->llist);
		kfree(lck);
	}

out:
	free_xid(xid);
	return rc;
err_out:
	list_for_each_entry_safe(lck, tmp, &locks_to_send, llist) {
		list_del(&lck->llist);
		kfree(lck);
	}
	goto out;
}

static int
cifs_push_locks(struct cifsFileInfo *cfile)
{
	struct cifs_sb_info *cifs_sb = CIFS_SB(cfile->dentry->d_sb);
	struct cifsInodeInfo *cinode = CIFS_I(d_inode(cfile->dentry));
	struct cifs_tcon *tcon = tlink_tcon(cfile->tlink);
	int rc = 0;

	/* we are going to update can_cache_brlcks here - need a write access */
	cifs_down_write(&cinode->lock_sem);
	if (!cinode->can_cache_brlcks) {
		up_write(&cinode->lock_sem);
		return rc;
	}

	if (cap_unix(tcon->ses) &&
	    (CIFS_UNIX_FCNTL_CAP & le64_to_cpu(tcon->fsUnixInfo.Capability)) &&
	    ((cifs_sb->mnt_cifs_flags & CIFS_MOUNT_NOPOSIXBRL) == 0))
		rc = cifs_push_posix_locks(cfile);
	else
		rc = tcon->ses->server->ops->push_mand_locks(cfile);

	cinode->can_cache_brlcks = false;
	up_write(&cinode->lock_sem);
	return rc;
}

static void
cifs_read_flock(struct file_lock *flock, __u32 *type, int *lock, int *unlock,
		bool *wait_flag, struct TCP_Server_Info *server)
{
	if (flock->fl_flags & FL_POSIX)
		cifs_dbg(FYI, "Posix\n");
	if (flock->fl_flags & FL_FLOCK)
		cifs_dbg(FYI, "Flock\n");
	if (flock->fl_flags & FL_SLEEP) {
		cifs_dbg(FYI, "Blocking lock\n");
		*wait_flag = true;
	}
	if (flock->fl_flags & FL_ACCESS)
		cifs_dbg(FYI, "Process suspended by mandatory locking - not implemented yet\n");
	if (flock->fl_flags & FL_LEASE)
		cifs_dbg(FYI, "Lease on file - not implemented yet\n");
	if (flock->fl_flags &
	    (~(FL_POSIX | FL_FLOCK | FL_SLEEP |
	       FL_ACCESS | FL_LEASE | FL_CLOSE | FL_OFDLCK)))
		cifs_dbg(FYI, "Unknown lock flags 0x%x\n", flock->fl_flags);

	*type = server->vals->large_lock_type;
	if (flock->fl_type == F_WRLCK) {
		cifs_dbg(FYI, "F_WRLCK\n");
		*type |= server->vals->exclusive_lock_type;
		*lock = 1;
	} else if (flock->fl_type == F_UNLCK) {
		cifs_dbg(FYI, "F_UNLCK\n");
		*type |= server->vals->unlock_lock_type;
		*unlock = 1;
		/* Check if unlock includes more than one lock range */
	} else if (flock->fl_type == F_RDLCK) {
		cifs_dbg(FYI, "F_RDLCK\n");
		*type |= server->vals->shared_lock_type;
		*lock = 1;
	} else if (flock->fl_type == F_EXLCK) {
		cifs_dbg(FYI, "F_EXLCK\n");
		*type |= server->vals->exclusive_lock_type;
		*lock = 1;
	} else if (flock->fl_type == F_SHLCK) {
		cifs_dbg(FYI, "F_SHLCK\n");
		*type |= server->vals->shared_lock_type;
		*lock = 1;
	} else
		cifs_dbg(FYI, "Unknown type of lock\n");
}

static int
cifs_getlk(struct file *file, struct file_lock *flock, __u32 type,
	   bool wait_flag, bool posix_lck, unsigned int xid)
{
	int rc = 0;
	__u64 length = 1 + flock->fl_end - flock->fl_start;
	struct cifsFileInfo *cfile = (struct cifsFileInfo *)file->private_data;
	struct cifs_tcon *tcon = tlink_tcon(cfile->tlink);
	struct TCP_Server_Info *server = tcon->ses->server;
	__u16 netfid = cfile->fid.netfid;

	if (posix_lck) {
		int posix_lock_type;

		rc = cifs_posix_lock_test(file, flock);
		if (!rc)
			return rc;

		if (type & server->vals->shared_lock_type)
			posix_lock_type = CIFS_RDLCK;
		else
			posix_lock_type = CIFS_WRLCK;
		rc = CIFSSMBPosixLock(xid, tcon, netfid,
				      hash_lockowner(flock->fl_owner),
				      flock->fl_start, length, flock,
				      posix_lock_type, wait_flag);
		return rc;
	}

	rc = cifs_lock_test(cfile, flock->fl_start, length, type, flock);
	if (!rc)
		return rc;

	/* BB we could chain these into one lock request BB */
	rc = server->ops->mand_lock(xid, cfile, flock->fl_start, length, type,
				    1, 0, false);
	if (rc == 0) {
		rc = server->ops->mand_lock(xid, cfile, flock->fl_start, length,
					    type, 0, 1, false);
		flock->fl_type = F_UNLCK;
		if (rc != 0)
			cifs_dbg(VFS, "Error unlocking previously locked range %d during test of lock\n",
				 rc);
		return 0;
	}

	if (type & server->vals->shared_lock_type) {
		flock->fl_type = F_WRLCK;
		return 0;
	}

	type &= ~server->vals->exclusive_lock_type;

	rc = server->ops->mand_lock(xid, cfile, flock->fl_start, length,
				    type | server->vals->shared_lock_type,
				    1, 0, false);
	if (rc == 0) {
		rc = server->ops->mand_lock(xid, cfile, flock->fl_start, length,
			type | server->vals->shared_lock_type, 0, 1, false);
		flock->fl_type = F_RDLCK;
		if (rc != 0)
			cifs_dbg(VFS, "Error unlocking previously locked range %d during test of lock\n",
				 rc);
	} else
		flock->fl_type = F_WRLCK;

	return 0;
}

void
cifs_move_llist(struct list_head *source, struct list_head *dest)
{
	struct list_head *li, *tmp;
	list_for_each_safe(li, tmp, source)
		list_move(li, dest);
}

void
cifs_free_llist(struct list_head *llist)
{
	struct cifsLockInfo *li, *tmp;
	list_for_each_entry_safe(li, tmp, llist, llist) {
		cifs_del_lock_waiters(li);
		list_del(&li->llist);
		kfree(li);
	}
}

int
cifs_unlock_range(struct cifsFileInfo *cfile, struct file_lock *flock,
		  unsigned int xid)
{
	int rc = 0, stored_rc;
	static const int types[] = {
		LOCKING_ANDX_LARGE_FILES,
		LOCKING_ANDX_SHARED_LOCK | LOCKING_ANDX_LARGE_FILES
	};
	unsigned int i;
	unsigned int max_num, num, max_buf;
	LOCKING_ANDX_RANGE *buf, *cur;
	struct cifs_tcon *tcon = tlink_tcon(cfile->tlink);
	struct cifsInodeInfo *cinode = CIFS_I(d_inode(cfile->dentry));
	struct cifsLockInfo *li, *tmp;
	__u64 length = 1 + flock->fl_end - flock->fl_start;
	struct list_head tmp_llist;

	INIT_LIST_HEAD(&tmp_llist);

	/*
	 * Accessing maxBuf is racy with cifs_reconnect - need to store value
	 * and check it before using.
	 */
	max_buf = tcon->ses->server->maxBuf;
	if (max_buf < (sizeof(struct smb_hdr) + sizeof(LOCKING_ANDX_RANGE)))
		return -EINVAL;

	BUILD_BUG_ON(sizeof(struct smb_hdr) + sizeof(LOCKING_ANDX_RANGE) >
		     PAGE_SIZE);
	max_buf = min_t(unsigned int, max_buf - sizeof(struct smb_hdr),
			PAGE_SIZE);
	max_num = (max_buf - sizeof(struct smb_hdr)) /
						sizeof(LOCKING_ANDX_RANGE);
	buf = kcalloc(max_num, sizeof(LOCKING_ANDX_RANGE), GFP_KERNEL);
	if (!buf)
		return -ENOMEM;

	cifs_down_write(&cinode->lock_sem);
	for (i = 0; i < 2; i++) {
		cur = buf;
		num = 0;
		list_for_each_entry_safe(li, tmp, &cfile->llist->locks, llist) {
			if (flock->fl_start > li->offset ||
			    (flock->fl_start + length) <
			    (li->offset + li->length))
				continue;
			if (current->tgid != li->pid)
				continue;
			if (types[i] != li->type)
				continue;
			if (cinode->can_cache_brlcks) {
				/*
				 * We can cache brlock requests - simply remove
				 * a lock from the file's list.
				 */
				list_del(&li->llist);
				cifs_del_lock_waiters(li);
				kfree(li);
				continue;
			}
			cur->Pid = cpu_to_le16(li->pid);
			cur->LengthLow = cpu_to_le32((u32)li->length);
			cur->LengthHigh = cpu_to_le32((u32)(li->length>>32));
			cur->OffsetLow = cpu_to_le32((u32)li->offset);
			cur->OffsetHigh = cpu_to_le32((u32)(li->offset>>32));
			/*
			 * We need to save a lock here to let us add it again to
			 * the file's list if the unlock range request fails on
			 * the server.
			 */
			list_move(&li->llist, &tmp_llist);
			if (++num == max_num) {
				stored_rc = cifs_lockv(xid, tcon,
						       cfile->fid.netfid,
						       li->type, num, 0, buf);
				if (stored_rc) {
					/*
					 * We failed on the unlock range
					 * request - add all locks from the tmp
					 * list to the head of the file's list.
					 */
					cifs_move_llist(&tmp_llist,
							&cfile->llist->locks);
					rc = stored_rc;
				} else
					/*
					 * The unlock range request succeed -
					 * free the tmp list.
					 */
					cifs_free_llist(&tmp_llist);
				cur = buf;
				num = 0;
			} else
				cur++;
		}
		if (num) {
			stored_rc = cifs_lockv(xid, tcon, cfile->fid.netfid,
					       types[i], num, 0, buf);
			if (stored_rc) {
				cifs_move_llist(&tmp_llist,
						&cfile->llist->locks);
				rc = stored_rc;
			} else
				cifs_free_llist(&tmp_llist);
		}
	}

	up_write(&cinode->lock_sem);
	kfree(buf);
	return rc;
}

static int
cifs_setlk(struct file *file, struct file_lock *flock, __u32 type,
	   bool wait_flag, bool posix_lck, int lock, int unlock,
	   unsigned int xid)
{
	int rc = 0;
	__u64 length = 1 + flock->fl_end - flock->fl_start;
	struct cifsFileInfo *cfile = (struct cifsFileInfo *)file->private_data;
	struct cifs_tcon *tcon = tlink_tcon(cfile->tlink);
	struct TCP_Server_Info *server = tcon->ses->server;
	struct inode *inode = d_inode(cfile->dentry);

	if (posix_lck) {
		int posix_lock_type;

		rc = cifs_posix_lock_set(file, flock);
		if (rc <= FILE_LOCK_DEFERRED)
			return rc;

		if (type & server->vals->shared_lock_type)
			posix_lock_type = CIFS_RDLCK;
		else
			posix_lock_type = CIFS_WRLCK;

		if (unlock == 1)
			posix_lock_type = CIFS_UNLCK;

		rc = CIFSSMBPosixLock(xid, tcon, cfile->fid.netfid,
				      hash_lockowner(flock->fl_owner),
				      flock->fl_start, length,
				      NULL, posix_lock_type, wait_flag);
		goto out;
	}

	if (lock) {
		struct cifsLockInfo *lock;

		lock = cifs_lock_init(flock->fl_start, length, type,
				      flock->fl_flags);
		if (!lock)
			return -ENOMEM;

		rc = cifs_lock_add_if(cfile, lock, wait_flag);
		if (rc < 0) {
			kfree(lock);
			return rc;
		}
		if (!rc)
			goto out;

		/*
		 * Windows 7 server can delay breaking lease from read to None
		 * if we set a byte-range lock on a file - break it explicitly
		 * before sending the lock to the server to be sure the next
		 * read won't conflict with non-overlapted locks due to
		 * pagereading.
		 */
		if (!CIFS_CACHE_WRITE(CIFS_I(inode)) &&
					CIFS_CACHE_READ(CIFS_I(inode))) {
			cifs_zap_mapping(inode);
			cifs_dbg(FYI, "Set no oplock for inode=%p due to mand locks\n",
				 inode);
			CIFS_I(inode)->oplock = 0;
		}

		rc = server->ops->mand_lock(xid, cfile, flock->fl_start, length,
					    type, 1, 0, wait_flag);
		if (rc) {
			kfree(lock);
			return rc;
		}

		cifs_lock_add(cfile, lock);
	} else if (unlock)
		rc = server->ops->mand_unlock_range(cfile, flock, xid);

out:
	if ((flock->fl_flags & FL_POSIX) || (flock->fl_flags & FL_FLOCK)) {
		/*
		 * If this is a request to remove all locks because we
		 * are closing the file, it doesn't matter if the
		 * unlocking failed as both cifs.ko and the SMB server
		 * remove the lock on file close
		 */
		if (rc) {
			cifs_dbg(VFS, "%s failed rc=%d\n", __func__, rc);
			if (!(flock->fl_flags & FL_CLOSE))
				return rc;
		}
		rc = locks_lock_file_wait(file, flock);
	}
	return rc;
}

int cifs_flock(struct file *file, int cmd, struct file_lock *fl)
{
	int rc, xid;
	int lock = 0, unlock = 0;
	bool wait_flag = false;
	bool posix_lck = false;
	struct cifs_sb_info *cifs_sb;
	struct cifs_tcon *tcon;
	struct cifsFileInfo *cfile;
	__u32 type;

	rc = -EACCES;
	xid = get_xid();

	if (!(fl->fl_flags & FL_FLOCK))
		return -ENOLCK;

	cfile = (struct cifsFileInfo *)file->private_data;
	tcon = tlink_tcon(cfile->tlink);

	cifs_read_flock(fl, &type, &lock, &unlock, &wait_flag,
			tcon->ses->server);
	cifs_sb = CIFS_FILE_SB(file);

	if (cap_unix(tcon->ses) &&
	    (CIFS_UNIX_FCNTL_CAP & le64_to_cpu(tcon->fsUnixInfo.Capability)) &&
	    ((cifs_sb->mnt_cifs_flags & CIFS_MOUNT_NOPOSIXBRL) == 0))
		posix_lck = true;

	if (!lock && !unlock) {
		/*
		 * if no lock or unlock then nothing to do since we do not
		 * know what it is
		 */
		free_xid(xid);
		return -EOPNOTSUPP;
	}

	rc = cifs_setlk(file, fl, type, wait_flag, posix_lck, lock, unlock,
			xid);
	free_xid(xid);
	return rc;


}

int cifs_lock(struct file *file, int cmd, struct file_lock *flock)
{
	int rc, xid;
	int lock = 0, unlock = 0;
	bool wait_flag = false;
	bool posix_lck = false;
	struct cifs_sb_info *cifs_sb;
	struct cifs_tcon *tcon;
	struct cifsFileInfo *cfile;
	__u32 type;

	rc = -EACCES;
	xid = get_xid();

	cifs_dbg(FYI, "Lock parm: 0x%x flockflags: 0x%x flocktype: 0x%x start: %lld end: %lld\n",
		 cmd, flock->fl_flags, flock->fl_type,
		 flock->fl_start, flock->fl_end);

	cfile = (struct cifsFileInfo *)file->private_data;
	tcon = tlink_tcon(cfile->tlink);

	cifs_read_flock(flock, &type, &lock, &unlock, &wait_flag,
			tcon->ses->server);
	cifs_sb = CIFS_FILE_SB(file);

	if (cap_unix(tcon->ses) &&
	    (CIFS_UNIX_FCNTL_CAP & le64_to_cpu(tcon->fsUnixInfo.Capability)) &&
	    ((cifs_sb->mnt_cifs_flags & CIFS_MOUNT_NOPOSIXBRL) == 0))
		posix_lck = true;
	/*
	 * BB add code here to normalize offset and length to account for
	 * negative length which we can not accept over the wire.
	 */
	if (IS_GETLK(cmd)) {
		rc = cifs_getlk(file, flock, type, wait_flag, posix_lck, xid);
		free_xid(xid);
		return rc;
	}

	if (!lock && !unlock) {
		/*
		 * if no lock or unlock then nothing to do since we do not
		 * know what it is
		 */
		free_xid(xid);
		return -EOPNOTSUPP;
	}

	rc = cifs_setlk(file, flock, type, wait_flag, posix_lck, lock, unlock,
			xid);
	free_xid(xid);
	return rc;
}

/*
 * update the file size (if needed) after a write. Should be called with
 * the inode->i_lock held
 */
void
cifs_update_eof(struct cifsInodeInfo *cifsi, loff_t offset,
		      unsigned int bytes_written)
{
	loff_t end_of_write = offset + bytes_written;

	if (end_of_write > cifsi->server_eof)
		cifsi->server_eof = end_of_write;
}

static ssize_t
cifs_write(struct cifsFileInfo *open_file, __u32 pid, const char *write_data,
	   size_t write_size, loff_t *offset)
{
	int rc = 0;
	unsigned int bytes_written = 0;
	unsigned int total_written;
	struct cifs_tcon *tcon;
	struct TCP_Server_Info *server;
	unsigned int xid;
	struct dentry *dentry = open_file->dentry;
	struct cifsInodeInfo *cifsi = CIFS_I(d_inode(dentry));
	struct cifs_io_parms io_parms = {0};

	cifs_dbg(FYI, "write %zd bytes to offset %lld of %pd\n",
		 write_size, *offset, dentry);

	tcon = tlink_tcon(open_file->tlink);
	server = tcon->ses->server;

	if (!server->ops->sync_write)
		return -ENOSYS;

	xid = get_xid();

	for (total_written = 0; write_size > total_written;
	     total_written += bytes_written) {
		rc = -EAGAIN;
		while (rc == -EAGAIN) {
			struct kvec iov[2];
			unsigned int len;

			if (open_file->invalidHandle) {
				/* we could deadlock if we called
				   filemap_fdatawait from here so tell
				   reopen_file not to flush data to
				   server now */
				rc = cifs_reopen_file(open_file, false);
				if (rc != 0)
					break;
			}

			len = min(server->ops->wp_retry_size(d_inode(dentry)),
				  (unsigned int)write_size - total_written);
			/* iov[0] is reserved for smb header */
			iov[1].iov_base = (char *)write_data + total_written;
			iov[1].iov_len = len;
			io_parms.pid = pid;
			io_parms.tcon = tcon;
			io_parms.offset = *offset;
			io_parms.length = len;
			rc = server->ops->sync_write(xid, &open_file->fid,
					&io_parms, &bytes_written, iov, 1);
		}
		if (rc || (bytes_written == 0)) {
			if (total_written)
				break;
			else {
				free_xid(xid);
				return rc;
			}
		} else {
			spin_lock(&d_inode(dentry)->i_lock);
			cifs_update_eof(cifsi, *offset, bytes_written);
			spin_unlock(&d_inode(dentry)->i_lock);
			*offset += bytes_written;
		}
	}

	cifs_stats_bytes_written(tcon, total_written);

	if (total_written > 0) {
		spin_lock(&d_inode(dentry)->i_lock);
		if (*offset > d_inode(dentry)->i_size)
			i_size_write(d_inode(dentry), *offset);
		spin_unlock(&d_inode(dentry)->i_lock);
	}
	mark_inode_dirty_sync(d_inode(dentry));
	free_xid(xid);
	return total_written;
}

struct cifsFileInfo *find_readable_file(struct cifsInodeInfo *cifs_inode,
					bool fsuid_only)
{
	struct cifsFileInfo *open_file = NULL;
	struct cifs_sb_info *cifs_sb = CIFS_SB(cifs_inode->vfs_inode.i_sb);

	/* only filter by fsuid on multiuser mounts */
	if (!(cifs_sb->mnt_cifs_flags & CIFS_MOUNT_MULTIUSER))
		fsuid_only = false;

	spin_lock(&cifs_inode->open_file_lock);
	/* we could simply get the first_list_entry since write-only entries
	   are always at the end of the list but since the first entry might
	   have a close pending, we go through the whole list */
	list_for_each_entry(open_file, &cifs_inode->openFileList, flist) {
		if (fsuid_only && !uid_eq(open_file->uid, current_fsuid()))
			continue;
		if (OPEN_FMODE(open_file->f_flags) & FMODE_READ) {
			if (!open_file->invalidHandle) {
				/* found a good file */
				/* lock it so it will not be closed on us */
				cifsFileInfo_get(open_file);
				spin_unlock(&cifs_inode->open_file_lock);
				return open_file;
			} /* else might as well continue, and look for
			     another, or simply have the caller reopen it
			     again rather than trying to fix this handle */
		} else /* write only file */
			break; /* write only files are last so must be done */
	}
	spin_unlock(&cifs_inode->open_file_lock);
	return NULL;
}

/* Return -EBADF if no handle is found and general rc otherwise */
int
cifs_get_writable_file(struct cifsInodeInfo *cifs_inode, int flags,
		       struct cifsFileInfo **ret_file)
{
	struct cifsFileInfo *open_file, *inv_file = NULL;
	struct cifs_sb_info *cifs_sb;
	bool any_available = false;
	int rc = -EBADF;
	unsigned int refind = 0;
	bool fsuid_only = flags & FIND_WR_FSUID_ONLY;
	bool with_delete = flags & FIND_WR_WITH_DELETE;
	*ret_file = NULL;

	/*
	 * Having a null inode here (because mapping->host was set to zero by
	 * the VFS or MM) should not happen but we had reports of on oops (due
	 * to it being zero) during stress testcases so we need to check for it
	 */

	if (cifs_inode == NULL) {
		cifs_dbg(VFS, "Null inode passed to cifs_writeable_file\n");
		dump_stack();
		return rc;
	}

	cifs_sb = CIFS_SB(cifs_inode->vfs_inode.i_sb);

	/* only filter by fsuid on multiuser mounts */
	if (!(cifs_sb->mnt_cifs_flags & CIFS_MOUNT_MULTIUSER))
		fsuid_only = false;

	spin_lock(&cifs_inode->open_file_lock);
refind_writable:
	if (refind > MAX_REOPEN_ATT) {
		spin_unlock(&cifs_inode->open_file_lock);
		return rc;
	}
	list_for_each_entry(open_file, &cifs_inode->openFileList, flist) {
		if (!any_available && open_file->pid != current->tgid)
			continue;
		if (fsuid_only && !uid_eq(open_file->uid, current_fsuid()))
			continue;
		if (with_delete && !(open_file->fid.access & DELETE))
			continue;
		if (OPEN_FMODE(open_file->f_flags) & FMODE_WRITE) {
			if (!open_file->invalidHandle) {
				/* found a good writable file */
				cifsFileInfo_get(open_file);
				spin_unlock(&cifs_inode->open_file_lock);
				*ret_file = open_file;
				return 0;
			} else {
				if (!inv_file)
					inv_file = open_file;
			}
		}
	}
	/* couldn't find useable FH with same pid, try any available */
	if (!any_available) {
		any_available = true;
		goto refind_writable;
	}

	if (inv_file) {
		any_available = false;
		cifsFileInfo_get(inv_file);
	}

	spin_unlock(&cifs_inode->open_file_lock);

	if (inv_file) {
		rc = cifs_reopen_file(inv_file, false);
		if (!rc) {
			*ret_file = inv_file;
			return 0;
		}

		spin_lock(&cifs_inode->open_file_lock);
		list_move_tail(&inv_file->flist, &cifs_inode->openFileList);
		spin_unlock(&cifs_inode->open_file_lock);
		cifsFileInfo_put(inv_file);
		++refind;
		inv_file = NULL;
		spin_lock(&cifs_inode->open_file_lock);
		goto refind_writable;
	}

	return rc;
}

struct cifsFileInfo *
find_writable_file(struct cifsInodeInfo *cifs_inode, int flags)
{
	struct cifsFileInfo *cfile;
	int rc;

	rc = cifs_get_writable_file(cifs_inode, flags, &cfile);
	if (rc)
		cifs_dbg(FYI, "Couldn't find writable handle rc=%d\n", rc);

	return cfile;
}

int
cifs_get_writable_path(struct cifs_tcon *tcon, const char *name,
		       int flags,
		       struct cifsFileInfo **ret_file)
{
	struct list_head *tmp;
	struct cifsFileInfo *cfile;
	struct cifsInodeInfo *cinode;
	char *full_path;

	*ret_file = NULL;

	spin_lock(&tcon->open_file_lock);
	list_for_each(tmp, &tcon->openFileList) {
		cfile = list_entry(tmp, struct cifsFileInfo,
			     tlist);
		full_path = build_path_from_dentry(cfile->dentry);
		if (full_path == NULL) {
			spin_unlock(&tcon->open_file_lock);
			return -ENOMEM;
		}
		if (strcmp(full_path, name)) {
			kfree(full_path);
			continue;
		}

		kfree(full_path);
		cinode = CIFS_I(d_inode(cfile->dentry));
		spin_unlock(&tcon->open_file_lock);
		return cifs_get_writable_file(cinode, flags, ret_file);
	}

	spin_unlock(&tcon->open_file_lock);
	return -ENOENT;
}

int
cifs_get_readable_path(struct cifs_tcon *tcon, const char *name,
		       struct cifsFileInfo **ret_file)
{
	struct list_head *tmp;
	struct cifsFileInfo *cfile;
	struct cifsInodeInfo *cinode;
	char *full_path;

	*ret_file = NULL;

	spin_lock(&tcon->open_file_lock);
	list_for_each(tmp, &tcon->openFileList) {
		cfile = list_entry(tmp, struct cifsFileInfo,
			     tlist);
		full_path = build_path_from_dentry(cfile->dentry);
		if (full_path == NULL) {
			spin_unlock(&tcon->open_file_lock);
			return -ENOMEM;
		}
		if (strcmp(full_path, name)) {
			kfree(full_path);
			continue;
		}

		kfree(full_path);
		cinode = CIFS_I(d_inode(cfile->dentry));
		spin_unlock(&tcon->open_file_lock);
		*ret_file = find_readable_file(cinode, 0);
		return *ret_file ? 0 : -ENOENT;
	}

	spin_unlock(&tcon->open_file_lock);
	return -ENOENT;
}

static int cifs_partialpagewrite(struct page *page, unsigned from, unsigned to)
{
	struct address_space *mapping = page->mapping;
	loff_t offset = (loff_t)page->index << PAGE_SHIFT;
	char *write_data;
	int rc = -EFAULT;
	int bytes_written = 0;
	struct inode *inode;
	struct cifsFileInfo *open_file;

	if (!mapping || !mapping->host)
		return -EFAULT;

	inode = page->mapping->host;

	offset += (loff_t)from;
	write_data = kmap(page);
	write_data += from;

	if ((to > PAGE_SIZE) || (from > to)) {
		kunmap(page);
		return -EIO;
	}

	/* racing with truncate? */
	if (offset > mapping->host->i_size) {
		kunmap(page);
		return 0; /* don't care */
	}

	/* check to make sure that we are not extending the file */
	if (mapping->host->i_size - offset < (loff_t)to)
		to = (unsigned)(mapping->host->i_size - offset);

	rc = cifs_get_writable_file(CIFS_I(mapping->host), FIND_WR_ANY,
				    &open_file);
	if (!rc) {
		bytes_written = cifs_write(open_file, open_file->pid,
					   write_data, to - from, &offset);
		cifsFileInfo_put(open_file);
		/* Does mm or vfs already set times? */
		inode->i_atime = inode->i_mtime = current_time(inode);
		if ((bytes_written > 0) && (offset))
			rc = 0;
		else if (bytes_written < 0)
			rc = bytes_written;
		else
			rc = -EFAULT;
	} else {
		cifs_dbg(FYI, "No writable handle for write page rc=%d\n", rc);
		if (!is_retryable_error(rc))
			rc = -EIO;
	}

	kunmap(page);
	return rc;
}

static struct cifs_writedata *
wdata_alloc_and_fillpages(pgoff_t tofind, struct address_space *mapping,
			  pgoff_t end, pgoff_t *index,
			  unsigned int *found_pages)
{
	struct cifs_writedata *wdata;

	wdata = cifs_writedata_alloc((unsigned int)tofind,
				     cifs_writev_complete);
	if (!wdata)
		return NULL;

	*found_pages = find_get_pages_range_tag(mapping, index, end,
				PAGECACHE_TAG_DIRTY, tofind, wdata->pages);
	return wdata;
}

static unsigned int
wdata_prepare_pages(struct cifs_writedata *wdata, unsigned int found_pages,
		    struct address_space *mapping,
		    struct writeback_control *wbc,
		    pgoff_t end, pgoff_t *index, pgoff_t *next, bool *done)
{
	unsigned int nr_pages = 0, i;
	struct page *page;

	for (i = 0; i < found_pages; i++) {
		page = wdata->pages[i];
		/*
		 * At this point we hold neither the i_pages lock nor the
		 * page lock: the page may be truncated or invalidated
		 * (changing page->mapping to NULL), or even swizzled
		 * back from swapper_space to tmpfs file mapping
		 */

		if (nr_pages == 0)
			lock_page(page);
		else if (!trylock_page(page))
			break;

		if (unlikely(page->mapping != mapping)) {
			unlock_page(page);
			break;
		}

		if (!wbc->range_cyclic && page->index > end) {
			*done = true;
			unlock_page(page);
			break;
		}

		if (*next && (page->index != *next)) {
			/* Not next consecutive page */
			unlock_page(page);
			break;
		}

		if (wbc->sync_mode != WB_SYNC_NONE)
			wait_on_page_writeback(page);

		if (PageWriteback(page) ||
				!clear_page_dirty_for_io(page)) {
			unlock_page(page);
			break;
		}

		/*
		 * This actually clears the dirty bit in the radix tree.
		 * See cifs_writepage() for more commentary.
		 */
		set_page_writeback(page);
		if (page_offset(page) >= i_size_read(mapping->host)) {
			*done = true;
			unlock_page(page);
			end_page_writeback(page);
			break;
		}

		wdata->pages[i] = page;
		*next = page->index + 1;
		++nr_pages;
	}

	/* reset index to refind any pages skipped */
	if (nr_pages == 0)
		*index = wdata->pages[0]->index + 1;

	/* put any pages we aren't going to use */
	for (i = nr_pages; i < found_pages; i++) {
		put_page(wdata->pages[i]);
		wdata->pages[i] = NULL;
	}

	return nr_pages;
}

static int
wdata_send_pages(struct cifs_writedata *wdata, unsigned int nr_pages,
		 struct address_space *mapping, struct writeback_control *wbc)
{
	int rc;

	wdata->sync_mode = wbc->sync_mode;
	wdata->nr_pages = nr_pages;
	wdata->offset = page_offset(wdata->pages[0]);
	wdata->pagesz = PAGE_SIZE;
	wdata->tailsz = min(i_size_read(mapping->host) -
			page_offset(wdata->pages[nr_pages - 1]),
			(loff_t)PAGE_SIZE);
	wdata->bytes = ((nr_pages - 1) * PAGE_SIZE) + wdata->tailsz;
	wdata->pid = wdata->cfile->pid;

	rc = adjust_credits(wdata->server, &wdata->credits, wdata->bytes);
	if (rc)
		return rc;

	if (wdata->cfile->invalidHandle)
		rc = -EAGAIN;
	else
		rc = wdata->server->ops->async_writev(wdata,
						      cifs_writedata_release);

	return rc;
}

static int cifs_writepages(struct address_space *mapping,
			   struct writeback_control *wbc)
{
	struct inode *inode = mapping->host;
	struct cifs_sb_info *cifs_sb = CIFS_SB(inode->i_sb);
	struct TCP_Server_Info *server;
	bool done = false, scanned = false, range_whole = false;
	pgoff_t end, index;
	struct cifs_writedata *wdata;
	struct cifsFileInfo *cfile = NULL;
	int rc = 0;
	int saved_rc = 0;
	unsigned int xid;

	/*
	 * If wsize is smaller than the page cache size, default to writing
	 * one page at a time via cifs_writepage
	 */
	if (cifs_sb->ctx->wsize < PAGE_SIZE)
		return generic_writepages(mapping, wbc);

	xid = get_xid();
	if (wbc->range_cyclic) {
		index = mapping->writeback_index; /* Start from prev offset */
		end = -1;
	} else {
		index = wbc->range_start >> PAGE_SHIFT;
		end = wbc->range_end >> PAGE_SHIFT;
		if (wbc->range_start == 0 && wbc->range_end == LLONG_MAX)
			range_whole = true;
		scanned = true;
	}
	server = cifs_pick_channel(cifs_sb_master_tcon(cifs_sb)->ses);

retry:
	while (!done && index <= end) {
		unsigned int i, nr_pages, found_pages, wsize;
		pgoff_t next = 0, tofind, saved_index = index;
		struct cifs_credits credits_on_stack;
		struct cifs_credits *credits = &credits_on_stack;
		int get_file_rc = 0;

		if (cfile)
			cifsFileInfo_put(cfile);

		rc = cifs_get_writable_file(CIFS_I(inode), FIND_WR_ANY, &cfile);

		/* in case of an error store it to return later */
		if (rc)
			get_file_rc = rc;

		rc = server->ops->wait_mtu_credits(server, cifs_sb->ctx->wsize,
						   &wsize, credits);
		if (rc != 0) {
			done = true;
			break;
		}

		tofind = min((wsize / PAGE_SIZE) - 1, end - index) + 1;

		wdata = wdata_alloc_and_fillpages(tofind, mapping, end, &index,
						  &found_pages);
		if (!wdata) {
			rc = -ENOMEM;
			done = true;
			add_credits_and_wake_if(server, credits, 0);
			break;
		}

		if (found_pages == 0) {
			kref_put(&wdata->refcount, cifs_writedata_release);
			add_credits_and_wake_if(server, credits, 0);
			break;
		}

		nr_pages = wdata_prepare_pages(wdata, found_pages, mapping, wbc,
					       end, &index, &next, &done);

		/* nothing to write? */
		if (nr_pages == 0) {
			kref_put(&wdata->refcount, cifs_writedata_release);
			add_credits_and_wake_if(server, credits, 0);
			continue;
		}

		wdata->credits = credits_on_stack;
		wdata->cfile = cfile;
		wdata->server = server;
		cfile = NULL;

		if (!wdata->cfile) {
			cifs_dbg(VFS, "No writable handle in writepages rc=%d\n",
				 get_file_rc);
			if (is_retryable_error(get_file_rc))
				rc = get_file_rc;
			else
				rc = -EBADF;
		} else
			rc = wdata_send_pages(wdata, nr_pages, mapping, wbc);

		for (i = 0; i < nr_pages; ++i)
			unlock_page(wdata->pages[i]);

		/* send failure -- clean up the mess */
		if (rc != 0) {
			add_credits_and_wake_if(server, &wdata->credits, 0);
			for (i = 0; i < nr_pages; ++i) {
				if (is_retryable_error(rc))
					redirty_page_for_writepage(wbc,
							   wdata->pages[i]);
				else
					SetPageError(wdata->pages[i]);
				end_page_writeback(wdata->pages[i]);
				put_page(wdata->pages[i]);
			}
			if (!is_retryable_error(rc))
				mapping_set_error(mapping, rc);
		}
		kref_put(&wdata->refcount, cifs_writedata_release);

		if (wbc->sync_mode == WB_SYNC_ALL && rc == -EAGAIN) {
			index = saved_index;
			continue;
		}

		/* Return immediately if we received a signal during writing */
		if (is_interrupt_error(rc)) {
			done = true;
			break;
		}

		if (rc != 0 && saved_rc == 0)
			saved_rc = rc;

		wbc->nr_to_write -= nr_pages;
		if (wbc->nr_to_write <= 0)
			done = true;

		index = next;
	}

	if (!scanned && !done) {
		/*
		 * We hit the last page and there is more work to be done: wrap
		 * back to the start of the file
		 */
		scanned = true;
		index = 0;
		goto retry;
	}

	if (saved_rc != 0)
		rc = saved_rc;

	if (wbc->range_cyclic || (range_whole && wbc->nr_to_write > 0))
		mapping->writeback_index = index;

	if (cfile)
		cifsFileInfo_put(cfile);
	free_xid(xid);
	return rc;
}

static int
cifs_writepage_locked(struct page *page, struct writeback_control *wbc)
{
	int rc;
	unsigned int xid;

	xid = get_xid();
/* BB add check for wbc flags */
	get_page(page);
	if (!PageUptodate(page))
		cifs_dbg(FYI, "ppw - page not up to date\n");

	/*
	 * Set the "writeback" flag, and clear "dirty" in the radix tree.
	 *
	 * A writepage() implementation always needs to do either this,
	 * or re-dirty the page with "redirty_page_for_writepage()" in
	 * the case of a failure.
	 *
	 * Just unlocking the page will cause the radix tree tag-bits
	 * to fail to update with the state of the page correctly.
	 */
	set_page_writeback(page);
retry_write:
	rc = cifs_partialpagewrite(page, 0, PAGE_SIZE);
	if (is_retryable_error(rc)) {
		if (wbc->sync_mode == WB_SYNC_ALL && rc == -EAGAIN)
			goto retry_write;
		redirty_page_for_writepage(wbc, page);
	} else if (rc != 0) {
		SetPageError(page);
		mapping_set_error(page->mapping, rc);
	} else {
		SetPageUptodate(page);
	}
	end_page_writeback(page);
	put_page(page);
	free_xid(xid);
	return rc;
}

static int cifs_writepage(struct page *page, struct writeback_control *wbc)
{
	int rc = cifs_writepage_locked(page, wbc);
	unlock_page(page);
	return rc;
}

static int cifs_write_end(struct file *file, struct address_space *mapping,
			loff_t pos, unsigned len, unsigned copied,
			struct page *page, void *fsdata)
{
	int rc;
	struct inode *inode = mapping->host;
	struct cifsFileInfo *cfile = file->private_data;
	struct cifs_sb_info *cifs_sb = CIFS_SB(cfile->dentry->d_sb);
	__u32 pid;

	if (cifs_sb->mnt_cifs_flags & CIFS_MOUNT_RWPIDFORWARD)
		pid = cfile->pid;
	else
		pid = current->tgid;

	cifs_dbg(FYI, "write_end for page %p from pos %lld with %d bytes\n",
		 page, pos, copied);

	if (PageChecked(page)) {
		if (copied == len)
			SetPageUptodate(page);
		ClearPageChecked(page);
	} else if (!PageUptodate(page) && copied == PAGE_SIZE)
		SetPageUptodate(page);

	if (!PageUptodate(page)) {
		char *page_data;
		unsigned offset = pos & (PAGE_SIZE - 1);
		unsigned int xid;

		xid = get_xid();
		/* this is probably better than directly calling
		   partialpage_write since in this function the file handle is
		   known which we might as well	leverage */
		/* BB check if anything else missing out of ppw
		   such as updating last write time */
		page_data = kmap(page);
		rc = cifs_write(cfile, pid, page_data + offset, copied, &pos);
		/* if (rc < 0) should we set writebehind rc? */
		kunmap(page);

		free_xid(xid);
	} else {
		rc = copied;
		pos += copied;
		set_page_dirty(page);
	}

	if (rc > 0) {
		spin_lock(&inode->i_lock);
		if (pos > inode->i_size)
			i_size_write(inode, pos);
		spin_unlock(&inode->i_lock);
	}

	unlock_page(page);
	put_page(page);

	return rc;
}

int cifs_strict_fsync(struct file *file, loff_t start, loff_t end,
		      int datasync)
{
	unsigned int xid;
	int rc = 0;
	struct cifs_tcon *tcon;
	struct TCP_Server_Info *server;
	struct cifsFileInfo *smbfile = file->private_data;
	struct inode *inode = file_inode(file);
	struct cifs_sb_info *cifs_sb = CIFS_SB(inode->i_sb);

	rc = file_write_and_wait_range(file, start, end);
	if (rc) {
		trace_cifs_fsync_err(inode->i_ino, rc);
		return rc;
	}

	xid = get_xid();

	cifs_dbg(FYI, "Sync file - name: %pD datasync: 0x%x\n",
		 file, datasync);

	if (!CIFS_CACHE_READ(CIFS_I(inode))) {
		rc = cifs_zap_mapping(inode);
		if (rc) {
			cifs_dbg(FYI, "rc: %d during invalidate phase\n", rc);
			rc = 0; /* don't care about it in fsync */
		}
	}

	tcon = tlink_tcon(smbfile->tlink);
	if (!(cifs_sb->mnt_cifs_flags & CIFS_MOUNT_NOSSYNC)) {
		server = tcon->ses->server;
		if (server->ops->flush)
			rc = server->ops->flush(xid, tcon, &smbfile->fid);
		else
			rc = -ENOSYS;
	}

	free_xid(xid);
	return rc;
}

int cifs_fsync(struct file *file, loff_t start, loff_t end, int datasync)
{
	unsigned int xid;
	int rc = 0;
	struct cifs_tcon *tcon;
	struct TCP_Server_Info *server;
	struct cifsFileInfo *smbfile = file->private_data;
	struct cifs_sb_info *cifs_sb = CIFS_FILE_SB(file);

	rc = file_write_and_wait_range(file, start, end);
	if (rc) {
		trace_cifs_fsync_err(file_inode(file)->i_ino, rc);
		return rc;
	}

	xid = get_xid();

	cifs_dbg(FYI, "Sync file - name: %pD datasync: 0x%x\n",
		 file, datasync);

	tcon = tlink_tcon(smbfile->tlink);
	if (!(cifs_sb->mnt_cifs_flags & CIFS_MOUNT_NOSSYNC)) {
		server = tcon->ses->server;
		if (server->ops->flush)
			rc = server->ops->flush(xid, tcon, &smbfile->fid);
		else
			rc = -ENOSYS;
	}

	free_xid(xid);
	return rc;
}

/*
 * As file closes, flush all cached write data for this inode checking
 * for write behind errors.
 */
int cifs_flush(struct file *file, fl_owner_t id)
{
	struct inode *inode = file_inode(file);
	int rc = 0;

	if (file->f_mode & FMODE_WRITE)
		rc = filemap_write_and_wait(inode->i_mapping);

	cifs_dbg(FYI, "Flush inode %p file %p rc %d\n", inode, file, rc);
	if (rc)
		trace_cifs_flush_err(inode->i_ino, rc);
	return rc;
}

static int
cifs_write_allocate_pages(struct page **pages, unsigned long num_pages)
{
	int rc = 0;
	unsigned long i;

	for (i = 0; i < num_pages; i++) {
		pages[i] = alloc_page(GFP_KERNEL|__GFP_HIGHMEM);
		if (!pages[i]) {
			/*
			 * save number of pages we have already allocated and
			 * return with ENOMEM error
			 */
			num_pages = i;
			rc = -ENOMEM;
			break;
		}
	}

	if (rc) {
		for (i = 0; i < num_pages; i++)
			put_page(pages[i]);
	}
	return rc;
}

static inline
size_t get_numpages(const size_t wsize, const size_t len, size_t *cur_len)
{
	size_t num_pages;
	size_t clen;

	clen = min_t(const size_t, len, wsize);
	num_pages = DIV_ROUND_UP(clen, PAGE_SIZE);

	if (cur_len)
		*cur_len = clen;

	return num_pages;
}

static void
cifs_uncached_writedata_release(struct kref *refcount)
{
	int i;
	struct cifs_writedata *wdata = container_of(refcount,
					struct cifs_writedata, refcount);

	kref_put(&wdata->ctx->refcount, cifs_aio_ctx_release);
	for (i = 0; i < wdata->nr_pages; i++)
		put_page(wdata->pages[i]);
	cifs_writedata_release(refcount);
}

static void collect_uncached_write_data(struct cifs_aio_ctx *ctx);

static void
cifs_uncached_writev_complete(struct work_struct *work)
{
	struct cifs_writedata *wdata = container_of(work,
					struct cifs_writedata, work);
	struct inode *inode = d_inode(wdata->cfile->dentry);
	struct cifsInodeInfo *cifsi = CIFS_I(inode);

	spin_lock(&inode->i_lock);
	cifs_update_eof(cifsi, wdata->offset, wdata->bytes);
	if (cifsi->server_eof > inode->i_size)
		i_size_write(inode, cifsi->server_eof);
	spin_unlock(&inode->i_lock);

	complete(&wdata->done);
	collect_uncached_write_data(wdata->ctx);
	/* the below call can possibly free the last ref to aio ctx */
	kref_put(&wdata->refcount, cifs_uncached_writedata_release);
}

static int
wdata_fill_from_iovec(struct cifs_writedata *wdata, struct iov_iter *from,
		      size_t *len, unsigned long *num_pages)
{
	size_t save_len, copied, bytes, cur_len = *len;
	unsigned long i, nr_pages = *num_pages;

	save_len = cur_len;
	for (i = 0; i < nr_pages; i++) {
		bytes = min_t(const size_t, cur_len, PAGE_SIZE);
		copied = copy_page_from_iter(wdata->pages[i], 0, bytes, from);
		cur_len -= copied;
		/*
		 * If we didn't copy as much as we expected, then that
		 * may mean we trod into an unmapped area. Stop copying
		 * at that point. On the next pass through the big
		 * loop, we'll likely end up getting a zero-length
		 * write and bailing out of it.
		 */
		if (copied < bytes)
			break;
	}
	cur_len = save_len - cur_len;
	*len = cur_len;

	/*
	 * If we have no data to send, then that probably means that
	 * the copy above failed altogether. That's most likely because
	 * the address in the iovec was bogus. Return -EFAULT and let
	 * the caller free anything we allocated and bail out.
	 */
	if (!cur_len)
		return -EFAULT;

	/*
	 * i + 1 now represents the number of pages we actually used in
	 * the copy phase above.
	 */
	*num_pages = i + 1;
	return 0;
}

static int
cifs_resend_wdata(struct cifs_writedata *wdata, struct list_head *wdata_list,
	struct cifs_aio_ctx *ctx)
{
	unsigned int wsize;
	struct cifs_credits credits;
	int rc;
	struct TCP_Server_Info *server = wdata->server;

	do {
		if (wdata->cfile->invalidHandle) {
			rc = cifs_reopen_file(wdata->cfile, false);
			if (rc == -EAGAIN)
				continue;
			else if (rc)
				break;
		}


		/*
		 * Wait for credits to resend this wdata.
		 * Note: we are attempting to resend the whole wdata not in
		 * segments
		 */
		do {
			rc = server->ops->wait_mtu_credits(server, wdata->bytes,
						&wsize, &credits);
			if (rc)
				goto fail;

			if (wsize < wdata->bytes) {
				add_credits_and_wake_if(server, &credits, 0);
				msleep(1000);
			}
		} while (wsize < wdata->bytes);
		wdata->credits = credits;

		rc = adjust_credits(server, &wdata->credits, wdata->bytes);

		if (!rc) {
			if (wdata->cfile->invalidHandle)
				rc = -EAGAIN;
			else {
#ifdef CONFIG_CIFS_SMB_DIRECT
				if (wdata->mr) {
					wdata->mr->need_invalidate = true;
					smbd_deregister_mr(wdata->mr);
					wdata->mr = NULL;
				}
#endif
				rc = server->ops->async_writev(wdata,
					cifs_uncached_writedata_release);
			}
		}

		/* If the write was successfully sent, we are done */
		if (!rc) {
			list_add_tail(&wdata->list, wdata_list);
			return 0;
		}

		/* Roll back credits and retry if needed */
		add_credits_and_wake_if(server, &wdata->credits, 0);
	} while (rc == -EAGAIN);

fail:
	kref_put(&wdata->refcount, cifs_uncached_writedata_release);
	return rc;
}

static int
cifs_write_from_iter(loff_t offset, size_t len, struct iov_iter *from,
		     struct cifsFileInfo *open_file,
		     struct cifs_sb_info *cifs_sb, struct list_head *wdata_list,
		     struct cifs_aio_ctx *ctx)
{
	int rc = 0;
	size_t cur_len;
	unsigned long nr_pages, num_pages, i;
	struct cifs_writedata *wdata;
	struct iov_iter saved_from = *from;
	loff_t saved_offset = offset;
	pid_t pid;
	struct TCP_Server_Info *server;
	struct page **pagevec;
	size_t start;
	unsigned int xid;

	if (cifs_sb->mnt_cifs_flags & CIFS_MOUNT_RWPIDFORWARD)
		pid = open_file->pid;
	else
		pid = current->tgid;

	server = cifs_pick_channel(tlink_tcon(open_file->tlink)->ses);
	xid = get_xid();

	do {
		unsigned int wsize;
		struct cifs_credits credits_on_stack;
		struct cifs_credits *credits = &credits_on_stack;

		if (open_file->invalidHandle) {
			rc = cifs_reopen_file(open_file, false);
			if (rc == -EAGAIN)
				continue;
			else if (rc)
				break;
		}

		rc = server->ops->wait_mtu_credits(server, cifs_sb->ctx->wsize,
						   &wsize, credits);
		if (rc)
			break;

		cur_len = min_t(const size_t, len, wsize);

		if (ctx->direct_io) {
			ssize_t result;

			result = iov_iter_get_pages_alloc(
				from, &pagevec, cur_len, &start);
			if (result < 0) {
				cifs_dbg(VFS,
					 "direct_writev couldn't get user pages (rc=%zd) iter type %d iov_offset %zd count %zd\n",
					 result, iov_iter_type(from),
					 from->iov_offset, from->count);
				dump_stack();

				rc = result;
				add_credits_and_wake_if(server, credits, 0);
				break;
			}
			cur_len = (size_t)result;
			iov_iter_advance(from, cur_len);

			nr_pages =
				(cur_len + start + PAGE_SIZE - 1) / PAGE_SIZE;

			wdata = cifs_writedata_direct_alloc(pagevec,
					     cifs_uncached_writev_complete);
			if (!wdata) {
				rc = -ENOMEM;
				add_credits_and_wake_if(server, credits, 0);
				break;
			}


			wdata->page_offset = start;
			wdata->tailsz =
				nr_pages > 1 ?
					cur_len - (PAGE_SIZE - start) -
					(nr_pages - 2) * PAGE_SIZE :
					cur_len;
		} else {
			nr_pages = get_numpages(wsize, len, &cur_len);
			wdata = cifs_writedata_alloc(nr_pages,
					     cifs_uncached_writev_complete);
			if (!wdata) {
				rc = -ENOMEM;
				add_credits_and_wake_if(server, credits, 0);
				break;
			}

			rc = cifs_write_allocate_pages(wdata->pages, nr_pages);
			if (rc) {
				kvfree(wdata->pages);
				kfree(wdata);
				add_credits_and_wake_if(server, credits, 0);
				break;
			}

			num_pages = nr_pages;
			rc = wdata_fill_from_iovec(
				wdata, from, &cur_len, &num_pages);
			if (rc) {
				for (i = 0; i < nr_pages; i++)
					put_page(wdata->pages[i]);
				kvfree(wdata->pages);
				kfree(wdata);
				add_credits_and_wake_if(server, credits, 0);
				break;
			}

			/*
			 * Bring nr_pages down to the number of pages we
			 * actually used, and free any pages that we didn't use.
			 */
			for ( ; nr_pages > num_pages; nr_pages--)
				put_page(wdata->pages[nr_pages - 1]);

			wdata->tailsz = cur_len - ((nr_pages - 1) * PAGE_SIZE);
		}

		wdata->sync_mode = WB_SYNC_ALL;
		wdata->nr_pages = nr_pages;
		wdata->offset = (__u64)offset;
		wdata->cfile = cifsFileInfo_get(open_file);
		wdata->server = server;
		wdata->pid = pid;
		wdata->bytes = cur_len;
		wdata->pagesz = PAGE_SIZE;
		wdata->credits = credits_on_stack;
		wdata->ctx = ctx;
		kref_get(&ctx->refcount);

		rc = adjust_credits(server, &wdata->credits, wdata->bytes);

		if (!rc) {
			if (wdata->cfile->invalidHandle)
				rc = -EAGAIN;
			else
				rc = server->ops->async_writev(wdata,
					cifs_uncached_writedata_release);
		}

		if (rc) {
			add_credits_and_wake_if(server, &wdata->credits, 0);
			kref_put(&wdata->refcount,
				 cifs_uncached_writedata_release);
			if (rc == -EAGAIN) {
				*from = saved_from;
				iov_iter_advance(from, offset - saved_offset);
				continue;
			}
			break;
		}

		list_add_tail(&wdata->list, wdata_list);
		offset += cur_len;
		len -= cur_len;
	} while (len > 0);

	free_xid(xid);
	return rc;
}

static void collect_uncached_write_data(struct cifs_aio_ctx *ctx)
{
	struct cifs_writedata *wdata, *tmp;
	struct cifs_tcon *tcon;
	struct cifs_sb_info *cifs_sb;
	struct dentry *dentry = ctx->cfile->dentry;
	int rc;

	tcon = tlink_tcon(ctx->cfile->tlink);
	cifs_sb = CIFS_SB(dentry->d_sb);

	mutex_lock(&ctx->aio_mutex);

	if (list_empty(&ctx->list)) {
		mutex_unlock(&ctx->aio_mutex);
		return;
	}

	rc = ctx->rc;
	/*
	 * Wait for and collect replies for any successful sends in order of
	 * increasing offset. Once an error is hit, then return without waiting
	 * for any more replies.
	 */
restart_loop:
	list_for_each_entry_safe(wdata, tmp, &ctx->list, list) {
		if (!rc) {
			if (!try_wait_for_completion(&wdata->done)) {
				mutex_unlock(&ctx->aio_mutex);
				return;
			}

			if (wdata->result)
				rc = wdata->result;
			else
				ctx->total_len += wdata->bytes;

			/* resend call if it's a retryable error */
			if (rc == -EAGAIN) {
				struct list_head tmp_list;
				struct iov_iter tmp_from = ctx->iter;

				INIT_LIST_HEAD(&tmp_list);
				list_del_init(&wdata->list);

				if (ctx->direct_io)
					rc = cifs_resend_wdata(
						wdata, &tmp_list, ctx);
				else {
					iov_iter_advance(&tmp_from,
						 wdata->offset - ctx->pos);

					rc = cifs_write_from_iter(wdata->offset,
						wdata->bytes, &tmp_from,
						ctx->cfile, cifs_sb, &tmp_list,
						ctx);

					kref_put(&wdata->refcount,
						cifs_uncached_writedata_release);
				}

				list_splice(&tmp_list, &ctx->list);
				goto restart_loop;
			}
		}
		list_del_init(&wdata->list);
		kref_put(&wdata->refcount, cifs_uncached_writedata_release);
	}

	cifs_stats_bytes_written(tcon, ctx->total_len);
	set_bit(CIFS_INO_INVALID_MAPPING, &CIFS_I(dentry->d_inode)->flags);

	ctx->rc = (rc == 0) ? ctx->total_len : rc;

	mutex_unlock(&ctx->aio_mutex);

	if (ctx->iocb && ctx->iocb->ki_complete)
		ctx->iocb->ki_complete(ctx->iocb, ctx->rc, 0);
	else
		complete(&ctx->done);
}

static ssize_t __cifs_writev(
	struct kiocb *iocb, struct iov_iter *from, bool direct)
{
	struct file *file = iocb->ki_filp;
	ssize_t total_written = 0;
	struct cifsFileInfo *cfile;
	struct cifs_tcon *tcon;
	struct cifs_sb_info *cifs_sb;
	struct cifs_aio_ctx *ctx;
	struct iov_iter saved_from = *from;
	size_t len = iov_iter_count(from);
	int rc;

	/*
	 * iov_iter_get_pages_alloc doesn't work with ITER_KVEC.
	 * In this case, fall back to non-direct write function.
	 * this could be improved by getting pages directly in ITER_KVEC
	 */
	if (direct && iov_iter_is_kvec(from)) {
		cifs_dbg(FYI, "use non-direct cifs_writev for kvec I/O\n");
		direct = false;
	}

	rc = generic_write_checks(iocb, from);
	if (rc <= 0)
		return rc;

	cifs_sb = CIFS_FILE_SB(file);
	cfile = file->private_data;
	tcon = tlink_tcon(cfile->tlink);

	if (!tcon->ses->server->ops->async_writev)
		return -ENOSYS;

	ctx = cifs_aio_ctx_alloc();
	if (!ctx)
		return -ENOMEM;

	ctx->cfile = cifsFileInfo_get(cfile);

	if (!is_sync_kiocb(iocb))
		ctx->iocb = iocb;

	ctx->pos = iocb->ki_pos;

	if (direct) {
		ctx->direct_io = true;
		ctx->iter = *from;
		ctx->len = len;
	} else {
		rc = setup_aio_ctx_iter(ctx, from, WRITE);
		if (rc) {
			kref_put(&ctx->refcount, cifs_aio_ctx_release);
			return rc;
		}
	}

	/* grab a lock here due to read response handlers can access ctx */
	mutex_lock(&ctx->aio_mutex);

	rc = cifs_write_from_iter(iocb->ki_pos, ctx->len, &saved_from,
				  cfile, cifs_sb, &ctx->list, ctx);

	/*
	 * If at least one write was successfully sent, then discard any rc
	 * value from the later writes. If the other write succeeds, then
	 * we'll end up returning whatever was written. If it fails, then
	 * we'll get a new rc value from that.
	 */
	if (!list_empty(&ctx->list))
		rc = 0;

	mutex_unlock(&ctx->aio_mutex);

	if (rc) {
		kref_put(&ctx->refcount, cifs_aio_ctx_release);
		return rc;
	}

	if (!is_sync_kiocb(iocb)) {
		kref_put(&ctx->refcount, cifs_aio_ctx_release);
		return -EIOCBQUEUED;
	}

	rc = wait_for_completion_killable(&ctx->done);
	if (rc) {
		mutex_lock(&ctx->aio_mutex);
		ctx->rc = rc = -EINTR;
		total_written = ctx->total_len;
		mutex_unlock(&ctx->aio_mutex);
	} else {
		rc = ctx->rc;
		total_written = ctx->total_len;
	}

	kref_put(&ctx->refcount, cifs_aio_ctx_release);

	if (unlikely(!total_written))
		return rc;

	iocb->ki_pos += total_written;
	return total_written;
}

ssize_t cifs_direct_writev(struct kiocb *iocb, struct iov_iter *from)
{
	return __cifs_writev(iocb, from, true);
}

ssize_t cifs_user_writev(struct kiocb *iocb, struct iov_iter *from)
{
	return __cifs_writev(iocb, from, false);
}

static ssize_t
cifs_writev(struct kiocb *iocb, struct iov_iter *from)
{
	struct file *file = iocb->ki_filp;
	struct cifsFileInfo *cfile = (struct cifsFileInfo *)file->private_data;
	struct inode *inode = file->f_mapping->host;
	struct cifsInodeInfo *cinode = CIFS_I(inode);
	struct TCP_Server_Info *server = tlink_tcon(cfile->tlink)->ses->server;
	ssize_t rc;

	inode_lock(inode);
	/*
	 * We need to hold the sem to be sure nobody modifies lock list
	 * with a brlock that prevents writing.
	 */
	down_read(&cinode->lock_sem);

	rc = generic_write_checks(iocb, from);
	if (rc <= 0)
		goto out;

	if (!cifs_find_lock_conflict(cfile, iocb->ki_pos, iov_iter_count(from),
				     server->vals->exclusive_lock_type, 0,
				     NULL, CIFS_WRITE_OP))
		rc = __generic_file_write_iter(iocb, from);
	else
		rc = -EACCES;
out:
	up_read(&cinode->lock_sem);
	inode_unlock(inode);

	if (rc > 0)
		rc = generic_write_sync(iocb, rc);
	return rc;
}

ssize_t
cifs_strict_writev(struct kiocb *iocb, struct iov_iter *from)
{
	struct inode *inode = file_inode(iocb->ki_filp);
	struct cifsInodeInfo *cinode = CIFS_I(inode);
	struct cifs_sb_info *cifs_sb = CIFS_SB(inode->i_sb);
	struct cifsFileInfo *cfile = (struct cifsFileInfo *)
						iocb->ki_filp->private_data;
	struct cifs_tcon *tcon = tlink_tcon(cfile->tlink);
	ssize_t written;

	written = cifs_get_writer(cinode);
	if (written)
		return written;

	if (CIFS_CACHE_WRITE(cinode)) {
		if (cap_unix(tcon->ses) &&
		(CIFS_UNIX_FCNTL_CAP & le64_to_cpu(tcon->fsUnixInfo.Capability))
		  && ((cifs_sb->mnt_cifs_flags & CIFS_MOUNT_NOPOSIXBRL) == 0)) {
			written = generic_file_write_iter(iocb, from);
			goto out;
		}
		written = cifs_writev(iocb, from);
		goto out;
	}
	/*
	 * For non-oplocked files in strict cache mode we need to write the data
	 * to the server exactly from the pos to pos+len-1 rather than flush all
	 * affected pages because it may cause a error with mandatory locks on
	 * these pages but not on the region from pos to ppos+len-1.
	 */
	written = cifs_user_writev(iocb, from);
	if (CIFS_CACHE_READ(cinode)) {
		/*
		 * We have read level caching and we have just sent a write
		 * request to the server thus making data in the cache stale.
		 * Zap the cache and set oplock/lease level to NONE to avoid
		 * reading stale data from the cache. All subsequent read
		 * operations will read new data from the server.
		 */
		cifs_zap_mapping(inode);
		cifs_dbg(FYI, "Set Oplock/Lease to NONE for inode=%p after write\n",
			 inode);
		cinode->oplock = 0;
	}
out:
	cifs_put_writer(cinode);
	return written;
}

static struct cifs_readdata *
cifs_readdata_direct_alloc(struct page **pages, work_func_t complete)
{
	struct cifs_readdata *rdata;

	rdata = kzalloc(sizeof(*rdata), GFP_KERNEL);
	if (rdata != NULL) {
		rdata->pages = pages;
		kref_init(&rdata->refcount);
		INIT_LIST_HEAD(&rdata->list);
		init_completion(&rdata->done);
		INIT_WORK(&rdata->work, complete);
	}

	return rdata;
}

static struct cifs_readdata *
cifs_readdata_alloc(unsigned int nr_pages, work_func_t complete)
{
	struct page **pages =
		kcalloc(nr_pages, sizeof(struct page *), GFP_KERNEL);
	struct cifs_readdata *ret = NULL;

	if (pages) {
		ret = cifs_readdata_direct_alloc(pages, complete);
		if (!ret)
			kfree(pages);
	}

	return ret;
}

void
cifs_readdata_release(struct kref *refcount)
{
	struct cifs_readdata *rdata = container_of(refcount,
					struct cifs_readdata, refcount);
#ifdef CONFIG_CIFS_SMB_DIRECT
	if (rdata->mr) {
		smbd_deregister_mr(rdata->mr);
		rdata->mr = NULL;
	}
#endif
	if (rdata->cfile)
		cifsFileInfo_put(rdata->cfile);

	kvfree(rdata->pages);
	kfree(rdata);
}

static int
cifs_read_allocate_pages(struct cifs_readdata *rdata, unsigned int nr_pages)
{
	int rc = 0;
	struct page *page;
	unsigned int i;

	for (i = 0; i < nr_pages; i++) {
		page = alloc_page(GFP_KERNEL|__GFP_HIGHMEM);
		if (!page) {
			rc = -ENOMEM;
			break;
		}
		rdata->pages[i] = page;
	}

	if (rc) {
		unsigned int nr_page_failed = i;

		for (i = 0; i < nr_page_failed; i++) {
			put_page(rdata->pages[i]);
			rdata->pages[i] = NULL;
		}
	}
	return rc;
}

static void
cifs_uncached_readdata_release(struct kref *refcount)
{
	struct cifs_readdata *rdata = container_of(refcount,
					struct cifs_readdata, refcount);
	unsigned int i;

	kref_put(&rdata->ctx->refcount, cifs_aio_ctx_release);
	for (i = 0; i < rdata->nr_pages; i++) {
		put_page(rdata->pages[i]);
	}
	cifs_readdata_release(refcount);
}

/**
 * cifs_readdata_to_iov - copy data from pages in response to an iovec
 * @rdata:	the readdata response with list of pages holding data
 * @iter:	destination for our data
 *
 * This function copies data from a list of pages in a readdata response into
 * an array of iovecs. It will first calculate where the data should go
 * based on the info in the readdata and then copy the data into that spot.
 */
static int
cifs_readdata_to_iov(struct cifs_readdata *rdata, struct iov_iter *iter)
{
	size_t remaining = rdata->got_bytes;
	unsigned int i;

	for (i = 0; i < rdata->nr_pages; i++) {
		struct page *page = rdata->pages[i];
		size_t copy = min_t(size_t, remaining, PAGE_SIZE);
		size_t written;

		if (unlikely(iov_iter_is_pipe(iter))) {
			void *addr = kmap_atomic(page);

			written = copy_to_iter(addr, copy, iter);
			kunmap_atomic(addr);
		} else
			written = copy_page_to_iter(page, 0, copy, iter);
		remaining -= written;
		if (written < copy && iov_iter_count(iter) > 0)
			break;
	}
	return remaining ? -EFAULT : 0;
}

static void collect_uncached_read_data(struct cifs_aio_ctx *ctx);

static void
cifs_uncached_readv_complete(struct work_struct *work)
{
	struct cifs_readdata *rdata = container_of(work,
						struct cifs_readdata, work);

	complete(&rdata->done);
	collect_uncached_read_data(rdata->ctx);
	/* the below call can possibly free the last ref to aio ctx */
	kref_put(&rdata->refcount, cifs_uncached_readdata_release);
}

static int
uncached_fill_pages(struct TCP_Server_Info *server,
		    struct cifs_readdata *rdata, struct iov_iter *iter,
		    unsigned int len)
{
	int result = 0;
	unsigned int i;
	unsigned int nr_pages = rdata->nr_pages;
	unsigned int page_offset = rdata->page_offset;

	rdata->got_bytes = 0;
	rdata->tailsz = PAGE_SIZE;
	for (i = 0; i < nr_pages; i++) {
		struct page *page = rdata->pages[i];
		size_t n;
		unsigned int segment_size = rdata->pagesz;

		if (i == 0)
			segment_size -= page_offset;
		else
			page_offset = 0;


		if (len <= 0) {
			/* no need to hold page hostage */
			rdata->pages[i] = NULL;
			rdata->nr_pages--;
			put_page(page);
			continue;
		}

		n = len;
		if (len >= segment_size)
			/* enough data to fill the page */
			n = segment_size;
		else
			rdata->tailsz = len;
		len -= n;

		if (iter)
			result = copy_page_from_iter(
					page, page_offset, n, iter);
#ifdef CONFIG_CIFS_SMB_DIRECT
		else if (rdata->mr)
			result = n;
#endif
		else
			result = cifs_read_page_from_socket(
					server, page, page_offset, n);
		if (result < 0)
			break;

		rdata->got_bytes += result;
	}

	return rdata->got_bytes > 0 && result != -ECONNABORTED ?
						rdata->got_bytes : result;
}

static int
cifs_uncached_read_into_pages(struct TCP_Server_Info *server,
			      struct cifs_readdata *rdata, unsigned int len)
{
	return uncached_fill_pages(server, rdata, NULL, len);
}

static int
cifs_uncached_copy_into_pages(struct TCP_Server_Info *server,
			      struct cifs_readdata *rdata,
			      struct iov_iter *iter)
{
	return uncached_fill_pages(server, rdata, iter, iter->count);
}

static int cifs_resend_rdata(struct cifs_readdata *rdata,
			struct list_head *rdata_list,
			struct cifs_aio_ctx *ctx)
{
	unsigned int rsize;
	struct cifs_credits credits;
	int rc;
	struct TCP_Server_Info *server;

	/* XXX: should we pick a new channel here? */
	server = rdata->server;

	do {
		if (rdata->cfile->invalidHandle) {
			rc = cifs_reopen_file(rdata->cfile, true);
			if (rc == -EAGAIN)
				continue;
			else if (rc)
				break;
		}

		/*
		 * Wait for credits to resend this rdata.
		 * Note: we are attempting to resend the whole rdata not in
		 * segments
		 */
		do {
			rc = server->ops->wait_mtu_credits(server, rdata->bytes,
						&rsize, &credits);

			if (rc)
				goto fail;

			if (rsize < rdata->bytes) {
				add_credits_and_wake_if(server, &credits, 0);
				msleep(1000);
			}
		} while (rsize < rdata->bytes);
		rdata->credits = credits;

		rc = adjust_credits(server, &rdata->credits, rdata->bytes);
		if (!rc) {
			if (rdata->cfile->invalidHandle)
				rc = -EAGAIN;
			else {
#ifdef CONFIG_CIFS_SMB_DIRECT
				if (rdata->mr) {
					rdata->mr->need_invalidate = true;
					smbd_deregister_mr(rdata->mr);
					rdata->mr = NULL;
				}
#endif
				rc = server->ops->async_readv(rdata);
			}
		}

		/* If the read was successfully sent, we are done */
		if (!rc) {
			/* Add to aio pending list */
			list_add_tail(&rdata->list, rdata_list);
			return 0;
		}

		/* Roll back credits and retry if needed */
		add_credits_and_wake_if(server, &rdata->credits, 0);
	} while (rc == -EAGAIN);

fail:
	kref_put(&rdata->refcount, cifs_uncached_readdata_release);
	return rc;
}

static int
cifs_send_async_read(loff_t offset, size_t len, struct cifsFileInfo *open_file,
		     struct cifs_sb_info *cifs_sb, struct list_head *rdata_list,
		     struct cifs_aio_ctx *ctx)
{
	struct cifs_readdata *rdata;
	unsigned int npages, rsize;
	struct cifs_credits credits_on_stack;
	struct cifs_credits *credits = &credits_on_stack;
	size_t cur_len;
	int rc;
	pid_t pid;
	struct TCP_Server_Info *server;
	struct page **pagevec;
	size_t start;
	struct iov_iter direct_iov = ctx->iter;

	server = cifs_pick_channel(tlink_tcon(open_file->tlink)->ses);

	if (cifs_sb->mnt_cifs_flags & CIFS_MOUNT_RWPIDFORWARD)
		pid = open_file->pid;
	else
		pid = current->tgid;

	if (ctx->direct_io)
		iov_iter_advance(&direct_iov, offset - ctx->pos);

	do {
		if (open_file->invalidHandle) {
			rc = cifs_reopen_file(open_file, true);
			if (rc == -EAGAIN)
				continue;
			else if (rc)
				break;
		}

		rc = server->ops->wait_mtu_credits(server, cifs_sb->ctx->rsize,
						   &rsize, credits);
		if (rc)
			break;

		cur_len = min_t(const size_t, len, rsize);

		if (ctx->direct_io) {
			ssize_t result;

			result = iov_iter_get_pages_alloc(
					&direct_iov, &pagevec,
					cur_len, &start);
			if (result < 0) {
				cifs_dbg(VFS,
					 "Couldn't get user pages (rc=%zd) iter type %d iov_offset %zd count %zd\n",
					 result, iov_iter_type(&direct_iov),
					 direct_iov.iov_offset,
					 direct_iov.count);
				dump_stack();

				rc = result;
				add_credits_and_wake_if(server, credits, 0);
				break;
			}
			cur_len = (size_t)result;
			iov_iter_advance(&direct_iov, cur_len);

			rdata = cifs_readdata_direct_alloc(
					pagevec, cifs_uncached_readv_complete);
			if (!rdata) {
				add_credits_and_wake_if(server, credits, 0);
				rc = -ENOMEM;
				break;
			}

			npages = (cur_len + start + PAGE_SIZE-1) / PAGE_SIZE;
			rdata->page_offset = start;
			rdata->tailsz = npages > 1 ?
				cur_len-(PAGE_SIZE-start)-(npages-2)*PAGE_SIZE :
				cur_len;

		} else {

			npages = DIV_ROUND_UP(cur_len, PAGE_SIZE);
			/* allocate a readdata struct */
			rdata = cifs_readdata_alloc(npages,
					    cifs_uncached_readv_complete);
			if (!rdata) {
				add_credits_and_wake_if(server, credits, 0);
				rc = -ENOMEM;
				break;
			}

			rc = cifs_read_allocate_pages(rdata, npages);
			if (rc) {
				kvfree(rdata->pages);
				kfree(rdata);
				add_credits_and_wake_if(server, credits, 0);
				break;
			}

			rdata->tailsz = PAGE_SIZE;
		}

		rdata->server = server;
		rdata->cfile = cifsFileInfo_get(open_file);
		rdata->nr_pages = npages;
		rdata->offset = offset;
		rdata->bytes = cur_len;
		rdata->pid = pid;
		rdata->pagesz = PAGE_SIZE;
		rdata->read_into_pages = cifs_uncached_read_into_pages;
		rdata->copy_into_pages = cifs_uncached_copy_into_pages;
		rdata->credits = credits_on_stack;
		rdata->ctx = ctx;
		kref_get(&ctx->refcount);

		rc = adjust_credits(server, &rdata->credits, rdata->bytes);

		if (!rc) {
			if (rdata->cfile->invalidHandle)
				rc = -EAGAIN;
			else
				rc = server->ops->async_readv(rdata);
		}

		if (rc) {
			add_credits_and_wake_if(server, &rdata->credits, 0);
			kref_put(&rdata->refcount,
				cifs_uncached_readdata_release);
			if (rc == -EAGAIN) {
				iov_iter_revert(&direct_iov, cur_len);
				continue;
			}
			break;
		}

		list_add_tail(&rdata->list, rdata_list);
		offset += cur_len;
		len -= cur_len;
	} while (len > 0);

	return rc;
}

static void
collect_uncached_read_data(struct cifs_aio_ctx *ctx)
{
	struct cifs_readdata *rdata, *tmp;
	struct iov_iter *to = &ctx->iter;
	struct cifs_sb_info *cifs_sb;
	int rc;

	cifs_sb = CIFS_SB(ctx->cfile->dentry->d_sb);

	mutex_lock(&ctx->aio_mutex);

	if (list_empty(&ctx->list)) {
		mutex_unlock(&ctx->aio_mutex);
		return;
	}

	rc = ctx->rc;
	/* the loop below should proceed in the order of increasing offsets */
again:
	list_for_each_entry_safe(rdata, tmp, &ctx->list, list) {
		if (!rc) {
			if (!try_wait_for_completion(&rdata->done)) {
				mutex_unlock(&ctx->aio_mutex);
				return;
			}

			if (rdata->result == -EAGAIN) {
				/* resend call if it's a retryable error */
				struct list_head tmp_list;
				unsigned int got_bytes = rdata->got_bytes;

				list_del_init(&rdata->list);
				INIT_LIST_HEAD(&tmp_list);

				/*
				 * Got a part of data and then reconnect has
				 * happened -- fill the buffer and continue
				 * reading.
				 */
				if (got_bytes && got_bytes < rdata->bytes) {
					rc = 0;
					if (!ctx->direct_io)
						rc = cifs_readdata_to_iov(rdata, to);
					if (rc) {
						kref_put(&rdata->refcount,
							cifs_uncached_readdata_release);
						continue;
					}
				}

				if (ctx->direct_io) {
					/*
					 * Re-use rdata as this is a
					 * direct I/O
					 */
					rc = cifs_resend_rdata(
						rdata,
						&tmp_list, ctx);
				} else {
					rc = cifs_send_async_read(
						rdata->offset + got_bytes,
						rdata->bytes - got_bytes,
						rdata->cfile, cifs_sb,
						&tmp_list, ctx);

					kref_put(&rdata->refcount,
						cifs_uncached_readdata_release);
				}

				list_splice(&tmp_list, &ctx->list);

				goto again;
			} else if (rdata->result)
				rc = rdata->result;
			else if (!ctx->direct_io)
				rc = cifs_readdata_to_iov(rdata, to);

			/* if there was a short read -- discard anything left */
			if (rdata->got_bytes && rdata->got_bytes < rdata->bytes)
				rc = -ENODATA;

			ctx->total_len += rdata->got_bytes;
		}
		list_del_init(&rdata->list);
		kref_put(&rdata->refcount, cifs_uncached_readdata_release);
	}

	if (!ctx->direct_io)
		ctx->total_len = ctx->len - iov_iter_count(to);

	/* mask nodata case */
	if (rc == -ENODATA)
		rc = 0;

	ctx->rc = (rc == 0) ? (ssize_t)ctx->total_len : rc;

	mutex_unlock(&ctx->aio_mutex);

	if (ctx->iocb && ctx->iocb->ki_complete)
		ctx->iocb->ki_complete(ctx->iocb, ctx->rc, 0);
	else
		complete(&ctx->done);
}

static ssize_t __cifs_readv(
	struct kiocb *iocb, struct iov_iter *to, bool direct)
{
	size_t len;
	struct file *file = iocb->ki_filp;
	struct cifs_sb_info *cifs_sb;
	struct cifsFileInfo *cfile;
	struct cifs_tcon *tcon;
	ssize_t rc, total_read = 0;
	loff_t offset = iocb->ki_pos;
	struct cifs_aio_ctx *ctx;

	/*
	 * iov_iter_get_pages_alloc() doesn't work with ITER_KVEC,
	 * fall back to data copy read path
	 * this could be improved by getting pages directly in ITER_KVEC
	 */
	if (direct && iov_iter_is_kvec(to)) {
		cifs_dbg(FYI, "use non-direct cifs_user_readv for kvec I/O\n");
		direct = false;
	}

	len = iov_iter_count(to);
	if (!len)
		return 0;

	cifs_sb = CIFS_FILE_SB(file);
	cfile = file->private_data;
	tcon = tlink_tcon(cfile->tlink);

	if (!tcon->ses->server->ops->async_readv)
		return -ENOSYS;

	if ((file->f_flags & O_ACCMODE) == O_WRONLY)
		cifs_dbg(FYI, "attempting read on write only file instance\n");

	ctx = cifs_aio_ctx_alloc();
	if (!ctx)
		return -ENOMEM;

	ctx->cfile = cifsFileInfo_get(cfile);

	if (!is_sync_kiocb(iocb))
		ctx->iocb = iocb;

	if (iter_is_iovec(to))
		ctx->should_dirty = true;

	if (direct) {
		ctx->pos = offset;
		ctx->direct_io = true;
		ctx->iter = *to;
		ctx->len = len;
	} else {
		rc = setup_aio_ctx_iter(ctx, to, READ);
		if (rc) {
			kref_put(&ctx->refcount, cifs_aio_ctx_release);
			return rc;
		}
		len = ctx->len;
	}

	/* grab a lock here due to read response handlers can access ctx */
	mutex_lock(&ctx->aio_mutex);

	rc = cifs_send_async_read(offset, len, cfile, cifs_sb, &ctx->list, ctx);

	/* if at least one read request send succeeded, then reset rc */
	if (!list_empty(&ctx->list))
		rc = 0;

	mutex_unlock(&ctx->aio_mutex);

	if (rc) {
		kref_put(&ctx->refcount, cifs_aio_ctx_release);
		return rc;
	}

	if (!is_sync_kiocb(iocb)) {
		kref_put(&ctx->refcount, cifs_aio_ctx_release);
		return -EIOCBQUEUED;
	}

	rc = wait_for_completion_killable(&ctx->done);
	if (rc) {
		mutex_lock(&ctx->aio_mutex);
		ctx->rc = rc = -EINTR;
		total_read = ctx->total_len;
		mutex_unlock(&ctx->aio_mutex);
	} else {
		rc = ctx->rc;
		total_read = ctx->total_len;
	}

	kref_put(&ctx->refcount, cifs_aio_ctx_release);

	if (total_read) {
		iocb->ki_pos += total_read;
		return total_read;
	}
	return rc;
}

ssize_t cifs_direct_readv(struct kiocb *iocb, struct iov_iter *to)
{
	return __cifs_readv(iocb, to, true);
}

ssize_t cifs_user_readv(struct kiocb *iocb, struct iov_iter *to)
{
	return __cifs_readv(iocb, to, false);
}

ssize_t
cifs_strict_readv(struct kiocb *iocb, struct iov_iter *to)
{
	struct inode *inode = file_inode(iocb->ki_filp);
	struct cifsInodeInfo *cinode = CIFS_I(inode);
	struct cifs_sb_info *cifs_sb = CIFS_SB(inode->i_sb);
	struct cifsFileInfo *cfile = (struct cifsFileInfo *)
						iocb->ki_filp->private_data;
	struct cifs_tcon *tcon = tlink_tcon(cfile->tlink);
	int rc = -EACCES;

	/*
	 * In strict cache mode we need to read from the server all the time
	 * if we don't have level II oplock because the server can delay mtime
	 * change - so we can't make a decision about inode invalidating.
	 * And we can also fail with pagereading if there are mandatory locks
	 * on pages affected by this read but not on the region from pos to
	 * pos+len-1.
	 */
	if (!CIFS_CACHE_READ(cinode))
		return cifs_user_readv(iocb, to);

	if (cap_unix(tcon->ses) &&
	    (CIFS_UNIX_FCNTL_CAP & le64_to_cpu(tcon->fsUnixInfo.Capability)) &&
	    ((cifs_sb->mnt_cifs_flags & CIFS_MOUNT_NOPOSIXBRL) == 0))
		return generic_file_read_iter(iocb, to);

	/*
	 * We need to hold the sem to be sure nobody modifies lock list
	 * with a brlock that prevents reading.
	 */
	down_read(&cinode->lock_sem);
	if (!cifs_find_lock_conflict(cfile, iocb->ki_pos, iov_iter_count(to),
				     tcon->ses->server->vals->shared_lock_type,
				     0, NULL, CIFS_READ_OP))
		rc = generic_file_read_iter(iocb, to);
	up_read(&cinode->lock_sem);
	return rc;
}

static ssize_t
cifs_read(struct file *file, char *read_data, size_t read_size, loff_t *offset)
{
	int rc = -EACCES;
	unsigned int bytes_read = 0;
	unsigned int total_read;
	unsigned int current_read_size;
	unsigned int rsize;
	struct cifs_sb_info *cifs_sb;
	struct cifs_tcon *tcon;
	struct TCP_Server_Info *server;
	unsigned int xid;
	char *cur_offset;
	struct cifsFileInfo *open_file;
	struct cifs_io_parms io_parms = {0};
	int buf_type = CIFS_NO_BUFFER;
	__u32 pid;

	xid = get_xid();
	cifs_sb = CIFS_FILE_SB(file);

	/* FIXME: set up handlers for larger reads and/or convert to async */
	rsize = min_t(unsigned int, cifs_sb->ctx->rsize, CIFSMaxBufSize);

	if (file->private_data == NULL) {
		rc = -EBADF;
		free_xid(xid);
		return rc;
	}
	open_file = file->private_data;
	tcon = tlink_tcon(open_file->tlink);
	server = cifs_pick_channel(tcon->ses);

	if (!server->ops->sync_read) {
		free_xid(xid);
		return -ENOSYS;
	}

	if (cifs_sb->mnt_cifs_flags & CIFS_MOUNT_RWPIDFORWARD)
		pid = open_file->pid;
	else
		pid = current->tgid;

	if ((file->f_flags & O_ACCMODE) == O_WRONLY)
		cifs_dbg(FYI, "attempting read on write only file instance\n");

	for (total_read = 0, cur_offset = read_data; read_size > total_read;
	     total_read += bytes_read, cur_offset += bytes_read) {
		do {
			current_read_size = min_t(uint, read_size - total_read,
						  rsize);
			/*
			 * For windows me and 9x we do not want to request more
			 * than it negotiated since it will refuse the read
			 * then.
			 */
			if (!(tcon->ses->capabilities &
				tcon->ses->server->vals->cap_large_files)) {
				current_read_size = min_t(uint,
					current_read_size, CIFSMaxBufSize);
			}
			if (open_file->invalidHandle) {
				rc = cifs_reopen_file(open_file, true);
				if (rc != 0)
					break;
			}
			io_parms.pid = pid;
			io_parms.tcon = tcon;
			io_parms.offset = *offset;
			io_parms.length = current_read_size;
			io_parms.server = server;
			rc = server->ops->sync_read(xid, &open_file->fid, &io_parms,
						    &bytes_read, &cur_offset,
						    &buf_type);
		} while (rc == -EAGAIN);

		if (rc || (bytes_read == 0)) {
			if (total_read) {
				break;
			} else {
				free_xid(xid);
				return rc;
			}
		} else {
			cifs_stats_bytes_read(tcon, total_read);
			*offset += bytes_read;
		}
	}
	free_xid(xid);
	return total_read;
}

/*
 * If the page is mmap'ed into a process' page tables, then we need to make
 * sure that it doesn't change while being written back.
 */
static vm_fault_t
cifs_page_mkwrite(struct vm_fault *vmf)
{
	struct page *page = vmf->page;

	lock_page(page);
	return VM_FAULT_LOCKED;
}

static const struct vm_operations_struct cifs_file_vm_ops = {
	.fault = filemap_fault,
	.map_pages = filemap_map_pages,
	.page_mkwrite = cifs_page_mkwrite,
};

int cifs_file_strict_mmap(struct file *file, struct vm_area_struct *vma)
{
	int xid, rc = 0;
	struct inode *inode = file_inode(file);

	xid = get_xid();

	if (!CIFS_CACHE_READ(CIFS_I(inode)))
		rc = cifs_zap_mapping(inode);
	if (!rc)
		rc = generic_file_mmap(file, vma);
	if (!rc)
		vma->vm_ops = &cifs_file_vm_ops;

	free_xid(xid);
	return rc;
}

int cifs_file_mmap(struct file *file, struct vm_area_struct *vma)
{
	int rc, xid;

	xid = get_xid();

	rc = cifs_revalidate_file(file);
	if (rc)
		cifs_dbg(FYI, "Validation prior to mmap failed, error=%d\n",
			 rc);
	if (!rc)
		rc = generic_file_mmap(file, vma);
	if (!rc)
		vma->vm_ops = &cifs_file_vm_ops;

	free_xid(xid);
	return rc;
}

static void
cifs_readv_complete(struct work_struct *work)
{
	unsigned int i, got_bytes;
	struct cifs_readdata *rdata = container_of(work,
						struct cifs_readdata, work);

	got_bytes = rdata->got_bytes;
	for (i = 0; i < rdata->nr_pages; i++) {
		struct page *page = rdata->pages[i];

		lru_cache_add(page);

		if (rdata->result == 0 ||
		    (rdata->result == -EAGAIN && got_bytes)) {
			flush_dcache_page(page);
			SetPageUptodate(page);
		}

		unlock_page(page);

		if (rdata->result == 0 ||
		    (rdata->result == -EAGAIN && got_bytes))
			cifs_readpage_to_fscache(rdata->mapping->host, page);

		got_bytes -= min_t(unsigned int, PAGE_SIZE, got_bytes);

		put_page(page);
		rdata->pages[i] = NULL;
	}
	kref_put(&rdata->refcount, cifs_readdata_release);
}

static int
readpages_fill_pages(struct TCP_Server_Info *server,
		     struct cifs_readdata *rdata, struct iov_iter *iter,
		     unsigned int len)
{
	int result = 0;
	unsigned int i;
	u64 eof;
	pgoff_t eof_index;
	unsigned int nr_pages = rdata->nr_pages;
	unsigned int page_offset = rdata->page_offset;

	/* determine the eof that the server (probably) has */
	eof = CIFS_I(rdata->mapping->host)->server_eof;
	eof_index = eof ? (eof - 1) >> PAGE_SHIFT : 0;
	cifs_dbg(FYI, "eof=%llu eof_index=%lu\n", eof, eof_index);

	rdata->got_bytes = 0;
	rdata->tailsz = PAGE_SIZE;
	for (i = 0; i < nr_pages; i++) {
		struct page *page = rdata->pages[i];
		unsigned int to_read = rdata->pagesz;
		size_t n;

		if (i == 0)
			to_read -= page_offset;
		else
			page_offset = 0;

		n = to_read;

		if (len >= to_read) {
			len -= to_read;
		} else if (len > 0) {
			/* enough for partial page, fill and zero the rest */
			zero_user(page, len + page_offset, to_read - len);
			n = rdata->tailsz = len;
			len = 0;
		} else if (page->index > eof_index) {
			/*
			 * The VFS will not try to do readahead past the
			 * i_size, but it's possible that we have outstanding
			 * writes with gaps in the middle and the i_size hasn't
			 * caught up yet. Populate those with zeroed out pages
			 * to prevent the VFS from repeatedly attempting to
			 * fill them until the writes are flushed.
			 */
			zero_user(page, 0, PAGE_SIZE);
			lru_cache_add(page);
			flush_dcache_page(page);
			SetPageUptodate(page);
			unlock_page(page);
			put_page(page);
			rdata->pages[i] = NULL;
			rdata->nr_pages--;
			continue;
		} else {
			/* no need to hold page hostage */
			lru_cache_add(page);
			unlock_page(page);
			put_page(page);
			rdata->pages[i] = NULL;
			rdata->nr_pages--;
			continue;
		}

		if (iter)
			result = copy_page_from_iter(
					page, page_offset, n, iter);
#ifdef CONFIG_CIFS_SMB_DIRECT
		else if (rdata->mr)
			result = n;
#endif
		else
			result = cifs_read_page_from_socket(
					server, page, page_offset, n);
		if (result < 0)
			break;

		rdata->got_bytes += result;
	}

	return rdata->got_bytes > 0 && result != -ECONNABORTED ?
						rdata->got_bytes : result;
}

static int
cifs_readpages_read_into_pages(struct TCP_Server_Info *server,
			       struct cifs_readdata *rdata, unsigned int len)
{
	return readpages_fill_pages(server, rdata, NULL, len);
}

static int
cifs_readpages_copy_into_pages(struct TCP_Server_Info *server,
			       struct cifs_readdata *rdata,
			       struct iov_iter *iter)
{
	return readpages_fill_pages(server, rdata, iter, iter->count);
}

static int
readpages_get_pages(struct address_space *mapping, struct list_head *page_list,
		    unsigned int rsize, struct list_head *tmplist,
		    unsigned int *nr_pages, loff_t *offset, unsigned int *bytes)
{
	struct page *page, *tpage;
	unsigned int expected_index;
	int rc;
	gfp_t gfp = readahead_gfp_mask(mapping);

	INIT_LIST_HEAD(tmplist);

	page = lru_to_page(page_list);

	/*
	 * Lock the page and put it in the cache. Since no one else
	 * should have access to this page, we're safe to simply set
	 * PG_locked without checking it first.
	 */
	__SetPageLocked(page);
	rc = add_to_page_cache_locked(page, mapping,
				      page->index, gfp);

	/* give up if we can't stick it in the cache */
	if (rc) {
		__ClearPageLocked(page);
		return rc;
	}

	/* move first page to the tmplist */
	*offset = (loff_t)page->index << PAGE_SHIFT;
	*bytes = PAGE_SIZE;
	*nr_pages = 1;
	list_move_tail(&page->lru, tmplist);

	/* now try and add more pages onto the request */
	expected_index = page->index + 1;
	list_for_each_entry_safe_reverse(page, tpage, page_list, lru) {
		/* discontinuity ? */
		if (page->index != expected_index)
			break;

		/* would this page push the read over the rsize? */
		if (*bytes + PAGE_SIZE > rsize)
			break;

		__SetPageLocked(page);
		rc = add_to_page_cache_locked(page, mapping, page->index, gfp);
		if (rc) {
			__ClearPageLocked(page);
			break;
		}
		list_move_tail(&page->lru, tmplist);
		(*bytes) += PAGE_SIZE;
		expected_index++;
		(*nr_pages)++;
	}
	return rc;
}

static int cifs_readpages(struct file *file, struct address_space *mapping,
	struct list_head *page_list, unsigned num_pages)
{
	int rc;
	int err = 0;
	struct list_head tmplist;
	struct cifsFileInfo *open_file = file->private_data;
	struct cifs_sb_info *cifs_sb = CIFS_FILE_SB(file);
	struct TCP_Server_Info *server;
	pid_t pid;
	unsigned int xid;

	xid = get_xid();
	/*
	 * Reads as many pages as possible from fscache. Returns -ENOBUFS
	 * immediately if the cookie is negative
	 *
	 * After this point, every page in the list might have PG_fscache set,
	 * so we will need to clean that up off of every page we don't use.
	 */
	rc = cifs_readpages_from_fscache(mapping->host, mapping, page_list,
					 &num_pages);
	if (rc == 0) {
		free_xid(xid);
		return rc;
	}

	if (cifs_sb->mnt_cifs_flags & CIFS_MOUNT_RWPIDFORWARD)
		pid = open_file->pid;
	else
		pid = current->tgid;

	rc = 0;
	server = cifs_pick_channel(tlink_tcon(open_file->tlink)->ses);

	cifs_dbg(FYI, "%s: file=%p mapping=%p num_pages=%u\n",
		 __func__, file, mapping, num_pages);

	/*
	 * Start with the page at end of list and move it to private
	 * list. Do the same with any following pages until we hit
	 * the rsize limit, hit an index discontinuity, or run out of
	 * pages. Issue the async read and then start the loop again
	 * until the list is empty.
	 *
	 * Note that list order is important. The page_list is in
	 * the order of declining indexes. When we put the pages in
	 * the rdata->pages, then we want them in increasing order.
	 */
	while (!list_empty(page_list) && !err) {
		unsigned int i, nr_pages, bytes, rsize;
		loff_t offset;
		struct page *page, *tpage;
		struct cifs_readdata *rdata;
		struct cifs_credits credits_on_stack;
		struct cifs_credits *credits = &credits_on_stack;

		if (open_file->invalidHandle) {
			rc = cifs_reopen_file(open_file, true);
			if (rc == -EAGAIN)
				continue;
			else if (rc)
				break;
		}

		rc = server->ops->wait_mtu_credits(server, cifs_sb->ctx->rsize,
						   &rsize, credits);
		if (rc)
			break;

		/*
		 * Give up immediately if rsize is too small to read an entire
		 * page. The VFS will fall back to readpage. We should never
		 * reach this point however since we set ra_pages to 0 when the
		 * rsize is smaller than a cache page.
		 */
		if (unlikely(rsize < PAGE_SIZE)) {
			add_credits_and_wake_if(server, credits, 0);
			free_xid(xid);
			return 0;
		}

		nr_pages = 0;
		err = readpages_get_pages(mapping, page_list, rsize, &tmplist,
					 &nr_pages, &offset, &bytes);
		if (!nr_pages) {
			add_credits_and_wake_if(server, credits, 0);
			break;
		}

		rdata = cifs_readdata_alloc(nr_pages, cifs_readv_complete);
		if (!rdata) {
			/* best to give up if we're out of mem */
			list_for_each_entry_safe(page, tpage, &tmplist, lru) {
				list_del(&page->lru);
				lru_cache_add(page);
				unlock_page(page);
				put_page(page);
			}
			rc = -ENOMEM;
			add_credits_and_wake_if(server, credits, 0);
			break;
		}

		rdata->cfile = cifsFileInfo_get(open_file);
		rdata->server = server;
		rdata->mapping = mapping;
		rdata->offset = offset;
		rdata->bytes = bytes;
		rdata->pid = pid;
		rdata->pagesz = PAGE_SIZE;
		rdata->tailsz = PAGE_SIZE;
		rdata->read_into_pages = cifs_readpages_read_into_pages;
		rdata->copy_into_pages = cifs_readpages_copy_into_pages;
		rdata->credits = credits_on_stack;

		list_for_each_entry_safe(page, tpage, &tmplist, lru) {
			list_del(&page->lru);
			rdata->pages[rdata->nr_pages++] = page;
		}

		rc = adjust_credits(server, &rdata->credits, rdata->bytes);

		if (!rc) {
			if (rdata->cfile->invalidHandle)
				rc = -EAGAIN;
			else
				rc = server->ops->async_readv(rdata);
		}

		if (rc) {
			add_credits_and_wake_if(server, &rdata->credits, 0);
			for (i = 0; i < rdata->nr_pages; i++) {
				page = rdata->pages[i];
				lru_cache_add(page);
				unlock_page(page);
				put_page(page);
			}
			/* Fallback to the readpage in error/reconnect cases */
			kref_put(&rdata->refcount, cifs_readdata_release);
			break;
		}

		kref_put(&rdata->refcount, cifs_readdata_release);
	}

	/* Any pages that have been shown to fscache but didn't get added to
	 * the pagecache must be uncached before they get returned to the
	 * allocator.
	 */
	cifs_fscache_readpages_cancel(mapping->host, page_list);
	free_xid(xid);
	return rc;
}

/*
 * cifs_readpage_worker must be called with the page pinned
 */
static int cifs_readpage_worker(struct file *file, struct page *page,
	loff_t *poffset)
{
	char *read_data;
	int rc;

	/* Is the page cached? */
	rc = cifs_readpage_from_fscache(file_inode(file), page);
	if (rc == 0)
		goto read_complete;

	read_data = kmap(page);
	/* for reads over a certain size could initiate async read ahead */

	rc = cifs_read(file, read_data, PAGE_SIZE, poffset);

	if (rc < 0)
		goto io_error;
	else
		cifs_dbg(FYI, "Bytes read %d\n", rc);

	/* we do not want atime to be less than mtime, it broke some apps */
	file_inode(file)->i_atime = current_time(file_inode(file));
	if (timespec64_compare(&(file_inode(file)->i_atime), &(file_inode(file)->i_mtime)))
		file_inode(file)->i_atime = file_inode(file)->i_mtime;
	else
		file_inode(file)->i_atime = current_time(file_inode(file));

	if (PAGE_SIZE > rc)
		memset(read_data + rc, 0, PAGE_SIZE - rc);

	flush_dcache_page(page);
	SetPageUptodate(page);

	/* send this page to the cache */
	cifs_readpage_to_fscache(file_inode(file), page);

	rc = 0;

io_error:
	kunmap(page);
	unlock_page(page);

read_complete:
	return rc;
}

static int cifs_readpage(struct file *file, struct page *page)
{
	loff_t offset = (loff_t)page->index << PAGE_SHIFT;
	int rc = -EACCES;
	unsigned int xid;

	xid = get_xid();

	if (file->private_data == NULL) {
		rc = -EBADF;
		free_xid(xid);
		return rc;
	}

	cifs_dbg(FYI, "readpage %p at offset %d 0x%x\n",
		 page, (int)offset, (int)offset);

	rc = cifs_readpage_worker(file, page, &offset);

	free_xid(xid);
	return rc;
}

static int is_inode_writable(struct cifsInodeInfo *cifs_inode)
{
	struct cifsFileInfo *open_file;

	spin_lock(&cifs_inode->open_file_lock);
	list_for_each_entry(open_file, &cifs_inode->openFileList, flist) {
		if (OPEN_FMODE(open_file->f_flags) & FMODE_WRITE) {
			spin_unlock(&cifs_inode->open_file_lock);
			return 1;
		}
	}
	spin_unlock(&cifs_inode->open_file_lock);
	return 0;
}

/* We do not want to update the file size from server for inodes
   open for write - to avoid races with writepage extending
   the file - in the future we could consider allowing
   refreshing the inode only on increases in the file size
   but this is tricky to do without racing with writebehind
   page caching in the current Linux kernel design */
bool is_size_safe_to_change(struct cifsInodeInfo *cifsInode, __u64 end_of_file)
{
	if (!cifsInode)
		return true;

	if (is_inode_writable(cifsInode)) {
		/* This inode is open for write at least once */
		struct cifs_sb_info *cifs_sb;

		cifs_sb = CIFS_SB(cifsInode->vfs_inode.i_sb);
		if (cifs_sb->mnt_cifs_flags & CIFS_MOUNT_DIRECT_IO) {
			/* since no page cache to corrupt on directio
			we can change size safely */
			return true;
		}

		if (i_size_read(&cifsInode->vfs_inode) < end_of_file)
			return true;

		return false;
	} else
		return true;
}

static int cifs_write_begin(struct file *file, struct address_space *mapping,
			loff_t pos, unsigned len, unsigned flags,
			struct page **pagep, void **fsdata)
{
	int oncethru = 0;
	pgoff_t index = pos >> PAGE_SHIFT;
	loff_t offset = pos & (PAGE_SIZE - 1);
	loff_t page_start = pos & PAGE_MASK;
	loff_t i_size;
	struct page *page;
	int rc = 0;

	cifs_dbg(FYI, "write_begin from %lld len %d\n", (long long)pos, len);

start:
	page = grab_cache_page_write_begin(mapping, index, flags);
	if (!page) {
		rc = -ENOMEM;
		goto out;
	}

	if (PageUptodate(page))
		goto out;

	/*
	 * If we write a full page it will be up to date, no need to read from
	 * the server. If the write is short, we'll end up doing a sync write
	 * instead.
	 */
	if (len == PAGE_SIZE)
		goto out;

	/*
	 * optimize away the read when we have an oplock, and we're not
	 * expecting to use any of the data we'd be reading in. That
	 * is, when the page lies beyond the EOF, or straddles the EOF
	 * and the write will cover all of the existing data.
	 */
	if (CIFS_CACHE_READ(CIFS_I(mapping->host))) {
		i_size = i_size_read(mapping->host);
		if (page_start >= i_size ||
		    (offset == 0 && (pos + len) >= i_size)) {
			zero_user_segments(page, 0, offset,
					   offset + len,
					   PAGE_SIZE);
			/*
			 * PageChecked means that the parts of the page
			 * to which we're not writing are considered up
			 * to date. Once the data is copied to the
			 * page, it can be set uptodate.
			 */
			SetPageChecked(page);
			goto out;
		}
	}

	if ((file->f_flags & O_ACCMODE) != O_WRONLY && !oncethru) {
		/*
		 * might as well read a page, it is fast enough. If we get
		 * an error, we don't need to return it. cifs_write_end will
		 * do a sync write instead since PG_uptodate isn't set.
		 */
		cifs_readpage_worker(file, page, &page_start);
		put_page(page);
		oncethru = 1;
		goto start;
	} else {
		/* we could try using another file handle if there is one -
		   but how would we lock it to prevent close of that handle
		   racing with this read? In any case
		   this will be written out by write_end so is fine */
	}
out:
	*pagep = page;
	return rc;
}

static int cifs_release_page(struct page *page, gfp_t gfp)
{
	if (PagePrivate(page))
		return 0;

	return cifs_fscache_release_page(page, gfp);
}

static void cifs_invalidate_page(struct page *page, unsigned int offset,
				 unsigned int length)
{
	struct cifsInodeInfo *cifsi = CIFS_I(page->mapping->host);

	if (offset == 0 && length == PAGE_SIZE)
		cifs_fscache_invalidate_page(page, &cifsi->vfs_inode);
}

static int cifs_launder_page(struct page *page)
{
	int rc = 0;
	loff_t range_start = page_offset(page);
	loff_t range_end = range_start + (loff_t)(PAGE_SIZE - 1);
	struct writeback_control wbc = {
		.sync_mode = WB_SYNC_ALL,
		.nr_to_write = 0,
		.range_start = range_start,
		.range_end = range_end,
	};

	cifs_dbg(FYI, "Launder page: %p\n", page);

	if (clear_page_dirty_for_io(page))
		rc = cifs_writepage_locked(page, &wbc);

	cifs_fscache_invalidate_page(page, page->mapping->host);
	return rc;
}

void cifs_oplock_break(struct work_struct *work)
{
	struct cifsFileInfo *cfile = container_of(work, struct cifsFileInfo,
						  oplock_break);
	struct inode *inode = d_inode(cfile->dentry);
	struct cifsInodeInfo *cinode = CIFS_I(inode);
	struct cifs_tcon *tcon = tlink_tcon(cfile->tlink);
	struct TCP_Server_Info *server = tcon->ses->server;
	int rc = 0;
	bool purge_cache = false;

	wait_on_bit(&cinode->flags, CIFS_INODE_PENDING_WRITERS,
			TASK_UNINTERRUPTIBLE);

	server->ops->downgrade_oplock(server, cinode, cfile->oplock_level,
				      cfile->oplock_epoch, &purge_cache);

	if (!CIFS_CACHE_WRITE(cinode) && CIFS_CACHE_READ(cinode) &&
						cifs_has_mand_locks(cinode)) {
		cifs_dbg(FYI, "Reset oplock to None for inode=%p due to mand locks\n",
			 inode);
		cinode->oplock = 0;
	}

	if (inode && S_ISREG(inode->i_mode)) {
		if (CIFS_CACHE_READ(cinode))
			break_lease(inode, O_RDONLY);
		else
			break_lease(inode, O_WRONLY);
		rc = filemap_fdatawrite(inode->i_mapping);
		if (!CIFS_CACHE_READ(cinode) || purge_cache) {
			rc = filemap_fdatawait(inode->i_mapping);
			mapping_set_error(inode->i_mapping, rc);
			cifs_zap_mapping(inode);
		}
		cifs_dbg(FYI, "Oplock flush inode %p rc %d\n", inode, rc);
		if (CIFS_CACHE_WRITE(cinode))
			goto oplock_break_ack;
	}

	rc = cifs_push_locks(cfile);
	if (rc)
		cifs_dbg(VFS, "Push locks rc = %d\n", rc);

oplock_break_ack:
	/*
	 * releasing stale oplock after recent reconnect of smb session using
	 * a now incorrect file handle is not a data integrity issue but do
	 * not bother sending an oplock release if session to server still is
	 * disconnected since oplock already released by the server
	 */
	if (!cfile->oplock_break_cancelled) {
		rc = tcon->ses->server->ops->oplock_response(tcon, &cfile->fid,
							     cinode);
		cifs_dbg(FYI, "Oplock release rc = %d\n", rc);
	}
	_cifsFileInfo_put(cfile, false /* do not wait for ourself */, false);
	cifs_done_oplock_break(cinode);
}

/*
 * The presence of cifs_direct_io() in the address space ops vector
 * allowes open() O_DIRECT flags which would have failed otherwise.
 *
 * In the non-cached mode (mount with cache=none), we shunt off direct read and write requests
 * so this method should never be called.
 *
 * Direct IO is not yet supported in the cached mode. 
 */
static ssize_t
cifs_direct_io(struct kiocb *iocb, struct iov_iter *iter)
{
        /*
         * FIXME
         * Eventually need to support direct IO for non forcedirectio mounts
         */
        return -EINVAL;
}

static int cifs_swap_activate(struct swap_info_struct *sis,
			      struct file *swap_file, sector_t *span)
{
	struct cifsFileInfo *cfile = swap_file->private_data;
	struct inode *inode = swap_file->f_mapping->host;
	unsigned long blocks;
	long long isize;

	cifs_dbg(FYI, "swap activate\n");

	spin_lock(&inode->i_lock);
	blocks = inode->i_blocks;
	isize = inode->i_size;
	spin_unlock(&inode->i_lock);
	if (blocks*512 < isize) {
		pr_warn("swap activate: swapfile has holes\n");
		return -EINVAL;
	}
	*span = sis->pages;

	pr_warn_once("Swap support over SMB3 is experimental\n");

	/*
	 * TODO: consider adding ACL (or documenting how) to prevent other
	 * users (on this or other systems) from reading it
	 */


	/* TODO: add sk_set_memalloc(inet) or similar */

	if (cfile)
		cfile->swapfile = true;
	/*
	 * TODO: Since file already open, we can't open with DENY_ALL here
	 * but we could add call to grab a byte range lock to prevent others
	 * from reading or writing the file
	 */

	return 0;
}

static void cifs_swap_deactivate(struct file *file)
{
	struct cifsFileInfo *cfile = file->private_data;

	cifs_dbg(FYI, "swap deactivate\n");

	/* TODO: undo sk_set_memalloc(inet) will eventually be needed */

	if (cfile)
		cfile->swapfile = false;

	/* do we need to unpin (or unlock) the file */
}

const struct address_space_operations cifs_addr_ops = {
	.readpage = cifs_readpage,
	.readpages = cifs_readpages,
	.writepage = cifs_writepage,
	.writepages = cifs_writepages,
	.write_begin = cifs_write_begin,
	.write_end = cifs_write_end,
	.set_page_dirty = __set_page_dirty_nobuffers,
	.releasepage = cifs_release_page,
	.direct_IO = cifs_direct_io,
	.invalidatepage = cifs_invalidate_page,
	.launder_page = cifs_launder_page,
	/*
	 * TODO: investigate and if useful we could add an cifs_migratePage
	 * helper (under an CONFIG_MIGRATION) in the future, and also
	 * investigate and add an is_dirty_writeback helper if needed
	 */
	.swap_activate = cifs_swap_activate,
	.swap_deactivate = cifs_swap_deactivate,
};

/*
 * cifs_readpages requires the server to support a buffer large enough to
 * contain the header plus one complete page of data.  Otherwise, we need
 * to leave cifs_readpages out of the address space operations.
 */
const struct address_space_operations cifs_addr_ops_smallbuf = {
	.readpage = cifs_readpage,
	.writepage = cifs_writepage,
	.writepages = cifs_writepages,
	.write_begin = cifs_write_begin,
	.write_end = cifs_write_end,
	.set_page_dirty = __set_page_dirty_nobuffers,
	.releasepage = cifs_release_page,
	.invalidatepage = cifs_invalidate_page,
	.launder_page = cifs_launder_page,
};<|MERGE_RESOLUTION|>--- conflicted
+++ resolved
@@ -165,12 +165,8 @@
 			goto posix_open_ret;
 		}
 	} else {
-<<<<<<< HEAD
+		cifs_revalidate_mapping(*pinode);
 		rc = cifs_fattr_to_inode(*pinode, &fattr);
-=======
-		cifs_revalidate_mapping(*pinode);
-		cifs_fattr_to_inode(*pinode, &fattr);
->>>>>>> c4fe8aef
 	}
 
 posix_open_ret:
