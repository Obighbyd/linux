--- conflicted
+++ resolved
@@ -252,24 +252,13 @@
 
 config X86_X2APIC
 	bool "Support x2apic"
-<<<<<<< HEAD
-	depends on X86_LOCAL_APIC && X86_64
-	select INTR_REMAP
-=======
 	depends on X86_LOCAL_APIC && X86_64 && INTR_REMAP
->>>>>>> 6574612f
 	---help---
 	  This enables x2apic support on CPUs that have this feature.
 
 	  This allows 32-bit apic IDs (so it can support very large systems),
 	  and accesses the local apic via MSRs not via mmio.
 
-<<<<<<< HEAD
-	  ( On certain CPU models you may need to enable INTR_REMAP too,
-	    to get functional x2apic mode. )
-
-=======
->>>>>>> 6574612f
 	  If you don't know what to do here, say N.
 
 config SPARSE_IRQ
@@ -365,10 +354,7 @@
 	bool "SGI Ultraviolet"
 	depends on X86_64
 	depends on X86_EXTENDED_PLATFORM
-<<<<<<< HEAD
-=======
 	depends on NUMA
->>>>>>> 6574612f
 	select X86_X2APIC
 	---help---
 	  This option is needed in order to support SGI Ultraviolet systems.
