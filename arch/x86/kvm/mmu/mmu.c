// SPDX-License-Identifier: GPL-2.0-only
/*
 * Kernel-based Virtual Machine driver for Linux
 *
 * This module enables machines with Intel VT-x extensions to run virtual
 * machines without emulation or binary translation.
 *
 * MMU support
 *
 * Copyright (C) 2006 Qumranet, Inc.
 * Copyright 2010 Red Hat, Inc. and/or its affiliates.
 *
 * Authors:
 *   Yaniv Kamay  <yaniv@qumranet.com>
 *   Avi Kivity   <avi@qumranet.com>
 */

#include "irq.h"
#include "ioapic.h"
#include "mmu.h"
#include "mmu_internal.h"
#include "tdp_mmu.h"
#include "x86.h"
#include "kvm_cache_regs.h"
#include "kvm_emulate.h"
#include "cpuid.h"
#include "spte.h"

#include <linux/kvm_host.h>
#include <linux/types.h>
#include <linux/string.h>
#include <linux/mm.h>
#include <linux/highmem.h>
#include <linux/moduleparam.h>
#include <linux/export.h>
#include <linux/swap.h>
#include <linux/hugetlb.h>
#include <linux/compiler.h>
#include <linux/srcu.h>
#include <linux/slab.h>
#include <linux/sched/signal.h>
#include <linux/uaccess.h>
#include <linux/hash.h>
#include <linux/kern_levels.h>
#include <linux/kthread.h>

#include <asm/page.h>
#include <asm/memtype.h>
#include <asm/cmpxchg.h>
#include <asm/io.h>
#include <asm/vmx.h>
#include <asm/kvm_page_track.h>
#include "trace.h"

extern bool itlb_multihit_kvm_mitigation;

static int __read_mostly nx_huge_pages = -1;
#ifdef CONFIG_PREEMPT_RT
/* Recovery can cause latency spikes, disable it for PREEMPT_RT.  */
static uint __read_mostly nx_huge_pages_recovery_ratio = 0;
#else
static uint __read_mostly nx_huge_pages_recovery_ratio = 60;
#endif

static int set_nx_huge_pages(const char *val, const struct kernel_param *kp);
static int set_nx_huge_pages_recovery_ratio(const char *val, const struct kernel_param *kp);

static const struct kernel_param_ops nx_huge_pages_ops = {
	.set = set_nx_huge_pages,
	.get = param_get_bool,
};

static const struct kernel_param_ops nx_huge_pages_recovery_ratio_ops = {
	.set = set_nx_huge_pages_recovery_ratio,
	.get = param_get_uint,
};

module_param_cb(nx_huge_pages, &nx_huge_pages_ops, &nx_huge_pages, 0644);
__MODULE_PARM_TYPE(nx_huge_pages, "bool");
module_param_cb(nx_huge_pages_recovery_ratio, &nx_huge_pages_recovery_ratio_ops,
		&nx_huge_pages_recovery_ratio, 0644);
__MODULE_PARM_TYPE(nx_huge_pages_recovery_ratio, "uint");

static bool __read_mostly force_flush_and_sync_on_reuse;
module_param_named(flush_on_reuse, force_flush_and_sync_on_reuse, bool, 0644);

/*
 * When setting this variable to true it enables Two-Dimensional-Paging
 * where the hardware walks 2 page tables:
 * 1. the guest-virtual to guest-physical
 * 2. while doing 1. it walks guest-physical to host-physical
 * If the hardware supports that we don't need to do shadow paging.
 */
bool tdp_enabled = false;

static int max_huge_page_level __read_mostly;
static int max_tdp_level __read_mostly;

enum {
	AUDIT_PRE_PAGE_FAULT,
	AUDIT_POST_PAGE_FAULT,
	AUDIT_PRE_PTE_WRITE,
	AUDIT_POST_PTE_WRITE,
	AUDIT_PRE_SYNC,
	AUDIT_POST_SYNC
};

#ifdef MMU_DEBUG
bool dbg = 0;
module_param(dbg, bool, 0644);
#endif

#define PTE_PREFETCH_NUM		8

#define PT32_LEVEL_BITS 10

#define PT32_LEVEL_SHIFT(level) \
		(PAGE_SHIFT + (level - 1) * PT32_LEVEL_BITS)

#define PT32_LVL_OFFSET_MASK(level) \
	(PT32_BASE_ADDR_MASK & ((1ULL << (PAGE_SHIFT + (((level) - 1) \
						* PT32_LEVEL_BITS))) - 1))

#define PT32_INDEX(address, level)\
	(((address) >> PT32_LEVEL_SHIFT(level)) & ((1 << PT32_LEVEL_BITS) - 1))


#define PT32_BASE_ADDR_MASK PAGE_MASK
#define PT32_DIR_BASE_ADDR_MASK \
	(PAGE_MASK & ~((1ULL << (PAGE_SHIFT + PT32_LEVEL_BITS)) - 1))
#define PT32_LVL_ADDR_MASK(level) \
	(PAGE_MASK & ~((1ULL << (PAGE_SHIFT + (((level) - 1) \
					    * PT32_LEVEL_BITS))) - 1))

#include <trace/events/kvm.h>

/* make pte_list_desc fit well in cache line */
#define PTE_LIST_EXT 3

struct pte_list_desc {
	u64 *sptes[PTE_LIST_EXT];
	struct pte_list_desc *more;
};

struct kvm_shadow_walk_iterator {
	u64 addr;
	hpa_t shadow_addr;
	u64 *sptep;
	int level;
	unsigned index;
};

#define for_each_shadow_entry_using_root(_vcpu, _root, _addr, _walker)     \
	for (shadow_walk_init_using_root(&(_walker), (_vcpu),              \
					 (_root), (_addr));                \
	     shadow_walk_okay(&(_walker));			           \
	     shadow_walk_next(&(_walker)))

#define for_each_shadow_entry(_vcpu, _addr, _walker)            \
	for (shadow_walk_init(&(_walker), _vcpu, _addr);	\
	     shadow_walk_okay(&(_walker));			\
	     shadow_walk_next(&(_walker)))

#define for_each_shadow_entry_lockless(_vcpu, _addr, _walker, spte)	\
	for (shadow_walk_init(&(_walker), _vcpu, _addr);		\
	     shadow_walk_okay(&(_walker)) &&				\
		({ spte = mmu_spte_get_lockless(_walker.sptep); 1; });	\
	     __shadow_walk_next(&(_walker), spte))

static struct kmem_cache *pte_list_desc_cache;
struct kmem_cache *mmu_page_header_cache;
static struct percpu_counter kvm_total_used_mmu_pages;

static void mmu_spte_set(u64 *sptep, u64 spte);
static union kvm_mmu_page_role
kvm_mmu_calc_root_page_role(struct kvm_vcpu *vcpu);

#define CREATE_TRACE_POINTS
#include "mmutrace.h"


static inline bool kvm_available_flush_tlb_with_range(void)
{
	return kvm_x86_ops.tlb_remote_flush_with_range;
}

static void kvm_flush_remote_tlbs_with_range(struct kvm *kvm,
		struct kvm_tlb_range *range)
{
	int ret = -ENOTSUPP;

	if (range && kvm_x86_ops.tlb_remote_flush_with_range)
		ret = kvm_x86_ops.tlb_remote_flush_with_range(kvm, range);

	if (ret)
		kvm_flush_remote_tlbs(kvm);
}

void kvm_flush_remote_tlbs_with_address(struct kvm *kvm,
		u64 start_gfn, u64 pages)
{
	struct kvm_tlb_range range;

	range.start_gfn = start_gfn;
	range.pages = pages;

	kvm_flush_remote_tlbs_with_range(kvm, &range);
}

bool is_nx_huge_page_enabled(void)
{
	return READ_ONCE(nx_huge_pages);
}

static void mark_mmio_spte(struct kvm_vcpu *vcpu, u64 *sptep, u64 gfn,
			   unsigned int access)
{
	u64 mask = make_mmio_spte(vcpu, gfn, access);

	trace_mark_mmio_spte(sptep, gfn, mask);
	mmu_spte_set(sptep, mask);
}

static gfn_t get_mmio_spte_gfn(u64 spte)
{
	u64 gpa = spte & shadow_nonpresent_or_rsvd_lower_gfn_mask;

	gpa |= (spte >> SHADOW_NONPRESENT_OR_RSVD_MASK_LEN)
	       & shadow_nonpresent_or_rsvd_mask;

	return gpa >> PAGE_SHIFT;
}

static unsigned get_mmio_spte_access(u64 spte)
{
	return spte & shadow_mmio_access_mask;
}

static bool set_mmio_spte(struct kvm_vcpu *vcpu, u64 *sptep, gfn_t gfn,
			  kvm_pfn_t pfn, unsigned int access)
{
	if (unlikely(is_noslot_pfn(pfn))) {
		mark_mmio_spte(vcpu, sptep, gfn, access);
		return true;
	}

	return false;
}

static bool check_mmio_spte(struct kvm_vcpu *vcpu, u64 spte)
{
	u64 kvm_gen, spte_gen, gen;

	gen = kvm_vcpu_memslots(vcpu)->generation;
	if (unlikely(gen & KVM_MEMSLOT_GEN_UPDATE_IN_PROGRESS))
		return false;

	kvm_gen = gen & MMIO_SPTE_GEN_MASK;
	spte_gen = get_mmio_spte_generation(spte);

	trace_check_mmio_spte(spte, kvm_gen, spte_gen);
	return likely(kvm_gen == spte_gen);
}

static gpa_t translate_gpa(struct kvm_vcpu *vcpu, gpa_t gpa, u32 access,
                                  struct x86_exception *exception)
{
	/* Check if guest physical address doesn't exceed guest maximum */
	if (kvm_vcpu_is_illegal_gpa(vcpu, gpa)) {
		exception->error_code |= PFERR_RSVD_MASK;
		return UNMAPPED_GVA;
	}

        return gpa;
}

static int is_cpuid_PSE36(void)
{
	return 1;
}

static int is_nx(struct kvm_vcpu *vcpu)
{
	return vcpu->arch.efer & EFER_NX;
}

static gfn_t pse36_gfn_delta(u32 gpte)
{
	int shift = 32 - PT32_DIR_PSE36_SHIFT - PAGE_SHIFT;

	return (gpte & PT32_DIR_PSE36_MASK) << shift;
}

#ifdef CONFIG_X86_64
static void __set_spte(u64 *sptep, u64 spte)
{
	WRITE_ONCE(*sptep, spte);
}

static void __update_clear_spte_fast(u64 *sptep, u64 spte)
{
	WRITE_ONCE(*sptep, spte);
}

static u64 __update_clear_spte_slow(u64 *sptep, u64 spte)
{
	return xchg(sptep, spte);
}

static u64 __get_spte_lockless(u64 *sptep)
{
	return READ_ONCE(*sptep);
}
#else
union split_spte {
	struct {
		u32 spte_low;
		u32 spte_high;
	};
	u64 spte;
};

static void count_spte_clear(u64 *sptep, u64 spte)
{
	struct kvm_mmu_page *sp =  sptep_to_sp(sptep);

	if (is_shadow_present_pte(spte))
		return;

	/* Ensure the spte is completely set before we increase the count */
	smp_wmb();
	sp->clear_spte_count++;
}

static void __set_spte(u64 *sptep, u64 spte)
{
	union split_spte *ssptep, sspte;

	ssptep = (union split_spte *)sptep;
	sspte = (union split_spte)spte;

	ssptep->spte_high = sspte.spte_high;

	/*
	 * If we map the spte from nonpresent to present, We should store
	 * the high bits firstly, then set present bit, so cpu can not
	 * fetch this spte while we are setting the spte.
	 */
	smp_wmb();

	WRITE_ONCE(ssptep->spte_low, sspte.spte_low);
}

static void __update_clear_spte_fast(u64 *sptep, u64 spte)
{
	union split_spte *ssptep, sspte;

	ssptep = (union split_spte *)sptep;
	sspte = (union split_spte)spte;

	WRITE_ONCE(ssptep->spte_low, sspte.spte_low);

	/*
	 * If we map the spte from present to nonpresent, we should clear
	 * present bit firstly to avoid vcpu fetch the old high bits.
	 */
	smp_wmb();

	ssptep->spte_high = sspte.spte_high;
	count_spte_clear(sptep, spte);
}

static u64 __update_clear_spte_slow(u64 *sptep, u64 spte)
{
	union split_spte *ssptep, sspte, orig;

	ssptep = (union split_spte *)sptep;
	sspte = (union split_spte)spte;

	/* xchg acts as a barrier before the setting of the high bits */
	orig.spte_low = xchg(&ssptep->spte_low, sspte.spte_low);
	orig.spte_high = ssptep->spte_high;
	ssptep->spte_high = sspte.spte_high;
	count_spte_clear(sptep, spte);

	return orig.spte;
}

/*
 * The idea using the light way get the spte on x86_32 guest is from
 * gup_get_pte (mm/gup.c).
 *
 * An spte tlb flush may be pending, because kvm_set_pte_rmapp
 * coalesces them and we are running out of the MMU lock.  Therefore
 * we need to protect against in-progress updates of the spte.
 *
 * Reading the spte while an update is in progress may get the old value
 * for the high part of the spte.  The race is fine for a present->non-present
 * change (because the high part of the spte is ignored for non-present spte),
 * but for a present->present change we must reread the spte.
 *
 * All such changes are done in two steps (present->non-present and
 * non-present->present), hence it is enough to count the number of
 * present->non-present updates: if it changed while reading the spte,
 * we might have hit the race.  This is done using clear_spte_count.
 */
static u64 __get_spte_lockless(u64 *sptep)
{
	struct kvm_mmu_page *sp =  sptep_to_sp(sptep);
	union split_spte spte, *orig = (union split_spte *)sptep;
	int count;

retry:
	count = sp->clear_spte_count;
	smp_rmb();

	spte.spte_low = orig->spte_low;
	smp_rmb();

	spte.spte_high = orig->spte_high;
	smp_rmb();

	if (unlikely(spte.spte_low != orig->spte_low ||
	      count != sp->clear_spte_count))
		goto retry;

	return spte.spte;
}
#endif

static bool spte_has_volatile_bits(u64 spte)
{
	if (!is_shadow_present_pte(spte))
		return false;

	/*
	 * Always atomically update spte if it can be updated
	 * out of mmu-lock, it can ensure dirty bit is not lost,
	 * also, it can help us to get a stable is_writable_pte()
	 * to ensure tlb flush is not missed.
	 */
	if (spte_can_locklessly_be_made_writable(spte) ||
	    is_access_track_spte(spte))
		return true;

	if (spte_ad_enabled(spte)) {
		if ((spte & shadow_accessed_mask) == 0 ||
	    	    (is_writable_pte(spte) && (spte & shadow_dirty_mask) == 0))
			return true;
	}

	return false;
}

/* Rules for using mmu_spte_set:
 * Set the sptep from nonpresent to present.
 * Note: the sptep being assigned *must* be either not present
 * or in a state where the hardware will not attempt to update
 * the spte.
 */
static void mmu_spte_set(u64 *sptep, u64 new_spte)
{
	WARN_ON(is_shadow_present_pte(*sptep));
	__set_spte(sptep, new_spte);
}

/*
 * Update the SPTE (excluding the PFN), but do not track changes in its
 * accessed/dirty status.
 */
static u64 mmu_spte_update_no_track(u64 *sptep, u64 new_spte)
{
	u64 old_spte = *sptep;

	WARN_ON(!is_shadow_present_pte(new_spte));

	if (!is_shadow_present_pte(old_spte)) {
		mmu_spte_set(sptep, new_spte);
		return old_spte;
	}

	if (!spte_has_volatile_bits(old_spte))
		__update_clear_spte_fast(sptep, new_spte);
	else
		old_spte = __update_clear_spte_slow(sptep, new_spte);

	WARN_ON(spte_to_pfn(old_spte) != spte_to_pfn(new_spte));

	return old_spte;
}

/* Rules for using mmu_spte_update:
 * Update the state bits, it means the mapped pfn is not changed.
 *
 * Whenever we overwrite a writable spte with a read-only one we
 * should flush remote TLBs. Otherwise rmap_write_protect
 * will find a read-only spte, even though the writable spte
 * might be cached on a CPU's TLB, the return value indicates this
 * case.
 *
 * Returns true if the TLB needs to be flushed
 */
static bool mmu_spte_update(u64 *sptep, u64 new_spte)
{
	bool flush = false;
	u64 old_spte = mmu_spte_update_no_track(sptep, new_spte);

	if (!is_shadow_present_pte(old_spte))
		return false;

	/*
	 * For the spte updated out of mmu-lock is safe, since
	 * we always atomically update it, see the comments in
	 * spte_has_volatile_bits().
	 */
	if (spte_can_locklessly_be_made_writable(old_spte) &&
	      !is_writable_pte(new_spte))
		flush = true;

	/*
	 * Flush TLB when accessed/dirty states are changed in the page tables,
	 * to guarantee consistency between TLB and page tables.
	 */

	if (is_accessed_spte(old_spte) && !is_accessed_spte(new_spte)) {
		flush = true;
		kvm_set_pfn_accessed(spte_to_pfn(old_spte));
	}

	if (is_dirty_spte(old_spte) && !is_dirty_spte(new_spte)) {
		flush = true;
		kvm_set_pfn_dirty(spte_to_pfn(old_spte));
	}

	return flush;
}

/*
 * Rules for using mmu_spte_clear_track_bits:
 * It sets the sptep from present to nonpresent, and track the
 * state bits, it is used to clear the last level sptep.
 * Returns non-zero if the PTE was previously valid.
 */
static int mmu_spte_clear_track_bits(u64 *sptep)
{
	kvm_pfn_t pfn;
	u64 old_spte = *sptep;

	if (!spte_has_volatile_bits(old_spte))
		__update_clear_spte_fast(sptep, 0ull);
	else
		old_spte = __update_clear_spte_slow(sptep, 0ull);

	if (!is_shadow_present_pte(old_spte))
		return 0;

	pfn = spte_to_pfn(old_spte);

	/*
	 * KVM does not hold the refcount of the page used by
	 * kvm mmu, before reclaiming the page, we should
	 * unmap it from mmu first.
	 */
	WARN_ON(!kvm_is_reserved_pfn(pfn) && !page_count(pfn_to_page(pfn)));

	if (is_accessed_spte(old_spte))
		kvm_set_pfn_accessed(pfn);

	if (is_dirty_spte(old_spte))
		kvm_set_pfn_dirty(pfn);

	return 1;
}

/*
 * Rules for using mmu_spte_clear_no_track:
 * Directly clear spte without caring the state bits of sptep,
 * it is used to set the upper level spte.
 */
static void mmu_spte_clear_no_track(u64 *sptep)
{
	__update_clear_spte_fast(sptep, 0ull);
}

static u64 mmu_spte_get_lockless(u64 *sptep)
{
	return __get_spte_lockless(sptep);
}

/* Restore an acc-track PTE back to a regular PTE */
static u64 restore_acc_track_spte(u64 spte)
{
	u64 new_spte = spte;
	u64 saved_bits = (spte >> SHADOW_ACC_TRACK_SAVED_BITS_SHIFT)
			 & SHADOW_ACC_TRACK_SAVED_BITS_MASK;

	WARN_ON_ONCE(spte_ad_enabled(spte));
	WARN_ON_ONCE(!is_access_track_spte(spte));

	new_spte &= ~shadow_acc_track_mask;
	new_spte &= ~(SHADOW_ACC_TRACK_SAVED_BITS_MASK <<
		      SHADOW_ACC_TRACK_SAVED_BITS_SHIFT);
	new_spte |= saved_bits;

	return new_spte;
}

/* Returns the Accessed status of the PTE and resets it at the same time. */
static bool mmu_spte_age(u64 *sptep)
{
	u64 spte = mmu_spte_get_lockless(sptep);

	if (!is_accessed_spte(spte))
		return false;

	if (spte_ad_enabled(spte)) {
		clear_bit((ffs(shadow_accessed_mask) - 1),
			  (unsigned long *)sptep);
	} else {
		/*
		 * Capture the dirty status of the page, so that it doesn't get
		 * lost when the SPTE is marked for access tracking.
		 */
		if (is_writable_pte(spte))
			kvm_set_pfn_dirty(spte_to_pfn(spte));

		spte = mark_spte_for_access_track(spte);
		mmu_spte_update_no_track(sptep, spte);
	}

	return true;
}

static void walk_shadow_page_lockless_begin(struct kvm_vcpu *vcpu)
{
	/*
	 * Prevent page table teardown by making any free-er wait during
	 * kvm_flush_remote_tlbs() IPI to all active vcpus.
	 */
	local_irq_disable();

	/*
	 * Make sure a following spte read is not reordered ahead of the write
	 * to vcpu->mode.
	 */
	smp_store_mb(vcpu->mode, READING_SHADOW_PAGE_TABLES);
}

static void walk_shadow_page_lockless_end(struct kvm_vcpu *vcpu)
{
	/*
	 * Make sure the write to vcpu->mode is not reordered in front of
	 * reads to sptes.  If it does, kvm_mmu_commit_zap_page() can see us
	 * OUTSIDE_GUEST_MODE and proceed to free the shadow page table.
	 */
	smp_store_release(&vcpu->mode, OUTSIDE_GUEST_MODE);
	local_irq_enable();
}

static int mmu_topup_memory_caches(struct kvm_vcpu *vcpu, bool maybe_indirect)
{
	int r;

	/* 1 rmap, 1 parent PTE per level, and the prefetched rmaps. */
	r = kvm_mmu_topup_memory_cache(&vcpu->arch.mmu_pte_list_desc_cache,
				       1 + PT64_ROOT_MAX_LEVEL + PTE_PREFETCH_NUM);
	if (r)
		return r;
	r = kvm_mmu_topup_memory_cache(&vcpu->arch.mmu_shadow_page_cache,
				       PT64_ROOT_MAX_LEVEL);
	if (r)
		return r;
	if (maybe_indirect) {
		r = kvm_mmu_topup_memory_cache(&vcpu->arch.mmu_gfn_array_cache,
					       PT64_ROOT_MAX_LEVEL);
		if (r)
			return r;
	}
	return kvm_mmu_topup_memory_cache(&vcpu->arch.mmu_page_header_cache,
					  PT64_ROOT_MAX_LEVEL);
}

static void mmu_free_memory_caches(struct kvm_vcpu *vcpu)
{
	kvm_mmu_free_memory_cache(&vcpu->arch.mmu_pte_list_desc_cache);
	kvm_mmu_free_memory_cache(&vcpu->arch.mmu_shadow_page_cache);
	kvm_mmu_free_memory_cache(&vcpu->arch.mmu_gfn_array_cache);
	kvm_mmu_free_memory_cache(&vcpu->arch.mmu_page_header_cache);
}

static struct pte_list_desc *mmu_alloc_pte_list_desc(struct kvm_vcpu *vcpu)
{
	return kvm_mmu_memory_cache_alloc(&vcpu->arch.mmu_pte_list_desc_cache);
}

static void mmu_free_pte_list_desc(struct pte_list_desc *pte_list_desc)
{
	kmem_cache_free(pte_list_desc_cache, pte_list_desc);
}

static gfn_t kvm_mmu_page_get_gfn(struct kvm_mmu_page *sp, int index)
{
	if (!sp->role.direct)
		return sp->gfns[index];

	return sp->gfn + (index << ((sp->role.level - 1) * PT64_LEVEL_BITS));
}

static void kvm_mmu_page_set_gfn(struct kvm_mmu_page *sp, int index, gfn_t gfn)
{
	if (!sp->role.direct) {
		sp->gfns[index] = gfn;
		return;
	}

	if (WARN_ON(gfn != kvm_mmu_page_get_gfn(sp, index)))
		pr_err_ratelimited("gfn mismatch under direct page %llx "
				   "(expected %llx, got %llx)\n",
				   sp->gfn,
				   kvm_mmu_page_get_gfn(sp, index), gfn);
}

/*
 * Return the pointer to the large page information for a given gfn,
 * handling slots that are not large page aligned.
 */
static struct kvm_lpage_info *lpage_info_slot(gfn_t gfn,
					      struct kvm_memory_slot *slot,
					      int level)
{
	unsigned long idx;

	idx = gfn_to_index(gfn, slot->base_gfn, level);
	return &slot->arch.lpage_info[level - 2][idx];
}

static void update_gfn_disallow_lpage_count(struct kvm_memory_slot *slot,
					    gfn_t gfn, int count)
{
	struct kvm_lpage_info *linfo;
	int i;

	for (i = PG_LEVEL_2M; i <= KVM_MAX_HUGEPAGE_LEVEL; ++i) {
		linfo = lpage_info_slot(gfn, slot, i);
		linfo->disallow_lpage += count;
		WARN_ON(linfo->disallow_lpage < 0);
	}
}

void kvm_mmu_gfn_disallow_lpage(struct kvm_memory_slot *slot, gfn_t gfn)
{
	update_gfn_disallow_lpage_count(slot, gfn, 1);
}

void kvm_mmu_gfn_allow_lpage(struct kvm_memory_slot *slot, gfn_t gfn)
{
	update_gfn_disallow_lpage_count(slot, gfn, -1);
}

static void account_shadowed(struct kvm *kvm, struct kvm_mmu_page *sp)
{
	struct kvm_memslots *slots;
	struct kvm_memory_slot *slot;
	gfn_t gfn;

	kvm->arch.indirect_shadow_pages++;
	gfn = sp->gfn;
	slots = kvm_memslots_for_spte_role(kvm, sp->role);
	slot = __gfn_to_memslot(slots, gfn);

	/* the non-leaf shadow pages are keeping readonly. */
	if (sp->role.level > PG_LEVEL_4K)
		return kvm_slot_page_track_add_page(kvm, slot, gfn,
						    KVM_PAGE_TRACK_WRITE);

	kvm_mmu_gfn_disallow_lpage(slot, gfn);
}

void account_huge_nx_page(struct kvm *kvm, struct kvm_mmu_page *sp)
{
	if (sp->lpage_disallowed)
		return;

	++kvm->stat.nx_lpage_splits;
	list_add_tail(&sp->lpage_disallowed_link,
		      &kvm->arch.lpage_disallowed_mmu_pages);
	sp->lpage_disallowed = true;
}

static void unaccount_shadowed(struct kvm *kvm, struct kvm_mmu_page *sp)
{
	struct kvm_memslots *slots;
	struct kvm_memory_slot *slot;
	gfn_t gfn;

	kvm->arch.indirect_shadow_pages--;
	gfn = sp->gfn;
	slots = kvm_memslots_for_spte_role(kvm, sp->role);
	slot = __gfn_to_memslot(slots, gfn);
	if (sp->role.level > PG_LEVEL_4K)
		return kvm_slot_page_track_remove_page(kvm, slot, gfn,
						       KVM_PAGE_TRACK_WRITE);

	kvm_mmu_gfn_allow_lpage(slot, gfn);
}

void unaccount_huge_nx_page(struct kvm *kvm, struct kvm_mmu_page *sp)
{
	--kvm->stat.nx_lpage_splits;
	sp->lpage_disallowed = false;
	list_del(&sp->lpage_disallowed_link);
}

static struct kvm_memory_slot *
gfn_to_memslot_dirty_bitmap(struct kvm_vcpu *vcpu, gfn_t gfn,
			    bool no_dirty_log)
{
	struct kvm_memory_slot *slot;

	slot = kvm_vcpu_gfn_to_memslot(vcpu, gfn);
	if (!slot || slot->flags & KVM_MEMSLOT_INVALID)
		return NULL;
	if (no_dirty_log && slot->dirty_bitmap)
		return NULL;

	return slot;
}

/*
 * About rmap_head encoding:
 *
 * If the bit zero of rmap_head->val is clear, then it points to the only spte
 * in this rmap chain. Otherwise, (rmap_head->val & ~1) points to a struct
 * pte_list_desc containing more mappings.
 */

/*
 * Returns the number of pointers in the rmap chain, not counting the new one.
 */
static int pte_list_add(struct kvm_vcpu *vcpu, u64 *spte,
			struct kvm_rmap_head *rmap_head)
{
	struct pte_list_desc *desc;
	int i, count = 0;

	if (!rmap_head->val) {
		rmap_printk("pte_list_add: %p %llx 0->1\n", spte, *spte);
		rmap_head->val = (unsigned long)spte;
	} else if (!(rmap_head->val & 1)) {
		rmap_printk("pte_list_add: %p %llx 1->many\n", spte, *spte);
		desc = mmu_alloc_pte_list_desc(vcpu);
		desc->sptes[0] = (u64 *)rmap_head->val;
		desc->sptes[1] = spte;
		rmap_head->val = (unsigned long)desc | 1;
		++count;
	} else {
		rmap_printk("pte_list_add: %p %llx many->many\n", spte, *spte);
		desc = (struct pte_list_desc *)(rmap_head->val & ~1ul);
		while (desc->sptes[PTE_LIST_EXT-1]) {
			count += PTE_LIST_EXT;

			if (!desc->more) {
				desc->more = mmu_alloc_pte_list_desc(vcpu);
				desc = desc->more;
				break;
			}
			desc = desc->more;
		}
		for (i = 0; desc->sptes[i]; ++i)
			++count;
		desc->sptes[i] = spte;
	}
	return count;
}

static void
pte_list_desc_remove_entry(struct kvm_rmap_head *rmap_head,
			   struct pte_list_desc *desc, int i,
			   struct pte_list_desc *prev_desc)
{
	int j;

	for (j = PTE_LIST_EXT - 1; !desc->sptes[j] && j > i; --j)
		;
	desc->sptes[i] = desc->sptes[j];
	desc->sptes[j] = NULL;
	if (j != 0)
		return;
	if (!prev_desc && !desc->more)
		rmap_head->val = 0;
	else
		if (prev_desc)
			prev_desc->more = desc->more;
		else
			rmap_head->val = (unsigned long)desc->more | 1;
	mmu_free_pte_list_desc(desc);
}

static void __pte_list_remove(u64 *spte, struct kvm_rmap_head *rmap_head)
{
	struct pte_list_desc *desc;
	struct pte_list_desc *prev_desc;
	int i;

	if (!rmap_head->val) {
		pr_err("%s: %p 0->BUG\n", __func__, spte);
		BUG();
	} else if (!(rmap_head->val & 1)) {
		rmap_printk("%s:  %p 1->0\n", __func__, spte);
		if ((u64 *)rmap_head->val != spte) {
			pr_err("%s:  %p 1->BUG\n", __func__, spte);
			BUG();
		}
		rmap_head->val = 0;
	} else {
		rmap_printk("%s:  %p many->many\n", __func__, spte);
		desc = (struct pte_list_desc *)(rmap_head->val & ~1ul);
		prev_desc = NULL;
		while (desc) {
			for (i = 0; i < PTE_LIST_EXT && desc->sptes[i]; ++i) {
				if (desc->sptes[i] == spte) {
					pte_list_desc_remove_entry(rmap_head,
							desc, i, prev_desc);
					return;
				}
			}
			prev_desc = desc;
			desc = desc->more;
		}
		pr_err("%s: %p many->many\n", __func__, spte);
		BUG();
	}
}

static void pte_list_remove(struct kvm_rmap_head *rmap_head, u64 *sptep)
{
	mmu_spte_clear_track_bits(sptep);
	__pte_list_remove(sptep, rmap_head);
}

static struct kvm_rmap_head *__gfn_to_rmap(gfn_t gfn, int level,
					   struct kvm_memory_slot *slot)
{
	unsigned long idx;

	idx = gfn_to_index(gfn, slot->base_gfn, level);
	return &slot->arch.rmap[level - PG_LEVEL_4K][idx];
}

static struct kvm_rmap_head *gfn_to_rmap(struct kvm *kvm, gfn_t gfn,
					 struct kvm_mmu_page *sp)
{
	struct kvm_memslots *slots;
	struct kvm_memory_slot *slot;

	slots = kvm_memslots_for_spte_role(kvm, sp->role);
	slot = __gfn_to_memslot(slots, gfn);
	return __gfn_to_rmap(gfn, sp->role.level, slot);
}

static bool rmap_can_add(struct kvm_vcpu *vcpu)
{
	struct kvm_mmu_memory_cache *mc;

	mc = &vcpu->arch.mmu_pte_list_desc_cache;
	return kvm_mmu_memory_cache_nr_free_objects(mc);
}

static int rmap_add(struct kvm_vcpu *vcpu, u64 *spte, gfn_t gfn)
{
	struct kvm_mmu_page *sp;
	struct kvm_rmap_head *rmap_head;

	sp = sptep_to_sp(spte);
	kvm_mmu_page_set_gfn(sp, spte - sp->spt, gfn);
	rmap_head = gfn_to_rmap(vcpu->kvm, gfn, sp);
	return pte_list_add(vcpu, spte, rmap_head);
}

static void rmap_remove(struct kvm *kvm, u64 *spte)
{
	struct kvm_mmu_page *sp;
	gfn_t gfn;
	struct kvm_rmap_head *rmap_head;

	sp = sptep_to_sp(spte);
	gfn = kvm_mmu_page_get_gfn(sp, spte - sp->spt);
	rmap_head = gfn_to_rmap(kvm, gfn, sp);
	__pte_list_remove(spte, rmap_head);
}

/*
 * Used by the following functions to iterate through the sptes linked by a
 * rmap.  All fields are private and not assumed to be used outside.
 */
struct rmap_iterator {
	/* private fields */
	struct pte_list_desc *desc;	/* holds the sptep if not NULL */
	int pos;			/* index of the sptep */
};

/*
 * Iteration must be started by this function.  This should also be used after
 * removing/dropping sptes from the rmap link because in such cases the
 * information in the iterator may not be valid.
 *
 * Returns sptep if found, NULL otherwise.
 */
static u64 *rmap_get_first(struct kvm_rmap_head *rmap_head,
			   struct rmap_iterator *iter)
{
	u64 *sptep;

	if (!rmap_head->val)
		return NULL;

	if (!(rmap_head->val & 1)) {
		iter->desc = NULL;
		sptep = (u64 *)rmap_head->val;
		goto out;
	}

	iter->desc = (struct pte_list_desc *)(rmap_head->val & ~1ul);
	iter->pos = 0;
	sptep = iter->desc->sptes[iter->pos];
out:
	BUG_ON(!is_shadow_present_pte(*sptep));
	return sptep;
}

/*
 * Must be used with a valid iterator: e.g. after rmap_get_first().
 *
 * Returns sptep if found, NULL otherwise.
 */
static u64 *rmap_get_next(struct rmap_iterator *iter)
{
	u64 *sptep;

	if (iter->desc) {
		if (iter->pos < PTE_LIST_EXT - 1) {
			++iter->pos;
			sptep = iter->desc->sptes[iter->pos];
			if (sptep)
				goto out;
		}

		iter->desc = iter->desc->more;

		if (iter->desc) {
			iter->pos = 0;
			/* desc->sptes[0] cannot be NULL */
			sptep = iter->desc->sptes[iter->pos];
			goto out;
		}
	}

	return NULL;
out:
	BUG_ON(!is_shadow_present_pte(*sptep));
	return sptep;
}

#define for_each_rmap_spte(_rmap_head_, _iter_, _spte_)			\
	for (_spte_ = rmap_get_first(_rmap_head_, _iter_);		\
	     _spte_; _spte_ = rmap_get_next(_iter_))

static void drop_spte(struct kvm *kvm, u64 *sptep)
{
	if (mmu_spte_clear_track_bits(sptep))
		rmap_remove(kvm, sptep);
}


static bool __drop_large_spte(struct kvm *kvm, u64 *sptep)
{
	if (is_large_pte(*sptep)) {
		WARN_ON(sptep_to_sp(sptep)->role.level == PG_LEVEL_4K);
		drop_spte(kvm, sptep);
		--kvm->stat.lpages;
		return true;
	}

	return false;
}

static void drop_large_spte(struct kvm_vcpu *vcpu, u64 *sptep)
{
	if (__drop_large_spte(vcpu->kvm, sptep)) {
		struct kvm_mmu_page *sp = sptep_to_sp(sptep);

		kvm_flush_remote_tlbs_with_address(vcpu->kvm, sp->gfn,
			KVM_PAGES_PER_HPAGE(sp->role.level));
	}
}

/*
 * Write-protect on the specified @sptep, @pt_protect indicates whether
 * spte write-protection is caused by protecting shadow page table.
 *
 * Note: write protection is difference between dirty logging and spte
 * protection:
 * - for dirty logging, the spte can be set to writable at anytime if
 *   its dirty bitmap is properly set.
 * - for spte protection, the spte can be writable only after unsync-ing
 *   shadow page.
 *
 * Return true if tlb need be flushed.
 */
static bool spte_write_protect(u64 *sptep, bool pt_protect)
{
	u64 spte = *sptep;

	if (!is_writable_pte(spte) &&
	      !(pt_protect && spte_can_locklessly_be_made_writable(spte)))
		return false;

	rmap_printk("rmap_write_protect: spte %p %llx\n", sptep, *sptep);

	if (pt_protect)
		spte &= ~SPTE_MMU_WRITEABLE;
	spte = spte & ~PT_WRITABLE_MASK;

	return mmu_spte_update(sptep, spte);
}

static bool __rmap_write_protect(struct kvm *kvm,
				 struct kvm_rmap_head *rmap_head,
				 bool pt_protect)
{
	u64 *sptep;
	struct rmap_iterator iter;
	bool flush = false;

	for_each_rmap_spte(rmap_head, &iter, sptep)
		flush |= spte_write_protect(sptep, pt_protect);

	return flush;
}

static bool spte_clear_dirty(u64 *sptep)
{
	u64 spte = *sptep;

	rmap_printk("rmap_clear_dirty: spte %p %llx\n", sptep, *sptep);

	MMU_WARN_ON(!spte_ad_enabled(spte));
	spte &= ~shadow_dirty_mask;
	return mmu_spte_update(sptep, spte);
}

static bool spte_wrprot_for_clear_dirty(u64 *sptep)
{
	bool was_writable = test_and_clear_bit(PT_WRITABLE_SHIFT,
					       (unsigned long *)sptep);
	if (was_writable && !spte_ad_enabled(*sptep))
		kvm_set_pfn_dirty(spte_to_pfn(*sptep));

	return was_writable;
}

/*
 * Gets the GFN ready for another round of dirty logging by clearing the
 *	- D bit on ad-enabled SPTEs, and
 *	- W bit on ad-disabled SPTEs.
 * Returns true iff any D or W bits were cleared.
 */
static bool __rmap_clear_dirty(struct kvm *kvm, struct kvm_rmap_head *rmap_head)
{
	u64 *sptep;
	struct rmap_iterator iter;
	bool flush = false;

	for_each_rmap_spte(rmap_head, &iter, sptep)
		if (spte_ad_need_write_protect(*sptep))
			flush |= spte_wrprot_for_clear_dirty(sptep);
		else
			flush |= spte_clear_dirty(sptep);

	return flush;
}

static bool spte_set_dirty(u64 *sptep)
{
	u64 spte = *sptep;

	rmap_printk("rmap_set_dirty: spte %p %llx\n", sptep, *sptep);

	/*
	 * Similar to the !kvm_x86_ops.slot_disable_log_dirty case,
	 * do not bother adding back write access to pages marked
	 * SPTE_AD_WRPROT_ONLY_MASK.
	 */
	spte |= shadow_dirty_mask;

	return mmu_spte_update(sptep, spte);
}

static bool __rmap_set_dirty(struct kvm *kvm, struct kvm_rmap_head *rmap_head)
{
	u64 *sptep;
	struct rmap_iterator iter;
	bool flush = false;

	for_each_rmap_spte(rmap_head, &iter, sptep)
		if (spte_ad_enabled(*sptep))
			flush |= spte_set_dirty(sptep);

	return flush;
}

/**
 * kvm_mmu_write_protect_pt_masked - write protect selected PT level pages
 * @kvm: kvm instance
 * @slot: slot to protect
 * @gfn_offset: start of the BITS_PER_LONG pages we care about
 * @mask: indicates which pages we should protect
 *
 * Used when we do not need to care about huge page mappings: e.g. during dirty
 * logging we do not have any such mappings.
 */
static void kvm_mmu_write_protect_pt_masked(struct kvm *kvm,
				     struct kvm_memory_slot *slot,
				     gfn_t gfn_offset, unsigned long mask)
{
	struct kvm_rmap_head *rmap_head;

	if (kvm->arch.tdp_mmu_enabled)
		kvm_tdp_mmu_clear_dirty_pt_masked(kvm, slot,
				slot->base_gfn + gfn_offset, mask, true);
	while (mask) {
		rmap_head = __gfn_to_rmap(slot->base_gfn + gfn_offset + __ffs(mask),
					  PG_LEVEL_4K, slot);
		__rmap_write_protect(kvm, rmap_head, false);

		/* clear the first set bit */
		mask &= mask - 1;
	}
}

/**
 * kvm_mmu_clear_dirty_pt_masked - clear MMU D-bit for PT level pages, or write
 * protect the page if the D-bit isn't supported.
 * @kvm: kvm instance
 * @slot: slot to clear D-bit
 * @gfn_offset: start of the BITS_PER_LONG pages we care about
 * @mask: indicates which pages we should clear D-bit
 *
 * Used for PML to re-log the dirty GPAs after userspace querying dirty_bitmap.
 */
void kvm_mmu_clear_dirty_pt_masked(struct kvm *kvm,
				     struct kvm_memory_slot *slot,
				     gfn_t gfn_offset, unsigned long mask)
{
	struct kvm_rmap_head *rmap_head;

	if (kvm->arch.tdp_mmu_enabled)
		kvm_tdp_mmu_clear_dirty_pt_masked(kvm, slot,
				slot->base_gfn + gfn_offset, mask, false);
	while (mask) {
		rmap_head = __gfn_to_rmap(slot->base_gfn + gfn_offset + __ffs(mask),
					  PG_LEVEL_4K, slot);
		__rmap_clear_dirty(kvm, rmap_head);

		/* clear the first set bit */
		mask &= mask - 1;
	}
}
EXPORT_SYMBOL_GPL(kvm_mmu_clear_dirty_pt_masked);

/**
 * kvm_arch_mmu_enable_log_dirty_pt_masked - enable dirty logging for selected
 * PT level pages.
 *
 * It calls kvm_mmu_write_protect_pt_masked to write protect selected pages to
 * enable dirty logging for them.
 *
 * Used when we do not need to care about huge page mappings: e.g. during dirty
 * logging we do not have any such mappings.
 */
void kvm_arch_mmu_enable_log_dirty_pt_masked(struct kvm *kvm,
				struct kvm_memory_slot *slot,
				gfn_t gfn_offset, unsigned long mask)
{
	if (kvm_x86_ops.enable_log_dirty_pt_masked)
		kvm_x86_ops.enable_log_dirty_pt_masked(kvm, slot, gfn_offset,
				mask);
	else
		kvm_mmu_write_protect_pt_masked(kvm, slot, gfn_offset, mask);
}

bool kvm_mmu_slot_gfn_write_protect(struct kvm *kvm,
				    struct kvm_memory_slot *slot, u64 gfn)
{
	struct kvm_rmap_head *rmap_head;
	int i;
	bool write_protected = false;

	for (i = PG_LEVEL_4K; i <= KVM_MAX_HUGEPAGE_LEVEL; ++i) {
		rmap_head = __gfn_to_rmap(gfn, i, slot);
		write_protected |= __rmap_write_protect(kvm, rmap_head, true);
	}

	if (kvm->arch.tdp_mmu_enabled)
		write_protected |=
			kvm_tdp_mmu_write_protect_gfn(kvm, slot, gfn);

	return write_protected;
}

static bool rmap_write_protect(struct kvm_vcpu *vcpu, u64 gfn)
{
	struct kvm_memory_slot *slot;

	slot = kvm_vcpu_gfn_to_memslot(vcpu, gfn);
	return kvm_mmu_slot_gfn_write_protect(vcpu->kvm, slot, gfn);
}

static bool kvm_zap_rmapp(struct kvm *kvm, struct kvm_rmap_head *rmap_head)
{
	u64 *sptep;
	struct rmap_iterator iter;
	bool flush = false;

	while ((sptep = rmap_get_first(rmap_head, &iter))) {
		rmap_printk("%s: spte %p %llx.\n", __func__, sptep, *sptep);

		pte_list_remove(rmap_head, sptep);
		flush = true;
	}

	return flush;
}

static int kvm_unmap_rmapp(struct kvm *kvm, struct kvm_rmap_head *rmap_head,
			   struct kvm_memory_slot *slot, gfn_t gfn, int level,
			   unsigned long data)
{
	return kvm_zap_rmapp(kvm, rmap_head);
}

static int kvm_set_pte_rmapp(struct kvm *kvm, struct kvm_rmap_head *rmap_head,
			     struct kvm_memory_slot *slot, gfn_t gfn, int level,
			     unsigned long data)
{
	u64 *sptep;
	struct rmap_iterator iter;
	int need_flush = 0;
	u64 new_spte;
	pte_t *ptep = (pte_t *)data;
	kvm_pfn_t new_pfn;

	WARN_ON(pte_huge(*ptep));
	new_pfn = pte_pfn(*ptep);

restart:
	for_each_rmap_spte(rmap_head, &iter, sptep) {
		rmap_printk("kvm_set_pte_rmapp: spte %p %llx gfn %llx (%d)\n",
			    sptep, *sptep, gfn, level);

		need_flush = 1;

		if (pte_write(*ptep)) {
			pte_list_remove(rmap_head, sptep);
			goto restart;
		} else {
			new_spte = kvm_mmu_changed_pte_notifier_make_spte(
					*sptep, new_pfn);

			mmu_spte_clear_track_bits(sptep);
			mmu_spte_set(sptep, new_spte);
		}
	}

	if (need_flush && kvm_available_flush_tlb_with_range()) {
		kvm_flush_remote_tlbs_with_address(kvm, gfn, 1);
		return 0;
	}

	return need_flush;
}

struct slot_rmap_walk_iterator {
	/* input fields. */
	struct kvm_memory_slot *slot;
	gfn_t start_gfn;
	gfn_t end_gfn;
	int start_level;
	int end_level;

	/* output fields. */
	gfn_t gfn;
	struct kvm_rmap_head *rmap;
	int level;

	/* private field. */
	struct kvm_rmap_head *end_rmap;
};

static void
rmap_walk_init_level(struct slot_rmap_walk_iterator *iterator, int level)
{
	iterator->level = level;
	iterator->gfn = iterator->start_gfn;
	iterator->rmap = __gfn_to_rmap(iterator->gfn, level, iterator->slot);
	iterator->end_rmap = __gfn_to_rmap(iterator->end_gfn, level,
					   iterator->slot);
}

static void
slot_rmap_walk_init(struct slot_rmap_walk_iterator *iterator,
		    struct kvm_memory_slot *slot, int start_level,
		    int end_level, gfn_t start_gfn, gfn_t end_gfn)
{
	iterator->slot = slot;
	iterator->start_level = start_level;
	iterator->end_level = end_level;
	iterator->start_gfn = start_gfn;
	iterator->end_gfn = end_gfn;

	rmap_walk_init_level(iterator, iterator->start_level);
}

static bool slot_rmap_walk_okay(struct slot_rmap_walk_iterator *iterator)
{
	return !!iterator->rmap;
}

static void slot_rmap_walk_next(struct slot_rmap_walk_iterator *iterator)
{
	if (++iterator->rmap <= iterator->end_rmap) {
		iterator->gfn += (1UL << KVM_HPAGE_GFN_SHIFT(iterator->level));
		return;
	}

	if (++iterator->level > iterator->end_level) {
		iterator->rmap = NULL;
		return;
	}

	rmap_walk_init_level(iterator, iterator->level);
}

#define for_each_slot_rmap_range(_slot_, _start_level_, _end_level_,	\
	   _start_gfn, _end_gfn, _iter_)				\
	for (slot_rmap_walk_init(_iter_, _slot_, _start_level_,		\
				 _end_level_, _start_gfn, _end_gfn);	\
	     slot_rmap_walk_okay(_iter_);				\
	     slot_rmap_walk_next(_iter_))

static int kvm_handle_hva_range(struct kvm *kvm,
				unsigned long start,
				unsigned long end,
				unsigned long data,
				int (*handler)(struct kvm *kvm,
					       struct kvm_rmap_head *rmap_head,
					       struct kvm_memory_slot *slot,
					       gfn_t gfn,
					       int level,
					       unsigned long data))
{
	struct kvm_memslots *slots;
	struct kvm_memory_slot *memslot;
	struct slot_rmap_walk_iterator iterator;
	int ret = 0;
	int i;

	for (i = 0; i < KVM_ADDRESS_SPACE_NUM; i++) {
		slots = __kvm_memslots(kvm, i);
		kvm_for_each_memslot(memslot, slots) {
			unsigned long hva_start, hva_end;
			gfn_t gfn_start, gfn_end;

			hva_start = max(start, memslot->userspace_addr);
			hva_end = min(end, memslot->userspace_addr +
				      (memslot->npages << PAGE_SHIFT));
			if (hva_start >= hva_end)
				continue;
			/*
			 * {gfn(page) | page intersects with [hva_start, hva_end)} =
			 * {gfn_start, gfn_start+1, ..., gfn_end-1}.
			 */
			gfn_start = hva_to_gfn_memslot(hva_start, memslot);
			gfn_end = hva_to_gfn_memslot(hva_end + PAGE_SIZE - 1, memslot);

			for_each_slot_rmap_range(memslot, PG_LEVEL_4K,
						 KVM_MAX_HUGEPAGE_LEVEL,
						 gfn_start, gfn_end - 1,
						 &iterator)
				ret |= handler(kvm, iterator.rmap, memslot,
					       iterator.gfn, iterator.level, data);
		}
	}

	return ret;
}

static int kvm_handle_hva(struct kvm *kvm, unsigned long hva,
			  unsigned long data,
			  int (*handler)(struct kvm *kvm,
					 struct kvm_rmap_head *rmap_head,
					 struct kvm_memory_slot *slot,
					 gfn_t gfn, int level,
					 unsigned long data))
{
	return kvm_handle_hva_range(kvm, hva, hva + 1, data, handler);
}

int kvm_unmap_hva_range(struct kvm *kvm, unsigned long start, unsigned long end,
			unsigned flags)
{
	int r;

	r = kvm_handle_hva_range(kvm, start, end, 0, kvm_unmap_rmapp);

	if (kvm->arch.tdp_mmu_enabled)
		r |= kvm_tdp_mmu_zap_hva_range(kvm, start, end);

	return r;
}

int kvm_set_spte_hva(struct kvm *kvm, unsigned long hva, pte_t pte)
{
	int r;

	r = kvm_handle_hva(kvm, hva, (unsigned long)&pte, kvm_set_pte_rmapp);

	if (kvm->arch.tdp_mmu_enabled)
		r |= kvm_tdp_mmu_set_spte_hva(kvm, hva, &pte);

	return r;
}

static int kvm_age_rmapp(struct kvm *kvm, struct kvm_rmap_head *rmap_head,
			 struct kvm_memory_slot *slot, gfn_t gfn, int level,
			 unsigned long data)
{
	u64 *sptep;
	struct rmap_iterator iter;
	int young = 0;

	for_each_rmap_spte(rmap_head, &iter, sptep)
		young |= mmu_spte_age(sptep);

	trace_kvm_age_page(gfn, level, slot, young);
	return young;
}

static int kvm_test_age_rmapp(struct kvm *kvm, struct kvm_rmap_head *rmap_head,
			      struct kvm_memory_slot *slot, gfn_t gfn,
			      int level, unsigned long data)
{
	u64 *sptep;
	struct rmap_iterator iter;

	for_each_rmap_spte(rmap_head, &iter, sptep)
		if (is_accessed_spte(*sptep))
			return 1;
	return 0;
}

#define RMAP_RECYCLE_THRESHOLD 1000

static void rmap_recycle(struct kvm_vcpu *vcpu, u64 *spte, gfn_t gfn)
{
	struct kvm_rmap_head *rmap_head;
	struct kvm_mmu_page *sp;

	sp = sptep_to_sp(spte);

	rmap_head = gfn_to_rmap(vcpu->kvm, gfn, sp);

	kvm_unmap_rmapp(vcpu->kvm, rmap_head, NULL, gfn, sp->role.level, 0);
	kvm_flush_remote_tlbs_with_address(vcpu->kvm, sp->gfn,
			KVM_PAGES_PER_HPAGE(sp->role.level));
}

int kvm_age_hva(struct kvm *kvm, unsigned long start, unsigned long end)
{
	int young = false;

	young = kvm_handle_hva_range(kvm, start, end, 0, kvm_age_rmapp);
	if (kvm->arch.tdp_mmu_enabled)
		young |= kvm_tdp_mmu_age_hva_range(kvm, start, end);

	return young;
}

int kvm_test_age_hva(struct kvm *kvm, unsigned long hva)
{
	int young = false;

	young = kvm_handle_hva(kvm, hva, 0, kvm_test_age_rmapp);
	if (kvm->arch.tdp_mmu_enabled)
		young |= kvm_tdp_mmu_test_age_hva(kvm, hva);

	return young;
}

#ifdef MMU_DEBUG
static int is_empty_shadow_page(u64 *spt)
{
	u64 *pos;
	u64 *end;

	for (pos = spt, end = pos + PAGE_SIZE / sizeof(u64); pos != end; pos++)
		if (is_shadow_present_pte(*pos)) {
			printk(KERN_ERR "%s: %p %llx\n", __func__,
			       pos, *pos);
			return 0;
		}
	return 1;
}
#endif

/*
 * This value is the sum of all of the kvm instances's
 * kvm->arch.n_used_mmu_pages values.  We need a global,
 * aggregate version in order to make the slab shrinker
 * faster
 */
static inline void kvm_mod_used_mmu_pages(struct kvm *kvm, unsigned long nr)
{
	kvm->arch.n_used_mmu_pages += nr;
	percpu_counter_add(&kvm_total_used_mmu_pages, nr);
}

static void kvm_mmu_free_page(struct kvm_mmu_page *sp)
{
	MMU_WARN_ON(!is_empty_shadow_page(sp->spt));
	hlist_del(&sp->hash_link);
	list_del(&sp->link);
	free_page((unsigned long)sp->spt);
	if (!sp->role.direct)
		free_page((unsigned long)sp->gfns);
	kmem_cache_free(mmu_page_header_cache, sp);
}

static unsigned kvm_page_table_hashfn(gfn_t gfn)
{
	return hash_64(gfn, KVM_MMU_HASH_SHIFT);
}

static void mmu_page_add_parent_pte(struct kvm_vcpu *vcpu,
				    struct kvm_mmu_page *sp, u64 *parent_pte)
{
	if (!parent_pte)
		return;

	pte_list_add(vcpu, parent_pte, &sp->parent_ptes);
}

static void mmu_page_remove_parent_pte(struct kvm_mmu_page *sp,
				       u64 *parent_pte)
{
	__pte_list_remove(parent_pte, &sp->parent_ptes);
}

static void drop_parent_pte(struct kvm_mmu_page *sp,
			    u64 *parent_pte)
{
	mmu_page_remove_parent_pte(sp, parent_pte);
	mmu_spte_clear_no_track(parent_pte);
}

static struct kvm_mmu_page *kvm_mmu_alloc_page(struct kvm_vcpu *vcpu, int direct)
{
	struct kvm_mmu_page *sp;

	sp = kvm_mmu_memory_cache_alloc(&vcpu->arch.mmu_page_header_cache);
	sp->spt = kvm_mmu_memory_cache_alloc(&vcpu->arch.mmu_shadow_page_cache);
	if (!direct)
		sp->gfns = kvm_mmu_memory_cache_alloc(&vcpu->arch.mmu_gfn_array_cache);
	set_page_private(virt_to_page(sp->spt), (unsigned long)sp);

	/*
	 * active_mmu_pages must be a FIFO list, as kvm_zap_obsolete_pages()
	 * depends on valid pages being added to the head of the list.  See
	 * comments in kvm_zap_obsolete_pages().
	 */
	sp->mmu_valid_gen = vcpu->kvm->arch.mmu_valid_gen;
	list_add(&sp->link, &vcpu->kvm->arch.active_mmu_pages);
	kvm_mod_used_mmu_pages(vcpu->kvm, +1);
	return sp;
}

static void mark_unsync(u64 *spte);
static void kvm_mmu_mark_parents_unsync(struct kvm_mmu_page *sp)
{
	u64 *sptep;
	struct rmap_iterator iter;

	for_each_rmap_spte(&sp->parent_ptes, &iter, sptep) {
		mark_unsync(sptep);
	}
}

static void mark_unsync(u64 *spte)
{
	struct kvm_mmu_page *sp;
	unsigned int index;

	sp = sptep_to_sp(spte);
	index = spte - sp->spt;
	if (__test_and_set_bit(index, sp->unsync_child_bitmap))
		return;
	if (sp->unsync_children++)
		return;
	kvm_mmu_mark_parents_unsync(sp);
}

static int nonpaging_sync_page(struct kvm_vcpu *vcpu,
			       struct kvm_mmu_page *sp)
{
	return 0;
}

static void nonpaging_update_pte(struct kvm_vcpu *vcpu,
				 struct kvm_mmu_page *sp, u64 *spte,
				 const void *pte)
{
	WARN_ON(1);
}

#define KVM_PAGE_ARRAY_NR 16

struct kvm_mmu_pages {
	struct mmu_page_and_offset {
		struct kvm_mmu_page *sp;
		unsigned int idx;
	} page[KVM_PAGE_ARRAY_NR];
	unsigned int nr;
};

static int mmu_pages_add(struct kvm_mmu_pages *pvec, struct kvm_mmu_page *sp,
			 int idx)
{
	int i;

	if (sp->unsync)
		for (i=0; i < pvec->nr; i++)
			if (pvec->page[i].sp == sp)
				return 0;

	pvec->page[pvec->nr].sp = sp;
	pvec->page[pvec->nr].idx = idx;
	pvec->nr++;
	return (pvec->nr == KVM_PAGE_ARRAY_NR);
}

static inline void clear_unsync_child_bit(struct kvm_mmu_page *sp, int idx)
{
	--sp->unsync_children;
	WARN_ON((int)sp->unsync_children < 0);
	__clear_bit(idx, sp->unsync_child_bitmap);
}

static int __mmu_unsync_walk(struct kvm_mmu_page *sp,
			   struct kvm_mmu_pages *pvec)
{
	int i, ret, nr_unsync_leaf = 0;

	for_each_set_bit(i, sp->unsync_child_bitmap, 512) {
		struct kvm_mmu_page *child;
		u64 ent = sp->spt[i];

		if (!is_shadow_present_pte(ent) || is_large_pte(ent)) {
			clear_unsync_child_bit(sp, i);
			continue;
		}

		child = to_shadow_page(ent & PT64_BASE_ADDR_MASK);

		if (child->unsync_children) {
			if (mmu_pages_add(pvec, child, i))
				return -ENOSPC;

			ret = __mmu_unsync_walk(child, pvec);
			if (!ret) {
				clear_unsync_child_bit(sp, i);
				continue;
			} else if (ret > 0) {
				nr_unsync_leaf += ret;
			} else
				return ret;
		} else if (child->unsync) {
			nr_unsync_leaf++;
			if (mmu_pages_add(pvec, child, i))
				return -ENOSPC;
		} else
			clear_unsync_child_bit(sp, i);
	}

	return nr_unsync_leaf;
}

#define INVALID_INDEX (-1)

static int mmu_unsync_walk(struct kvm_mmu_page *sp,
			   struct kvm_mmu_pages *pvec)
{
	pvec->nr = 0;
	if (!sp->unsync_children)
		return 0;

	mmu_pages_add(pvec, sp, INVALID_INDEX);
	return __mmu_unsync_walk(sp, pvec);
}

static void kvm_unlink_unsync_page(struct kvm *kvm, struct kvm_mmu_page *sp)
{
	WARN_ON(!sp->unsync);
	trace_kvm_mmu_sync_page(sp);
	sp->unsync = 0;
	--kvm->stat.mmu_unsync;
}

static bool kvm_mmu_prepare_zap_page(struct kvm *kvm, struct kvm_mmu_page *sp,
				     struct list_head *invalid_list);
static void kvm_mmu_commit_zap_page(struct kvm *kvm,
				    struct list_head *invalid_list);

#define for_each_valid_sp(_kvm, _sp, _list)				\
	hlist_for_each_entry(_sp, _list, hash_link)			\
		if (is_obsolete_sp((_kvm), (_sp))) {			\
		} else

#define for_each_gfn_indirect_valid_sp(_kvm, _sp, _gfn)			\
	for_each_valid_sp(_kvm, _sp,					\
	  &(_kvm)->arch.mmu_page_hash[kvm_page_table_hashfn(_gfn)])	\
		if ((_sp)->gfn != (_gfn) || (_sp)->role.direct) {} else

static inline bool is_ept_sp(struct kvm_mmu_page *sp)
{
	return sp->role.cr0_wp && sp->role.smap_andnot_wp;
}

/* @sp->gfn should be write-protected at the call site */
static bool __kvm_sync_page(struct kvm_vcpu *vcpu, struct kvm_mmu_page *sp,
			    struct list_head *invalid_list)
{
	if ((!is_ept_sp(sp) && sp->role.gpte_is_8_bytes != !!is_pae(vcpu)) ||
	    vcpu->arch.mmu->sync_page(vcpu, sp) == 0) {
		kvm_mmu_prepare_zap_page(vcpu->kvm, sp, invalid_list);
		return false;
	}

	return true;
}

static bool kvm_mmu_remote_flush_or_zap(struct kvm *kvm,
					struct list_head *invalid_list,
					bool remote_flush)
{
	if (!remote_flush && list_empty(invalid_list))
		return false;

	if (!list_empty(invalid_list))
		kvm_mmu_commit_zap_page(kvm, invalid_list);
	else
		kvm_flush_remote_tlbs(kvm);
	return true;
}

static void kvm_mmu_flush_or_zap(struct kvm_vcpu *vcpu,
				 struct list_head *invalid_list,
				 bool remote_flush, bool local_flush)
{
	if (kvm_mmu_remote_flush_or_zap(vcpu->kvm, invalid_list, remote_flush))
		return;

	if (local_flush)
		kvm_make_request(KVM_REQ_TLB_FLUSH_CURRENT, vcpu);
}

#ifdef CONFIG_KVM_MMU_AUDIT
#include "mmu_audit.c"
#else
static void kvm_mmu_audit(struct kvm_vcpu *vcpu, int point) { }
static void mmu_audit_disable(void) { }
#endif

static bool is_obsolete_sp(struct kvm *kvm, struct kvm_mmu_page *sp)
{
	return sp->role.invalid ||
	       unlikely(sp->mmu_valid_gen != kvm->arch.mmu_valid_gen);
}

static bool kvm_sync_page(struct kvm_vcpu *vcpu, struct kvm_mmu_page *sp,
			 struct list_head *invalid_list)
{
	kvm_unlink_unsync_page(vcpu->kvm, sp);
	return __kvm_sync_page(vcpu, sp, invalid_list);
}

/* @gfn should be write-protected at the call site */
static bool kvm_sync_pages(struct kvm_vcpu *vcpu, gfn_t gfn,
			   struct list_head *invalid_list)
{
	struct kvm_mmu_page *s;
	bool ret = false;

	for_each_gfn_indirect_valid_sp(vcpu->kvm, s, gfn) {
		if (!s->unsync)
			continue;

		WARN_ON(s->role.level != PG_LEVEL_4K);
		ret |= kvm_sync_page(vcpu, s, invalid_list);
	}

	return ret;
}

struct mmu_page_path {
	struct kvm_mmu_page *parent[PT64_ROOT_MAX_LEVEL];
	unsigned int idx[PT64_ROOT_MAX_LEVEL];
};

#define for_each_sp(pvec, sp, parents, i)			\
		for (i = mmu_pages_first(&pvec, &parents);	\
			i < pvec.nr && ({ sp = pvec.page[i].sp; 1;});	\
			i = mmu_pages_next(&pvec, &parents, i))

static int mmu_pages_next(struct kvm_mmu_pages *pvec,
			  struct mmu_page_path *parents,
			  int i)
{
	int n;

	for (n = i+1; n < pvec->nr; n++) {
		struct kvm_mmu_page *sp = pvec->page[n].sp;
		unsigned idx = pvec->page[n].idx;
		int level = sp->role.level;

		parents->idx[level-1] = idx;
		if (level == PG_LEVEL_4K)
			break;

		parents->parent[level-2] = sp;
	}

	return n;
}

static int mmu_pages_first(struct kvm_mmu_pages *pvec,
			   struct mmu_page_path *parents)
{
	struct kvm_mmu_page *sp;
	int level;

	if (pvec->nr == 0)
		return 0;

	WARN_ON(pvec->page[0].idx != INVALID_INDEX);

	sp = pvec->page[0].sp;
	level = sp->role.level;
	WARN_ON(level == PG_LEVEL_4K);

	parents->parent[level-2] = sp;

	/* Also set up a sentinel.  Further entries in pvec are all
	 * children of sp, so this element is never overwritten.
	 */
	parents->parent[level-1] = NULL;
	return mmu_pages_next(pvec, parents, 0);
}

static void mmu_pages_clear_parents(struct mmu_page_path *parents)
{
	struct kvm_mmu_page *sp;
	unsigned int level = 0;

	do {
		unsigned int idx = parents->idx[level];
		sp = parents->parent[level];
		if (!sp)
			return;

		WARN_ON(idx == INVALID_INDEX);
		clear_unsync_child_bit(sp, idx);
		level++;
	} while (!sp->unsync_children);
}

static void mmu_sync_children(struct kvm_vcpu *vcpu,
			      struct kvm_mmu_page *parent)
{
	int i;
	struct kvm_mmu_page *sp;
	struct mmu_page_path parents;
	struct kvm_mmu_pages pages;
	LIST_HEAD(invalid_list);
	bool flush = false;

	while (mmu_unsync_walk(parent, &pages)) {
		bool protected = false;

		for_each_sp(pages, sp, parents, i)
			protected |= rmap_write_protect(vcpu, sp->gfn);

		if (protected) {
			kvm_flush_remote_tlbs(vcpu->kvm);
			flush = false;
		}

		for_each_sp(pages, sp, parents, i) {
			flush |= kvm_sync_page(vcpu, sp, &invalid_list);
			mmu_pages_clear_parents(&parents);
		}
		if (need_resched() || spin_needbreak(&vcpu->kvm->mmu_lock)) {
			kvm_mmu_flush_or_zap(vcpu, &invalid_list, false, flush);
			cond_resched_lock(&vcpu->kvm->mmu_lock);
			flush = false;
		}
	}

	kvm_mmu_flush_or_zap(vcpu, &invalid_list, false, flush);
}

static void __clear_sp_write_flooding_count(struct kvm_mmu_page *sp)
{
	atomic_set(&sp->write_flooding_count,  0);
}

static void clear_sp_write_flooding_count(u64 *spte)
{
	__clear_sp_write_flooding_count(sptep_to_sp(spte));
}

static struct kvm_mmu_page *kvm_mmu_get_page(struct kvm_vcpu *vcpu,
					     gfn_t gfn,
					     gva_t gaddr,
					     unsigned level,
					     int direct,
					     unsigned int access)
{
	bool direct_mmu = vcpu->arch.mmu->direct_map;
	union kvm_mmu_page_role role;
	struct hlist_head *sp_list;
	unsigned quadrant;
	struct kvm_mmu_page *sp;
	bool need_sync = false;
	bool flush = false;
	int collisions = 0;
	LIST_HEAD(invalid_list);

	role = vcpu->arch.mmu->mmu_role.base;
	role.level = level;
	role.direct = direct;
	if (role.direct)
		role.gpte_is_8_bytes = true;
	role.access = access;
	if (!direct_mmu && vcpu->arch.mmu->root_level <= PT32_ROOT_LEVEL) {
		quadrant = gaddr >> (PAGE_SHIFT + (PT64_PT_BITS * level));
		quadrant &= (1 << ((PT32_PT_BITS - PT64_PT_BITS) * level)) - 1;
		role.quadrant = quadrant;
	}

	sp_list = &vcpu->kvm->arch.mmu_page_hash[kvm_page_table_hashfn(gfn)];
	for_each_valid_sp(vcpu->kvm, sp, sp_list) {
		if (sp->gfn != gfn) {
			collisions++;
			continue;
		}

		if (!need_sync && sp->unsync)
			need_sync = true;

		if (sp->role.word != role.word)
			continue;

		if (direct_mmu)
			goto trace_get_page;

		if (sp->unsync) {
			/* The page is good, but __kvm_sync_page might still end
			 * up zapping it.  If so, break in order to rebuild it.
			 */
			if (!__kvm_sync_page(vcpu, sp, &invalid_list))
				break;

			WARN_ON(!list_empty(&invalid_list));
			kvm_make_request(KVM_REQ_TLB_FLUSH_CURRENT, vcpu);
		}

		if (sp->unsync_children)
			kvm_make_request(KVM_REQ_MMU_SYNC, vcpu);

		__clear_sp_write_flooding_count(sp);

trace_get_page:
		trace_kvm_mmu_get_page(sp, false);
		goto out;
	}

	++vcpu->kvm->stat.mmu_cache_miss;

	sp = kvm_mmu_alloc_page(vcpu, direct);

	sp->gfn = gfn;
	sp->role = role;
	hlist_add_head(&sp->hash_link, sp_list);
	if (!direct) {
		/*
		 * we should do write protection before syncing pages
		 * otherwise the content of the synced shadow page may
		 * be inconsistent with guest page table.
		 */
		account_shadowed(vcpu->kvm, sp);
		if (level == PG_LEVEL_4K && rmap_write_protect(vcpu, gfn))
			kvm_flush_remote_tlbs_with_address(vcpu->kvm, gfn, 1);

		if (level > PG_LEVEL_4K && need_sync)
			flush |= kvm_sync_pages(vcpu, gfn, &invalid_list);
	}
	trace_kvm_mmu_get_page(sp, true);

	kvm_mmu_flush_or_zap(vcpu, &invalid_list, false, flush);
out:
	if (collisions > vcpu->kvm->stat.max_mmu_page_hash_collisions)
		vcpu->kvm->stat.max_mmu_page_hash_collisions = collisions;
	return sp;
}

static void shadow_walk_init_using_root(struct kvm_shadow_walk_iterator *iterator,
					struct kvm_vcpu *vcpu, hpa_t root,
					u64 addr)
{
	iterator->addr = addr;
	iterator->shadow_addr = root;
	iterator->level = vcpu->arch.mmu->shadow_root_level;

	if (iterator->level == PT64_ROOT_4LEVEL &&
	    vcpu->arch.mmu->root_level < PT64_ROOT_4LEVEL &&
	    !vcpu->arch.mmu->direct_map)
		--iterator->level;

	if (iterator->level == PT32E_ROOT_LEVEL) {
		/*
		 * prev_root is currently only used for 64-bit hosts. So only
		 * the active root_hpa is valid here.
		 */
		BUG_ON(root != vcpu->arch.mmu->root_hpa);

		iterator->shadow_addr
			= vcpu->arch.mmu->pae_root[(addr >> 30) & 3];
		iterator->shadow_addr &= PT64_BASE_ADDR_MASK;
		--iterator->level;
		if (!iterator->shadow_addr)
			iterator->level = 0;
	}
}

static void shadow_walk_init(struct kvm_shadow_walk_iterator *iterator,
			     struct kvm_vcpu *vcpu, u64 addr)
{
	shadow_walk_init_using_root(iterator, vcpu, vcpu->arch.mmu->root_hpa,
				    addr);
}

static bool shadow_walk_okay(struct kvm_shadow_walk_iterator *iterator)
{
	if (iterator->level < PG_LEVEL_4K)
		return false;

	iterator->index = SHADOW_PT_INDEX(iterator->addr, iterator->level);
	iterator->sptep	= ((u64 *)__va(iterator->shadow_addr)) + iterator->index;
	return true;
}

static void __shadow_walk_next(struct kvm_shadow_walk_iterator *iterator,
			       u64 spte)
{
	if (is_last_spte(spte, iterator->level)) {
		iterator->level = 0;
		return;
	}

	iterator->shadow_addr = spte & PT64_BASE_ADDR_MASK;
	--iterator->level;
}

static void shadow_walk_next(struct kvm_shadow_walk_iterator *iterator)
{
	__shadow_walk_next(iterator, *iterator->sptep);
}

static void link_shadow_page(struct kvm_vcpu *vcpu, u64 *sptep,
			     struct kvm_mmu_page *sp)
{
	u64 spte;

	BUILD_BUG_ON(VMX_EPT_WRITABLE_MASK != PT_WRITABLE_MASK);

	spte = make_nonleaf_spte(sp->spt, sp_ad_disabled(sp));

	mmu_spte_set(sptep, spte);

	mmu_page_add_parent_pte(vcpu, sp, sptep);

	if (sp->unsync_children || sp->unsync)
		mark_unsync(sptep);
}

static void validate_direct_spte(struct kvm_vcpu *vcpu, u64 *sptep,
				   unsigned direct_access)
{
	if (is_shadow_present_pte(*sptep) && !is_large_pte(*sptep)) {
		struct kvm_mmu_page *child;

		/*
		 * For the direct sp, if the guest pte's dirty bit
		 * changed form clean to dirty, it will corrupt the
		 * sp's access: allow writable in the read-only sp,
		 * so we should update the spte at this point to get
		 * a new sp with the correct access.
		 */
		child = to_shadow_page(*sptep & PT64_BASE_ADDR_MASK);
		if (child->role.access == direct_access)
			return;

		drop_parent_pte(child, sptep);
		kvm_flush_remote_tlbs_with_address(vcpu->kvm, child->gfn, 1);
	}
}

/* Returns the number of zapped non-leaf child shadow pages. */
static int mmu_page_zap_pte(struct kvm *kvm, struct kvm_mmu_page *sp,
			    u64 *spte, struct list_head *invalid_list)
{
	u64 pte;
	struct kvm_mmu_page *child;

	pte = *spte;
	if (is_shadow_present_pte(pte)) {
		if (is_last_spte(pte, sp->role.level)) {
			drop_spte(kvm, spte);
			if (is_large_pte(pte))
				--kvm->stat.lpages;
		} else {
			child = to_shadow_page(pte & PT64_BASE_ADDR_MASK);
			drop_parent_pte(child, spte);

			/*
			 * Recursively zap nested TDP SPs, parentless SPs are
			 * unlikely to be used again in the near future.  This
			 * avoids retaining a large number of stale nested SPs.
			 */
			if (tdp_enabled && invalid_list &&
			    child->role.guest_mode && !child->parent_ptes.val)
				return kvm_mmu_prepare_zap_page(kvm, child,
								invalid_list);
		}
	} else if (is_mmio_spte(pte)) {
		mmu_spte_clear_no_track(spte);
	}
	return 0;
}

static int kvm_mmu_page_unlink_children(struct kvm *kvm,
					struct kvm_mmu_page *sp,
					struct list_head *invalid_list)
{
	int zapped = 0;
	unsigned i;

	for (i = 0; i < PT64_ENT_PER_PAGE; ++i)
		zapped += mmu_page_zap_pte(kvm, sp, sp->spt + i, invalid_list);

	return zapped;
}

static void kvm_mmu_unlink_parents(struct kvm *kvm, struct kvm_mmu_page *sp)
{
	u64 *sptep;
	struct rmap_iterator iter;

	while ((sptep = rmap_get_first(&sp->parent_ptes, &iter)))
		drop_parent_pte(sp, sptep);
}

static int mmu_zap_unsync_children(struct kvm *kvm,
				   struct kvm_mmu_page *parent,
				   struct list_head *invalid_list)
{
	int i, zapped = 0;
	struct mmu_page_path parents;
	struct kvm_mmu_pages pages;

	if (parent->role.level == PG_LEVEL_4K)
		return 0;

	while (mmu_unsync_walk(parent, &pages)) {
		struct kvm_mmu_page *sp;

		for_each_sp(pages, sp, parents, i) {
			kvm_mmu_prepare_zap_page(kvm, sp, invalid_list);
			mmu_pages_clear_parents(&parents);
			zapped++;
		}
	}

	return zapped;
}

static bool __kvm_mmu_prepare_zap_page(struct kvm *kvm,
				       struct kvm_mmu_page *sp,
				       struct list_head *invalid_list,
				       int *nr_zapped)
{
	bool list_unstable;

	trace_kvm_mmu_prepare_zap_page(sp);
	++kvm->stat.mmu_shadow_zapped;
	*nr_zapped = mmu_zap_unsync_children(kvm, sp, invalid_list);
	*nr_zapped += kvm_mmu_page_unlink_children(kvm, sp, invalid_list);
	kvm_mmu_unlink_parents(kvm, sp);

	/* Zapping children means active_mmu_pages has become unstable. */
	list_unstable = *nr_zapped;

	if (!sp->role.invalid && !sp->role.direct)
		unaccount_shadowed(kvm, sp);

	if (sp->unsync)
		kvm_unlink_unsync_page(kvm, sp);
	if (!sp->root_count) {
		/* Count self */
		(*nr_zapped)++;

		/*
		 * Already invalid pages (previously active roots) are not on
		 * the active page list.  See list_del() in the "else" case of
		 * !sp->root_count.
		 */
		if (sp->role.invalid)
			list_add(&sp->link, invalid_list);
		else
			list_move(&sp->link, invalid_list);
		kvm_mod_used_mmu_pages(kvm, -1);
	} else {
		/*
		 * Remove the active root from the active page list, the root
		 * will be explicitly freed when the root_count hits zero.
		 */
		list_del(&sp->link);

		/*
		 * Obsolete pages cannot be used on any vCPUs, see the comment
		 * in kvm_mmu_zap_all_fast().  Note, is_obsolete_sp() also
		 * treats invalid shadow pages as being obsolete.
		 */
		if (!is_obsolete_sp(kvm, sp))
			kvm_reload_remote_mmus(kvm);
	}

	if (sp->lpage_disallowed)
		unaccount_huge_nx_page(kvm, sp);

	sp->role.invalid = 1;
	return list_unstable;
}

static bool kvm_mmu_prepare_zap_page(struct kvm *kvm, struct kvm_mmu_page *sp,
				     struct list_head *invalid_list)
{
	int nr_zapped;

	__kvm_mmu_prepare_zap_page(kvm, sp, invalid_list, &nr_zapped);
	return nr_zapped;
}

static void kvm_mmu_commit_zap_page(struct kvm *kvm,
				    struct list_head *invalid_list)
{
	struct kvm_mmu_page *sp, *nsp;

	if (list_empty(invalid_list))
		return;

	/*
	 * We need to make sure everyone sees our modifications to
	 * the page tables and see changes to vcpu->mode here. The barrier
	 * in the kvm_flush_remote_tlbs() achieves this. This pairs
	 * with vcpu_enter_guest and walk_shadow_page_lockless_begin/end.
	 *
	 * In addition, kvm_flush_remote_tlbs waits for all vcpus to exit
	 * guest mode and/or lockless shadow page table walks.
	 */
	kvm_flush_remote_tlbs(kvm);

	list_for_each_entry_safe(sp, nsp, invalid_list, link) {
		WARN_ON(!sp->role.invalid || sp->root_count);
		kvm_mmu_free_page(sp);
	}
}

static unsigned long kvm_mmu_zap_oldest_mmu_pages(struct kvm *kvm,
						  unsigned long nr_to_zap)
{
	unsigned long total_zapped = 0;
	struct kvm_mmu_page *sp, *tmp;
	LIST_HEAD(invalid_list);
	bool unstable;
	int nr_zapped;

	if (list_empty(&kvm->arch.active_mmu_pages))
		return 0;

restart:
	list_for_each_entry_safe(sp, tmp, &kvm->arch.active_mmu_pages, link) {
		/*
		 * Don't zap active root pages, the page itself can't be freed
		 * and zapping it will just force vCPUs to realloc and reload.
		 */
		if (sp->root_count)
			continue;

		unstable = __kvm_mmu_prepare_zap_page(kvm, sp, &invalid_list,
						      &nr_zapped);
		total_zapped += nr_zapped;
		if (total_zapped >= nr_to_zap)
			break;

		if (unstable)
			goto restart;
	}

	kvm_mmu_commit_zap_page(kvm, &invalid_list);

	kvm->stat.mmu_recycled += total_zapped;
	return total_zapped;
}

static inline unsigned long kvm_mmu_available_pages(struct kvm *kvm)
{
	if (kvm->arch.n_max_mmu_pages > kvm->arch.n_used_mmu_pages)
		return kvm->arch.n_max_mmu_pages -
			kvm->arch.n_used_mmu_pages;

	return 0;
}

static int make_mmu_pages_available(struct kvm_vcpu *vcpu)
{
	unsigned long avail = kvm_mmu_available_pages(vcpu->kvm);

	if (likely(avail >= KVM_MIN_FREE_MMU_PAGES))
		return 0;

	kvm_mmu_zap_oldest_mmu_pages(vcpu->kvm, KVM_REFILL_PAGES - avail);

	if (!kvm_mmu_available_pages(vcpu->kvm))
		return -ENOSPC;
	return 0;
}

/*
 * Changing the number of mmu pages allocated to the vm
 * Note: if goal_nr_mmu_pages is too small, you will get dead lock
 */
void kvm_mmu_change_mmu_pages(struct kvm *kvm, unsigned long goal_nr_mmu_pages)
{
	spin_lock(&kvm->mmu_lock);

	if (kvm->arch.n_used_mmu_pages > goal_nr_mmu_pages) {
		kvm_mmu_zap_oldest_mmu_pages(kvm, kvm->arch.n_used_mmu_pages -
						  goal_nr_mmu_pages);

		goal_nr_mmu_pages = kvm->arch.n_used_mmu_pages;
	}

	kvm->arch.n_max_mmu_pages = goal_nr_mmu_pages;

	spin_unlock(&kvm->mmu_lock);
}

int kvm_mmu_unprotect_page(struct kvm *kvm, gfn_t gfn)
{
	struct kvm_mmu_page *sp;
	LIST_HEAD(invalid_list);
	int r;

	pgprintk("%s: looking for gfn %llx\n", __func__, gfn);
	r = 0;
	spin_lock(&kvm->mmu_lock);
	for_each_gfn_indirect_valid_sp(kvm, sp, gfn) {
		pgprintk("%s: gfn %llx role %x\n", __func__, gfn,
			 sp->role.word);
		r = 1;
		kvm_mmu_prepare_zap_page(kvm, sp, &invalid_list);
	}
	kvm_mmu_commit_zap_page(kvm, &invalid_list);
	spin_unlock(&kvm->mmu_lock);

	return r;
}
EXPORT_SYMBOL_GPL(kvm_mmu_unprotect_page);

static void kvm_unsync_page(struct kvm_vcpu *vcpu, struct kvm_mmu_page *sp)
{
	trace_kvm_mmu_unsync_page(sp);
	++vcpu->kvm->stat.mmu_unsync;
	sp->unsync = 1;

	kvm_mmu_mark_parents_unsync(sp);
}

bool mmu_need_write_protect(struct kvm_vcpu *vcpu, gfn_t gfn,
			    bool can_unsync)
{
	struct kvm_mmu_page *sp;

	if (kvm_page_track_is_active(vcpu, gfn, KVM_PAGE_TRACK_WRITE))
		return true;

	for_each_gfn_indirect_valid_sp(vcpu->kvm, sp, gfn) {
		if (!can_unsync)
			return true;

		if (sp->unsync)
			continue;

		WARN_ON(sp->role.level != PG_LEVEL_4K);
		kvm_unsync_page(vcpu, sp);
	}

	/*
	 * We need to ensure that the marking of unsync pages is visible
	 * before the SPTE is updated to allow writes because
	 * kvm_mmu_sync_roots() checks the unsync flags without holding
	 * the MMU lock and so can race with this. If the SPTE was updated
	 * before the page had been marked as unsync-ed, something like the
	 * following could happen:
	 *
	 * CPU 1                    CPU 2
	 * ---------------------------------------------------------------------
	 * 1.2 Host updates SPTE
	 *     to be writable
	 *                      2.1 Guest writes a GPTE for GVA X.
	 *                          (GPTE being in the guest page table shadowed
	 *                           by the SP from CPU 1.)
	 *                          This reads SPTE during the page table walk.
	 *                          Since SPTE.W is read as 1, there is no
	 *                          fault.
	 *
	 *                      2.2 Guest issues TLB flush.
	 *                          That causes a VM Exit.
	 *
	 *                      2.3 kvm_mmu_sync_pages() reads sp->unsync.
	 *                          Since it is false, so it just returns.
	 *
	 *                      2.4 Guest accesses GVA X.
	 *                          Since the mapping in the SP was not updated,
	 *                          so the old mapping for GVA X incorrectly
	 *                          gets used.
	 * 1.1 Host marks SP
	 *     as unsync
	 *     (sp->unsync = true)
	 *
	 * The write barrier below ensures that 1.1 happens before 1.2 and thus
	 * the situation in 2.4 does not arise. The implicit barrier in 2.2
	 * pairs with this write barrier.
	 */
	smp_wmb();

	return false;
}

static int set_spte(struct kvm_vcpu *vcpu, u64 *sptep,
		    unsigned int pte_access, int level,
		    gfn_t gfn, kvm_pfn_t pfn, bool speculative,
		    bool can_unsync, bool host_writable)
{
	u64 spte;
	struct kvm_mmu_page *sp;
	int ret;

	if (set_mmio_spte(vcpu, sptep, gfn, pfn, pte_access))
		return 0;

	sp = sptep_to_sp(sptep);

	ret = make_spte(vcpu, pte_access, level, gfn, pfn, *sptep, speculative,
			can_unsync, host_writable, sp_ad_disabled(sp), &spte);

	if (spte & PT_WRITABLE_MASK)
		kvm_vcpu_mark_page_dirty(vcpu, gfn);

	if (*sptep == spte)
		ret |= SET_SPTE_SPURIOUS;
	else if (mmu_spte_update(sptep, spte))
		ret |= SET_SPTE_NEED_REMOTE_TLB_FLUSH;
	return ret;
}

static int mmu_set_spte(struct kvm_vcpu *vcpu, u64 *sptep,
			unsigned int pte_access, bool write_fault, int level,
			gfn_t gfn, kvm_pfn_t pfn, bool speculative,
			bool host_writable)
{
	int was_rmapped = 0;
	int rmap_count;
	int set_spte_ret;
	int ret = RET_PF_FIXED;
	bool flush = false;

	pgprintk("%s: spte %llx write_fault %d gfn %llx\n", __func__,
		 *sptep, write_fault, gfn);

	if (is_shadow_present_pte(*sptep)) {
		/*
		 * If we overwrite a PTE page pointer with a 2MB PMD, unlink
		 * the parent of the now unreachable PTE.
		 */
		if (level > PG_LEVEL_4K && !is_large_pte(*sptep)) {
			struct kvm_mmu_page *child;
			u64 pte = *sptep;

			child = to_shadow_page(pte & PT64_BASE_ADDR_MASK);
			drop_parent_pte(child, sptep);
			flush = true;
		} else if (pfn != spte_to_pfn(*sptep)) {
			pgprintk("hfn old %llx new %llx\n",
				 spte_to_pfn(*sptep), pfn);
			drop_spte(vcpu->kvm, sptep);
			flush = true;
		} else
			was_rmapped = 1;
	}

	set_spte_ret = set_spte(vcpu, sptep, pte_access, level, gfn, pfn,
				speculative, true, host_writable);
	if (set_spte_ret & SET_SPTE_WRITE_PROTECTED_PT) {
		if (write_fault)
			ret = RET_PF_EMULATE;
		kvm_make_request(KVM_REQ_TLB_FLUSH_CURRENT, vcpu);
	}

	if (set_spte_ret & SET_SPTE_NEED_REMOTE_TLB_FLUSH || flush)
		kvm_flush_remote_tlbs_with_address(vcpu->kvm, gfn,
				KVM_PAGES_PER_HPAGE(level));

	if (unlikely(is_mmio_spte(*sptep)))
		ret = RET_PF_EMULATE;

	/*
	 * The fault is fully spurious if and only if the new SPTE and old SPTE
	 * are identical, and emulation is not required.
	 */
	if ((set_spte_ret & SET_SPTE_SPURIOUS) && ret == RET_PF_FIXED) {
		WARN_ON_ONCE(!was_rmapped);
		return RET_PF_SPURIOUS;
	}

	pgprintk("%s: setting spte %llx\n", __func__, *sptep);
	trace_kvm_mmu_set_spte(level, gfn, sptep);
	if (!was_rmapped && is_large_pte(*sptep))
		++vcpu->kvm->stat.lpages;

	if (is_shadow_present_pte(*sptep)) {
		if (!was_rmapped) {
			rmap_count = rmap_add(vcpu, sptep, gfn);
			if (rmap_count > RMAP_RECYCLE_THRESHOLD)
				rmap_recycle(vcpu, sptep, gfn);
		}
	}

	return ret;
}

static kvm_pfn_t pte_prefetch_gfn_to_pfn(struct kvm_vcpu *vcpu, gfn_t gfn,
				     bool no_dirty_log)
{
	struct kvm_memory_slot *slot;

	slot = gfn_to_memslot_dirty_bitmap(vcpu, gfn, no_dirty_log);
	if (!slot)
		return KVM_PFN_ERR_FAULT;

	return gfn_to_pfn_memslot_atomic(slot, gfn);
}

static int direct_pte_prefetch_many(struct kvm_vcpu *vcpu,
				    struct kvm_mmu_page *sp,
				    u64 *start, u64 *end)
{
	struct page *pages[PTE_PREFETCH_NUM];
	struct kvm_memory_slot *slot;
	unsigned int access = sp->role.access;
	int i, ret;
	gfn_t gfn;

	gfn = kvm_mmu_page_get_gfn(sp, start - sp->spt);
	slot = gfn_to_memslot_dirty_bitmap(vcpu, gfn, access & ACC_WRITE_MASK);
	if (!slot)
		return -1;

	ret = gfn_to_page_many_atomic(slot, gfn, pages, end - start);
	if (ret <= 0)
		return -1;

	for (i = 0; i < ret; i++, gfn++, start++) {
		mmu_set_spte(vcpu, start, access, false, sp->role.level, gfn,
			     page_to_pfn(pages[i]), true, true);
		put_page(pages[i]);
	}

	return 0;
}

static void __direct_pte_prefetch(struct kvm_vcpu *vcpu,
				  struct kvm_mmu_page *sp, u64 *sptep)
{
	u64 *spte, *start = NULL;
	int i;

	WARN_ON(!sp->role.direct);

	i = (sptep - sp->spt) & ~(PTE_PREFETCH_NUM - 1);
	spte = sp->spt + i;

	for (i = 0; i < PTE_PREFETCH_NUM; i++, spte++) {
		if (is_shadow_present_pte(*spte) || spte == sptep) {
			if (!start)
				continue;
			if (direct_pte_prefetch_many(vcpu, sp, start, spte) < 0)
				break;
			start = NULL;
		} else if (!start)
			start = spte;
	}
}

static void direct_pte_prefetch(struct kvm_vcpu *vcpu, u64 *sptep)
{
	struct kvm_mmu_page *sp;

	sp = sptep_to_sp(sptep);

	/*
	 * Without accessed bits, there's no way to distinguish between
	 * actually accessed translations and prefetched, so disable pte
	 * prefetch if accessed bits aren't available.
	 */
	if (sp_ad_disabled(sp))
		return;

	if (sp->role.level > PG_LEVEL_4K)
		return;

	__direct_pte_prefetch(vcpu, sp, sptep);
}

static int host_pfn_mapping_level(struct kvm_vcpu *vcpu, gfn_t gfn,
				  kvm_pfn_t pfn, struct kvm_memory_slot *slot)
{
	unsigned long hva;
	pte_t *pte;
	int level;

	if (!PageCompound(pfn_to_page(pfn)) && !kvm_is_zone_device_pfn(pfn))
		return PG_LEVEL_4K;

	/*
	 * Note, using the already-retrieved memslot and __gfn_to_hva_memslot()
	 * is not solely for performance, it's also necessary to avoid the
	 * "writable" check in __gfn_to_hva_many(), which will always fail on
	 * read-only memslots due to gfn_to_hva() assuming writes.  Earlier
	 * page fault steps have already verified the guest isn't writing a
	 * read-only memslot.
	 */
	hva = __gfn_to_hva_memslot(slot, gfn);

	pte = lookup_address_in_mm(vcpu->kvm->mm, hva, &level);
	if (unlikely(!pte))
		return PG_LEVEL_4K;

	return level;
}

int kvm_mmu_hugepage_adjust(struct kvm_vcpu *vcpu, gfn_t gfn,
			    int max_level, kvm_pfn_t *pfnp,
			    bool huge_page_disallowed, int *req_level)
{
	struct kvm_memory_slot *slot;
	struct kvm_lpage_info *linfo;
	kvm_pfn_t pfn = *pfnp;
	kvm_pfn_t mask;
	int level;

	*req_level = PG_LEVEL_4K;

	if (unlikely(max_level == PG_LEVEL_4K))
		return PG_LEVEL_4K;

	if (is_error_noslot_pfn(pfn) || kvm_is_reserved_pfn(pfn))
		return PG_LEVEL_4K;

	slot = gfn_to_memslot_dirty_bitmap(vcpu, gfn, true);
	if (!slot)
		return PG_LEVEL_4K;

	max_level = min(max_level, max_huge_page_level);
	for ( ; max_level > PG_LEVEL_4K; max_level--) {
		linfo = lpage_info_slot(gfn, slot, max_level);
		if (!linfo->disallow_lpage)
			break;
	}

	if (max_level == PG_LEVEL_4K)
		return PG_LEVEL_4K;

	level = host_pfn_mapping_level(vcpu, gfn, pfn, slot);
	if (level == PG_LEVEL_4K)
		return level;

	*req_level = level = min(level, max_level);

	/*
	 * Enforce the iTLB multihit workaround after capturing the requested
	 * level, which will be used to do precise, accurate accounting.
	 */
	if (huge_page_disallowed)
		return PG_LEVEL_4K;

	/*
	 * mmu_notifier_retry() was successful and mmu_lock is held, so
	 * the pmd can't be split from under us.
	 */
	mask = KVM_PAGES_PER_HPAGE(level) - 1;
	VM_BUG_ON((gfn & mask) != (pfn & mask));
	*pfnp = pfn & ~mask;

	return level;
}

void disallowed_hugepage_adjust(u64 spte, gfn_t gfn, int cur_level,
				kvm_pfn_t *pfnp, int *goal_levelp)
{
	int level = *goal_levelp;

	if (cur_level == level && level > PG_LEVEL_4K &&
	    is_shadow_present_pte(spte) &&
	    !is_large_pte(spte)) {
		/*
		 * A small SPTE exists for this pfn, but FNAME(fetch)
		 * and __direct_map would like to create a large PTE
		 * instead: just force them to go down another level,
		 * patching back for them into pfn the next 9 bits of
		 * the address.
		 */
		u64 page_mask = KVM_PAGES_PER_HPAGE(level) -
				KVM_PAGES_PER_HPAGE(level - 1);
		*pfnp |= gfn & page_mask;
		(*goal_levelp)--;
	}
}

static int __direct_map(struct kvm_vcpu *vcpu, gpa_t gpa, u32 error_code,
			int map_writable, int max_level, kvm_pfn_t pfn,
			bool prefault, bool is_tdp)
{
	bool nx_huge_page_workaround_enabled = is_nx_huge_page_enabled();
	bool write = error_code & PFERR_WRITE_MASK;
	bool exec = error_code & PFERR_FETCH_MASK;
	bool huge_page_disallowed = exec && nx_huge_page_workaround_enabled;
	struct kvm_shadow_walk_iterator it;
	struct kvm_mmu_page *sp;
	int level, req_level, ret;
	gfn_t gfn = gpa >> PAGE_SHIFT;
	gfn_t base_gfn = gfn;

	if (WARN_ON(!VALID_PAGE(vcpu->arch.mmu->root_hpa)))
		return RET_PF_RETRY;

	level = kvm_mmu_hugepage_adjust(vcpu, gfn, max_level, &pfn,
					huge_page_disallowed, &req_level);

	trace_kvm_mmu_spte_requested(gpa, level, pfn);
	for_each_shadow_entry(vcpu, gpa, it) {
		/*
		 * We cannot overwrite existing page tables with an NX
		 * large page, as the leaf could be executable.
		 */
		if (nx_huge_page_workaround_enabled)
			disallowed_hugepage_adjust(*it.sptep, gfn, it.level,
						   &pfn, &level);

		base_gfn = gfn & ~(KVM_PAGES_PER_HPAGE(it.level) - 1);
		if (it.level == level)
			break;

		drop_large_spte(vcpu, it.sptep);
		if (!is_shadow_present_pte(*it.sptep)) {
			sp = kvm_mmu_get_page(vcpu, base_gfn, it.addr,
					      it.level - 1, true, ACC_ALL);

			link_shadow_page(vcpu, it.sptep, sp);
			if (is_tdp && huge_page_disallowed &&
			    req_level >= it.level)
				account_huge_nx_page(vcpu->kvm, sp);
		}
	}

	ret = mmu_set_spte(vcpu, it.sptep, ACC_ALL,
			   write, level, base_gfn, pfn, prefault,
			   map_writable);
	if (ret == RET_PF_SPURIOUS)
		return ret;

	direct_pte_prefetch(vcpu, it.sptep);
	++vcpu->stat.pf_fixed;
	return ret;
}

static void kvm_send_hwpoison_signal(unsigned long address, struct task_struct *tsk)
{
	send_sig_mceerr(BUS_MCEERR_AR, (void __user *)address, PAGE_SHIFT, tsk);
}

static int kvm_handle_bad_page(struct kvm_vcpu *vcpu, gfn_t gfn, kvm_pfn_t pfn)
{
	/*
	 * Do not cache the mmio info caused by writing the readonly gfn
	 * into the spte otherwise read access on readonly gfn also can
	 * caused mmio page fault and treat it as mmio access.
	 */
	if (pfn == KVM_PFN_ERR_RO_FAULT)
		return RET_PF_EMULATE;

	if (pfn == KVM_PFN_ERR_HWPOISON) {
		kvm_send_hwpoison_signal(kvm_vcpu_gfn_to_hva(vcpu, gfn), current);
		return RET_PF_RETRY;
	}

	return -EFAULT;
}

static bool handle_abnormal_pfn(struct kvm_vcpu *vcpu, gva_t gva, gfn_t gfn,
				kvm_pfn_t pfn, unsigned int access,
				int *ret_val)
{
	/* The pfn is invalid, report the error! */
	if (unlikely(is_error_pfn(pfn))) {
		*ret_val = kvm_handle_bad_page(vcpu, gfn, pfn);
		return true;
	}

	if (unlikely(is_noslot_pfn(pfn)))
		vcpu_cache_mmio_info(vcpu, gva, gfn,
				     access & shadow_mmio_access_mask);

	return false;
}

static bool page_fault_can_be_fast(u32 error_code)
{
	/*
	 * Do not fix the mmio spte with invalid generation number which
	 * need to be updated by slow page fault path.
	 */
	if (unlikely(error_code & PFERR_RSVD_MASK))
		return false;

	/* See if the page fault is due to an NX violation */
	if (unlikely(((error_code & (PFERR_FETCH_MASK | PFERR_PRESENT_MASK))
		      == (PFERR_FETCH_MASK | PFERR_PRESENT_MASK))))
		return false;

	/*
	 * #PF can be fast if:
	 * 1. The shadow page table entry is not present, which could mean that
	 *    the fault is potentially caused by access tracking (if enabled).
	 * 2. The shadow page table entry is present and the fault
	 *    is caused by write-protect, that means we just need change the W
	 *    bit of the spte which can be done out of mmu-lock.
	 *
	 * However, if access tracking is disabled we know that a non-present
	 * page must be a genuine page fault where we have to create a new SPTE.
	 * So, if access tracking is disabled, we return true only for write
	 * accesses to a present page.
	 */

	return shadow_acc_track_mask != 0 ||
	       ((error_code & (PFERR_WRITE_MASK | PFERR_PRESENT_MASK))
		== (PFERR_WRITE_MASK | PFERR_PRESENT_MASK));
}

/*
 * Returns true if the SPTE was fixed successfully. Otherwise,
 * someone else modified the SPTE from its original value.
 */
static bool
fast_pf_fix_direct_spte(struct kvm_vcpu *vcpu, struct kvm_mmu_page *sp,
			u64 *sptep, u64 old_spte, u64 new_spte)
{
	gfn_t gfn;

	WARN_ON(!sp->role.direct);

	/*
	 * Theoretically we could also set dirty bit (and flush TLB) here in
	 * order to eliminate unnecessary PML logging. See comments in
	 * set_spte. But fast_page_fault is very unlikely to happen with PML
	 * enabled, so we do not do this. This might result in the same GPA
	 * to be logged in PML buffer again when the write really happens, and
	 * eventually to be called by mark_page_dirty twice. But it's also no
	 * harm. This also avoids the TLB flush needed after setting dirty bit
	 * so non-PML cases won't be impacted.
	 *
	 * Compare with set_spte where instead shadow_dirty_mask is set.
	 */
	if (cmpxchg64(sptep, old_spte, new_spte) != old_spte)
		return false;

	if (is_writable_pte(new_spte) && !is_writable_pte(old_spte)) {
		/*
		 * The gfn of direct spte is stable since it is
		 * calculated by sp->gfn.
		 */
		gfn = kvm_mmu_page_get_gfn(sp, sptep - sp->spt);
		kvm_vcpu_mark_page_dirty(vcpu, gfn);
	}

	return true;
}

static bool is_access_allowed(u32 fault_err_code, u64 spte)
{
	if (fault_err_code & PFERR_FETCH_MASK)
		return is_executable_pte(spte);

	if (fault_err_code & PFERR_WRITE_MASK)
		return is_writable_pte(spte);

	/* Fault was on Read access */
	return spte & PT_PRESENT_MASK;
}

/*
 * Returns one of RET_PF_INVALID, RET_PF_FIXED or RET_PF_SPURIOUS.
 */
static int fast_page_fault(struct kvm_vcpu *vcpu, gpa_t cr2_or_gpa,
			   u32 error_code)
{
	struct kvm_shadow_walk_iterator iterator;
	struct kvm_mmu_page *sp;
	int ret = RET_PF_INVALID;
	u64 spte = 0ull;
	uint retry_count = 0;

	if (!page_fault_can_be_fast(error_code))
		return ret;

	walk_shadow_page_lockless_begin(vcpu);

	do {
		u64 new_spte;

		for_each_shadow_entry_lockless(vcpu, cr2_or_gpa, iterator, spte)
			if (!is_shadow_present_pte(spte))
				break;

		sp = sptep_to_sp(iterator.sptep);
		if (!is_last_spte(spte, sp->role.level))
			break;

		/*
		 * Check whether the memory access that caused the fault would
		 * still cause it if it were to be performed right now. If not,
		 * then this is a spurious fault caused by TLB lazily flushed,
		 * or some other CPU has already fixed the PTE after the
		 * current CPU took the fault.
		 *
		 * Need not check the access of upper level table entries since
		 * they are always ACC_ALL.
		 */
		if (is_access_allowed(error_code, spte)) {
			ret = RET_PF_SPURIOUS;
			break;
		}

		new_spte = spte;

		if (is_access_track_spte(spte))
			new_spte = restore_acc_track_spte(new_spte);

		/*
		 * Currently, to simplify the code, write-protection can
		 * be removed in the fast path only if the SPTE was
		 * write-protected for dirty-logging or access tracking.
		 */
		if ((error_code & PFERR_WRITE_MASK) &&
		    spte_can_locklessly_be_made_writable(spte)) {
			new_spte |= PT_WRITABLE_MASK;

			/*
			 * Do not fix write-permission on the large spte.  Since
			 * we only dirty the first page into the dirty-bitmap in
			 * fast_pf_fix_direct_spte(), other pages are missed
			 * if its slot has dirty logging enabled.
			 *
			 * Instead, we let the slow page fault path create a
			 * normal spte to fix the access.
			 *
			 * See the comments in kvm_arch_commit_memory_region().
			 */
			if (sp->role.level > PG_LEVEL_4K)
				break;
		}

		/* Verify that the fault can be handled in the fast path */
		if (new_spte == spte ||
		    !is_access_allowed(error_code, new_spte))
			break;

		/*
		 * Currently, fast page fault only works for direct mapping
		 * since the gfn is not stable for indirect shadow page. See
		 * Documentation/virt/kvm/locking.rst to get more detail.
		 */
		if (fast_pf_fix_direct_spte(vcpu, sp, iterator.sptep, spte,
					    new_spte)) {
			ret = RET_PF_FIXED;
			break;
		}

		if (++retry_count > 4) {
			printk_once(KERN_WARNING
				"kvm: Fast #PF retrying more than 4 times.\n");
			break;
		}

	} while (true);

	trace_fast_page_fault(vcpu, cr2_or_gpa, error_code, iterator.sptep,
			      spte, ret);
	walk_shadow_page_lockless_end(vcpu);

	return ret;
}

static void mmu_free_root_page(struct kvm *kvm, hpa_t *root_hpa,
			       struct list_head *invalid_list)
{
	struct kvm_mmu_page *sp;

	if (!VALID_PAGE(*root_hpa))
		return;

	sp = to_shadow_page(*root_hpa & PT64_BASE_ADDR_MASK);

	if (kvm_mmu_put_root(kvm, sp)) {
		if (sp->tdp_mmu_page)
			kvm_tdp_mmu_free_root(kvm, sp);
		else if (sp->role.invalid)
			kvm_mmu_prepare_zap_page(kvm, sp, invalid_list);
	}

	*root_hpa = INVALID_PAGE;
}

/* roots_to_free must be some combination of the KVM_MMU_ROOT_* flags */
void kvm_mmu_free_roots(struct kvm_vcpu *vcpu, struct kvm_mmu *mmu,
			ulong roots_to_free)
{
	struct kvm *kvm = vcpu->kvm;
	int i;
	LIST_HEAD(invalid_list);
	bool free_active_root = roots_to_free & KVM_MMU_ROOT_CURRENT;

	BUILD_BUG_ON(KVM_MMU_NUM_PREV_ROOTS >= BITS_PER_LONG);

	/* Before acquiring the MMU lock, see if we need to do any real work. */
	if (!(free_active_root && VALID_PAGE(mmu->root_hpa))) {
		for (i = 0; i < KVM_MMU_NUM_PREV_ROOTS; i++)
			if ((roots_to_free & KVM_MMU_ROOT_PREVIOUS(i)) &&
			    VALID_PAGE(mmu->prev_roots[i].hpa))
				break;

		if (i == KVM_MMU_NUM_PREV_ROOTS)
			return;
	}

	spin_lock(&kvm->mmu_lock);

	for (i = 0; i < KVM_MMU_NUM_PREV_ROOTS; i++)
		if (roots_to_free & KVM_MMU_ROOT_PREVIOUS(i))
			mmu_free_root_page(kvm, &mmu->prev_roots[i].hpa,
					   &invalid_list);

	if (free_active_root) {
		if (mmu->shadow_root_level >= PT64_ROOT_4LEVEL &&
		    (mmu->root_level >= PT64_ROOT_4LEVEL || mmu->direct_map)) {
			mmu_free_root_page(kvm, &mmu->root_hpa, &invalid_list);
		} else {
			for (i = 0; i < 4; ++i)
				if (mmu->pae_root[i] != 0)
					mmu_free_root_page(kvm,
							   &mmu->pae_root[i],
							   &invalid_list);
			mmu->root_hpa = INVALID_PAGE;
		}
		mmu->root_pgd = 0;
	}

	kvm_mmu_commit_zap_page(kvm, &invalid_list);
	spin_unlock(&kvm->mmu_lock);
}
EXPORT_SYMBOL_GPL(kvm_mmu_free_roots);

static int mmu_check_root(struct kvm_vcpu *vcpu, gfn_t root_gfn)
{
	int ret = 0;

	if (!kvm_vcpu_is_visible_gfn(vcpu, root_gfn)) {
		kvm_make_request(KVM_REQ_TRIPLE_FAULT, vcpu);
		ret = 1;
	}

	return ret;
}

static hpa_t mmu_alloc_root(struct kvm_vcpu *vcpu, gfn_t gfn, gva_t gva,
			    u8 level, bool direct)
{
	struct kvm_mmu_page *sp;

	spin_lock(&vcpu->kvm->mmu_lock);

	if (make_mmu_pages_available(vcpu)) {
		spin_unlock(&vcpu->kvm->mmu_lock);
		return INVALID_PAGE;
	}
	sp = kvm_mmu_get_page(vcpu, gfn, gva, level, direct, ACC_ALL);
	++sp->root_count;

	spin_unlock(&vcpu->kvm->mmu_lock);
	return __pa(sp->spt);
}

static int mmu_alloc_direct_roots(struct kvm_vcpu *vcpu)
{
	u8 shadow_root_level = vcpu->arch.mmu->shadow_root_level;
	hpa_t root;
	unsigned i;

	if (vcpu->kvm->arch.tdp_mmu_enabled) {
		root = kvm_tdp_mmu_get_vcpu_root_hpa(vcpu);

		if (!VALID_PAGE(root))
			return -ENOSPC;
		vcpu->arch.mmu->root_hpa = root;
	} else if (shadow_root_level >= PT64_ROOT_4LEVEL) {
		root = mmu_alloc_root(vcpu, 0, 0, shadow_root_level,
				      true);

		if (!VALID_PAGE(root))
			return -ENOSPC;
		vcpu->arch.mmu->root_hpa = root;
	} else if (shadow_root_level == PT32E_ROOT_LEVEL) {
		for (i = 0; i < 4; ++i) {
			MMU_WARN_ON(VALID_PAGE(vcpu->arch.mmu->pae_root[i]));

			root = mmu_alloc_root(vcpu, i << (30 - PAGE_SHIFT),
					      i << 30, PT32_ROOT_LEVEL, true);
			if (!VALID_PAGE(root))
				return -ENOSPC;
			vcpu->arch.mmu->pae_root[i] = root | PT_PRESENT_MASK;
		}
		vcpu->arch.mmu->root_hpa = __pa(vcpu->arch.mmu->pae_root);
	} else
		BUG();

	/* root_pgd is ignored for direct MMUs. */
	vcpu->arch.mmu->root_pgd = 0;

	return 0;
}

static int mmu_alloc_shadow_roots(struct kvm_vcpu *vcpu)
{
	u64 pdptr, pm_mask;
	gfn_t root_gfn, root_pgd;
	hpa_t root;
	int i;

	root_pgd = vcpu->arch.mmu->get_guest_pgd(vcpu);
	root_gfn = root_pgd >> PAGE_SHIFT;

	if (mmu_check_root(vcpu, root_gfn))
		return 1;

	/*
	 * Do we shadow a long mode page table? If so we need to
	 * write-protect the guests page table root.
	 */
	if (vcpu->arch.mmu->root_level >= PT64_ROOT_4LEVEL) {
		MMU_WARN_ON(VALID_PAGE(vcpu->arch.mmu->root_hpa));

		root = mmu_alloc_root(vcpu, root_gfn, 0,
				      vcpu->arch.mmu->shadow_root_level, false);
		if (!VALID_PAGE(root))
			return -ENOSPC;
		vcpu->arch.mmu->root_hpa = root;
		goto set_root_pgd;
	}

	/*
	 * We shadow a 32 bit page table. This may be a legacy 2-level
	 * or a PAE 3-level page table. In either case we need to be aware that
	 * the shadow page table may be a PAE or a long mode page table.
	 */
	pm_mask = PT_PRESENT_MASK;
	if (vcpu->arch.mmu->shadow_root_level == PT64_ROOT_4LEVEL)
		pm_mask |= PT_ACCESSED_MASK | PT_WRITABLE_MASK | PT_USER_MASK;

	for (i = 0; i < 4; ++i) {
		MMU_WARN_ON(VALID_PAGE(vcpu->arch.mmu->pae_root[i]));
		if (vcpu->arch.mmu->root_level == PT32E_ROOT_LEVEL) {
			pdptr = vcpu->arch.mmu->get_pdptr(vcpu, i);
			if (!(pdptr & PT_PRESENT_MASK)) {
				vcpu->arch.mmu->pae_root[i] = 0;
				continue;
			}
			root_gfn = pdptr >> PAGE_SHIFT;
			if (mmu_check_root(vcpu, root_gfn))
				return 1;
		}

		root = mmu_alloc_root(vcpu, root_gfn, i << 30,
				      PT32_ROOT_LEVEL, false);
		if (!VALID_PAGE(root))
			return -ENOSPC;
		vcpu->arch.mmu->pae_root[i] = root | pm_mask;
	}
	vcpu->arch.mmu->root_hpa = __pa(vcpu->arch.mmu->pae_root);

	/*
	 * If we shadow a 32 bit page table with a long mode page
	 * table we enter this path.
	 */
	if (vcpu->arch.mmu->shadow_root_level == PT64_ROOT_4LEVEL) {
		if (vcpu->arch.mmu->lm_root == NULL) {
			/*
			 * The additional page necessary for this is only
			 * allocated on demand.
			 */

			u64 *lm_root;

			lm_root = (void*)get_zeroed_page(GFP_KERNEL_ACCOUNT);
			if (lm_root == NULL)
				return 1;

			lm_root[0] = __pa(vcpu->arch.mmu->pae_root) | pm_mask;

			vcpu->arch.mmu->lm_root = lm_root;
		}

		vcpu->arch.mmu->root_hpa = __pa(vcpu->arch.mmu->lm_root);
	}

set_root_pgd:
	vcpu->arch.mmu->root_pgd = root_pgd;

	return 0;
}

static int mmu_alloc_roots(struct kvm_vcpu *vcpu)
{
	if (vcpu->arch.mmu->direct_map)
		return mmu_alloc_direct_roots(vcpu);
	else
		return mmu_alloc_shadow_roots(vcpu);
}

void kvm_mmu_sync_roots(struct kvm_vcpu *vcpu)
{
	int i;
	struct kvm_mmu_page *sp;

	if (vcpu->arch.mmu->direct_map)
		return;

	if (!VALID_PAGE(vcpu->arch.mmu->root_hpa))
		return;

	vcpu_clear_mmio_info(vcpu, MMIO_GVA_ANY);

	if (vcpu->arch.mmu->root_level >= PT64_ROOT_4LEVEL) {
		hpa_t root = vcpu->arch.mmu->root_hpa;
		sp = to_shadow_page(root);

		/*
		 * Even if another CPU was marking the SP as unsync-ed
		 * simultaneously, any guest page table changes are not
		 * guaranteed to be visible anyway until this VCPU issues a TLB
		 * flush strictly after those changes are made. We only need to
		 * ensure that the other CPU sets these flags before any actual
		 * changes to the page tables are made. The comments in
		 * mmu_need_write_protect() describe what could go wrong if this
		 * requirement isn't satisfied.
		 */
		if (!smp_load_acquire(&sp->unsync) &&
		    !smp_load_acquire(&sp->unsync_children))
			return;

		spin_lock(&vcpu->kvm->mmu_lock);
		kvm_mmu_audit(vcpu, AUDIT_PRE_SYNC);

		mmu_sync_children(vcpu, sp);

		kvm_mmu_audit(vcpu, AUDIT_POST_SYNC);
		spin_unlock(&vcpu->kvm->mmu_lock);
		return;
	}

	spin_lock(&vcpu->kvm->mmu_lock);
	kvm_mmu_audit(vcpu, AUDIT_PRE_SYNC);

	for (i = 0; i < 4; ++i) {
		hpa_t root = vcpu->arch.mmu->pae_root[i];

		if (root && VALID_PAGE(root)) {
			root &= PT64_BASE_ADDR_MASK;
			sp = to_shadow_page(root);
			mmu_sync_children(vcpu, sp);
		}
	}

	kvm_mmu_audit(vcpu, AUDIT_POST_SYNC);
	spin_unlock(&vcpu->kvm->mmu_lock);
}
EXPORT_SYMBOL_GPL(kvm_mmu_sync_roots);

static gpa_t nonpaging_gva_to_gpa(struct kvm_vcpu *vcpu, gpa_t vaddr,
				  u32 access, struct x86_exception *exception)
{
	if (exception)
		exception->error_code = 0;
	return vaddr;
}

static gpa_t nonpaging_gva_to_gpa_nested(struct kvm_vcpu *vcpu, gpa_t vaddr,
					 u32 access,
					 struct x86_exception *exception)
{
	if (exception)
		exception->error_code = 0;
	return vcpu->arch.nested_mmu.translate_gpa(vcpu, vaddr, access, exception);
}

static bool
__is_rsvd_bits_set(struct rsvd_bits_validate *rsvd_check, u64 pte, int level)
{
	int bit7 = (pte >> 7) & 1;

	return pte & rsvd_check->rsvd_bits_mask[bit7][level-1];
}

static bool __is_bad_mt_xwr(struct rsvd_bits_validate *rsvd_check, u64 pte)
{
	return rsvd_check->bad_mt_xwr & BIT_ULL(pte & 0x3f);
}

static bool mmio_info_in_cache(struct kvm_vcpu *vcpu, u64 addr, bool direct)
{
	/*
	 * A nested guest cannot use the MMIO cache if it is using nested
	 * page tables, because cr2 is a nGPA while the cache stores GPAs.
	 */
	if (mmu_is_nested(vcpu))
		return false;

	if (direct)
		return vcpu_match_mmio_gpa(vcpu, addr);

	return vcpu_match_mmio_gva(vcpu, addr);
}

/*
 * Return the level of the lowest level SPTE added to sptes.
 * That SPTE may be non-present.
 */
static int get_walk(struct kvm_vcpu *vcpu, u64 addr, u64 *sptes)
{
	struct kvm_shadow_walk_iterator iterator;
	int leaf = vcpu->arch.mmu->root_level;
	u64 spte;


	walk_shadow_page_lockless_begin(vcpu);

	for (shadow_walk_init(&iterator, vcpu, addr);
	     shadow_walk_okay(&iterator);
	     __shadow_walk_next(&iterator, spte)) {
		leaf = iterator.level;
		spte = mmu_spte_get_lockless(iterator.sptep);

		sptes[leaf - 1] = spte;

		if (!is_shadow_present_pte(spte))
			break;

	}

	walk_shadow_page_lockless_end(vcpu);

	return leaf;
}

/* return true if reserved bit is detected on spte. */
static bool get_mmio_spte(struct kvm_vcpu *vcpu, u64 addr, u64 *sptep)
{
	u64 sptes[PT64_ROOT_MAX_LEVEL];
	struct rsvd_bits_validate *rsvd_check;
<<<<<<< HEAD
	int root = vcpu->arch.mmu->root_level;
=======
	int root = vcpu->arch.mmu->shadow_root_level;
>>>>>>> 356006a6
	int leaf;
	int level;
	bool reserved = false;

	if (!VALID_PAGE(vcpu->arch.mmu->root_hpa)) {
		*sptep = 0ull;
		return reserved;
	}

	if (is_tdp_mmu_root(vcpu->kvm, vcpu->arch.mmu->root_hpa))
		leaf = kvm_tdp_mmu_get_walk(vcpu, addr, sptes);
	else
		leaf = get_walk(vcpu, addr, sptes);

	rsvd_check = &vcpu->arch.mmu->shadow_zero_check;

	for (level = root; level >= leaf; level--) {
		if (!is_shadow_present_pte(sptes[level - 1]))
			break;
		/*
		 * Use a bitwise-OR instead of a logical-OR to aggregate the
		 * reserved bit and EPT's invalid memtype/XWR checks to avoid
		 * adding a Jcc in the loop.
		 */
		reserved |= __is_bad_mt_xwr(rsvd_check, sptes[level - 1]) |
			    __is_rsvd_bits_set(rsvd_check, sptes[level - 1],
					       level);
	}

	if (reserved) {
		pr_err("%s: detect reserved bits on spte, addr 0x%llx, dump hierarchy:\n",
		       __func__, addr);
		for (level = root; level >= leaf; level--)
			pr_err("------ spte 0x%llx level %d.\n",
			       sptes[level - 1], level);
	}

	*sptep = sptes[leaf - 1];

	return reserved;
}

static int handle_mmio_page_fault(struct kvm_vcpu *vcpu, u64 addr, bool direct)
{
	u64 spte;
	bool reserved;

	if (mmio_info_in_cache(vcpu, addr, direct))
		return RET_PF_EMULATE;

	reserved = get_mmio_spte(vcpu, addr, &spte);
	if (WARN_ON(reserved))
		return -EINVAL;

	if (is_mmio_spte(spte)) {
		gfn_t gfn = get_mmio_spte_gfn(spte);
		unsigned int access = get_mmio_spte_access(spte);

		if (!check_mmio_spte(vcpu, spte))
			return RET_PF_INVALID;

		if (direct)
			addr = 0;

		trace_handle_mmio_page_fault(addr, gfn, access);
		vcpu_cache_mmio_info(vcpu, addr, gfn, access);
		return RET_PF_EMULATE;
	}

	/*
	 * If the page table is zapped by other cpus, let CPU fault again on
	 * the address.
	 */
	return RET_PF_RETRY;
}

static bool page_fault_handle_page_track(struct kvm_vcpu *vcpu,
					 u32 error_code, gfn_t gfn)
{
	if (unlikely(error_code & PFERR_RSVD_MASK))
		return false;

	if (!(error_code & PFERR_PRESENT_MASK) ||
	      !(error_code & PFERR_WRITE_MASK))
		return false;

	/*
	 * guest is writing the page which is write tracked which can
	 * not be fixed by page fault handler.
	 */
	if (kvm_page_track_is_active(vcpu, gfn, KVM_PAGE_TRACK_WRITE))
		return true;

	return false;
}

static void shadow_page_table_clear_flood(struct kvm_vcpu *vcpu, gva_t addr)
{
	struct kvm_shadow_walk_iterator iterator;
	u64 spte;

	walk_shadow_page_lockless_begin(vcpu);
	for_each_shadow_entry_lockless(vcpu, addr, iterator, spte) {
		clear_sp_write_flooding_count(iterator.sptep);
		if (!is_shadow_present_pte(spte))
			break;
	}
	walk_shadow_page_lockless_end(vcpu);
}

static bool kvm_arch_setup_async_pf(struct kvm_vcpu *vcpu, gpa_t cr2_or_gpa,
				    gfn_t gfn)
{
	struct kvm_arch_async_pf arch;

	arch.token = (vcpu->arch.apf.id++ << 12) | vcpu->vcpu_id;
	arch.gfn = gfn;
	arch.direct_map = vcpu->arch.mmu->direct_map;
	arch.cr3 = vcpu->arch.mmu->get_guest_pgd(vcpu);

	return kvm_setup_async_pf(vcpu, cr2_or_gpa,
				  kvm_vcpu_gfn_to_hva(vcpu, gfn), &arch);
}

static bool try_async_pf(struct kvm_vcpu *vcpu, bool prefault, gfn_t gfn,
			 gpa_t cr2_or_gpa, kvm_pfn_t *pfn, bool write,
			 bool *writable)
{
	struct kvm_memory_slot *slot = kvm_vcpu_gfn_to_memslot(vcpu, gfn);
	bool async;

	/* Don't expose private memslots to L2. */
	if (is_guest_mode(vcpu) && !kvm_is_visible_memslot(slot)) {
		*pfn = KVM_PFN_NOSLOT;
		*writable = false;
		return false;
	}

	async = false;
	*pfn = __gfn_to_pfn_memslot(slot, gfn, false, &async, write, writable);
	if (!async)
		return false; /* *pfn has correct page already */

	if (!prefault && kvm_can_do_async_pf(vcpu)) {
		trace_kvm_try_async_get_page(cr2_or_gpa, gfn);
		if (kvm_find_async_pf_gfn(vcpu, gfn)) {
			trace_kvm_async_pf_doublefault(cr2_or_gpa, gfn);
			kvm_make_request(KVM_REQ_APF_HALT, vcpu);
			return true;
		} else if (kvm_arch_setup_async_pf(vcpu, cr2_or_gpa, gfn))
			return true;
	}

	*pfn = __gfn_to_pfn_memslot(slot, gfn, false, NULL, write, writable);
	return false;
}

static int direct_page_fault(struct kvm_vcpu *vcpu, gpa_t gpa, u32 error_code,
			     bool prefault, int max_level, bool is_tdp)
{
	bool write = error_code & PFERR_WRITE_MASK;
	bool map_writable;

	gfn_t gfn = gpa >> PAGE_SHIFT;
	unsigned long mmu_seq;
	kvm_pfn_t pfn;
	int r;

	if (page_fault_handle_page_track(vcpu, error_code, gfn))
		return RET_PF_EMULATE;

	if (!is_tdp_mmu_root(vcpu->kvm, vcpu->arch.mmu->root_hpa)) {
		r = fast_page_fault(vcpu, gpa, error_code);
		if (r != RET_PF_INVALID)
			return r;
	}

	r = mmu_topup_memory_caches(vcpu, false);
	if (r)
		return r;

	mmu_seq = vcpu->kvm->mmu_notifier_seq;
	smp_rmb();

	if (try_async_pf(vcpu, prefault, gfn, gpa, &pfn, write, &map_writable))
		return RET_PF_RETRY;

	if (handle_abnormal_pfn(vcpu, is_tdp ? 0 : gpa, gfn, pfn, ACC_ALL, &r))
		return r;

	r = RET_PF_RETRY;
	spin_lock(&vcpu->kvm->mmu_lock);
	if (mmu_notifier_retry(vcpu->kvm, mmu_seq))
		goto out_unlock;
	r = make_mmu_pages_available(vcpu);
	if (r)
		goto out_unlock;

	if (is_tdp_mmu_root(vcpu->kvm, vcpu->arch.mmu->root_hpa))
		r = kvm_tdp_mmu_map(vcpu, gpa, error_code, map_writable, max_level,
				    pfn, prefault);
	else
		r = __direct_map(vcpu, gpa, error_code, map_writable, max_level, pfn,
				 prefault, is_tdp);

out_unlock:
	spin_unlock(&vcpu->kvm->mmu_lock);
	kvm_release_pfn_clean(pfn);
	return r;
}

static int nonpaging_page_fault(struct kvm_vcpu *vcpu, gpa_t gpa,
				u32 error_code, bool prefault)
{
	pgprintk("%s: gva %lx error %x\n", __func__, gpa, error_code);

	/* This path builds a PAE pagetable, we can map 2mb pages at maximum. */
	return direct_page_fault(vcpu, gpa & PAGE_MASK, error_code, prefault,
				 PG_LEVEL_2M, false);
}

int kvm_handle_page_fault(struct kvm_vcpu *vcpu, u64 error_code,
				u64 fault_address, char *insn, int insn_len)
{
	int r = 1;
	u32 flags = vcpu->arch.apf.host_apf_flags;

#ifndef CONFIG_X86_64
	/* A 64-bit CR2 should be impossible on 32-bit KVM. */
	if (WARN_ON_ONCE(fault_address >> 32))
		return -EFAULT;
#endif

	vcpu->arch.l1tf_flush_l1d = true;
	if (!flags) {
		trace_kvm_page_fault(fault_address, error_code);

		if (kvm_event_needs_reinjection(vcpu))
			kvm_mmu_unprotect_page_virt(vcpu, fault_address);
		r = kvm_mmu_page_fault(vcpu, fault_address, error_code, insn,
				insn_len);
	} else if (flags & KVM_PV_REASON_PAGE_NOT_PRESENT) {
		vcpu->arch.apf.host_apf_flags = 0;
		local_irq_disable();
		kvm_async_pf_task_wait_schedule(fault_address);
		local_irq_enable();
	} else {
		WARN_ONCE(1, "Unexpected host async PF flags: %x\n", flags);
	}

	return r;
}
EXPORT_SYMBOL_GPL(kvm_handle_page_fault);

int kvm_tdp_page_fault(struct kvm_vcpu *vcpu, gpa_t gpa, u32 error_code,
		       bool prefault)
{
	int max_level;

	for (max_level = KVM_MAX_HUGEPAGE_LEVEL;
	     max_level > PG_LEVEL_4K;
	     max_level--) {
		int page_num = KVM_PAGES_PER_HPAGE(max_level);
		gfn_t base = (gpa >> PAGE_SHIFT) & ~(page_num - 1);

		if (kvm_mtrr_check_gfn_range_consistency(vcpu, base, page_num))
			break;
	}

	return direct_page_fault(vcpu, gpa, error_code, prefault,
				 max_level, true);
}

static void nonpaging_init_context(struct kvm_vcpu *vcpu,
				   struct kvm_mmu *context)
{
	context->page_fault = nonpaging_page_fault;
	context->gva_to_gpa = nonpaging_gva_to_gpa;
	context->sync_page = nonpaging_sync_page;
	context->invlpg = NULL;
	context->update_pte = nonpaging_update_pte;
	context->root_level = 0;
	context->shadow_root_level = PT32E_ROOT_LEVEL;
	context->direct_map = true;
	context->nx = false;
}

static inline bool is_root_usable(struct kvm_mmu_root_info *root, gpa_t pgd,
				  union kvm_mmu_page_role role)
{
	return (role.direct || pgd == root->pgd) &&
	       VALID_PAGE(root->hpa) && to_shadow_page(root->hpa) &&
	       role.word == to_shadow_page(root->hpa)->role.word;
}

/*
 * Find out if a previously cached root matching the new pgd/role is available.
 * The current root is also inserted into the cache.
 * If a matching root was found, it is assigned to kvm_mmu->root_hpa and true is
 * returned.
 * Otherwise, the LRU root from the cache is assigned to kvm_mmu->root_hpa and
 * false is returned. This root should now be freed by the caller.
 */
static bool cached_root_available(struct kvm_vcpu *vcpu, gpa_t new_pgd,
				  union kvm_mmu_page_role new_role)
{
	uint i;
	struct kvm_mmu_root_info root;
	struct kvm_mmu *mmu = vcpu->arch.mmu;

	root.pgd = mmu->root_pgd;
	root.hpa = mmu->root_hpa;

	if (is_root_usable(&root, new_pgd, new_role))
		return true;

	for (i = 0; i < KVM_MMU_NUM_PREV_ROOTS; i++) {
		swap(root, mmu->prev_roots[i]);

		if (is_root_usable(&root, new_pgd, new_role))
			break;
	}

	mmu->root_hpa = root.hpa;
	mmu->root_pgd = root.pgd;

	return i < KVM_MMU_NUM_PREV_ROOTS;
}

static bool fast_pgd_switch(struct kvm_vcpu *vcpu, gpa_t new_pgd,
			    union kvm_mmu_page_role new_role)
{
	struct kvm_mmu *mmu = vcpu->arch.mmu;

	/*
	 * For now, limit the fast switch to 64-bit hosts+VMs in order to avoid
	 * having to deal with PDPTEs. We may add support for 32-bit hosts/VMs
	 * later if necessary.
	 */
	if (mmu->shadow_root_level >= PT64_ROOT_4LEVEL &&
	    mmu->root_level >= PT64_ROOT_4LEVEL)
		return cached_root_available(vcpu, new_pgd, new_role);

	return false;
}

static void __kvm_mmu_new_pgd(struct kvm_vcpu *vcpu, gpa_t new_pgd,
			      union kvm_mmu_page_role new_role,
			      bool skip_tlb_flush, bool skip_mmu_sync)
{
	if (!fast_pgd_switch(vcpu, new_pgd, new_role)) {
		kvm_mmu_free_roots(vcpu, vcpu->arch.mmu, KVM_MMU_ROOT_CURRENT);
		return;
	}

	/*
	 * It's possible that the cached previous root page is obsolete because
	 * of a change in the MMU generation number. However, changing the
	 * generation number is accompanied by KVM_REQ_MMU_RELOAD, which will
	 * free the root set here and allocate a new one.
	 */
	kvm_make_request(KVM_REQ_LOAD_MMU_PGD, vcpu);

	if (!skip_mmu_sync || force_flush_and_sync_on_reuse)
		kvm_make_request(KVM_REQ_MMU_SYNC, vcpu);
	if (!skip_tlb_flush || force_flush_and_sync_on_reuse)
		kvm_make_request(KVM_REQ_TLB_FLUSH_CURRENT, vcpu);

	/*
	 * The last MMIO access's GVA and GPA are cached in the VCPU. When
	 * switching to a new CR3, that GVA->GPA mapping may no longer be
	 * valid. So clear any cached MMIO info even when we don't need to sync
	 * the shadow page tables.
	 */
	vcpu_clear_mmio_info(vcpu, MMIO_GVA_ANY);

	/*
	 * If this is a direct root page, it doesn't have a write flooding
	 * count. Otherwise, clear the write flooding count.
	 */
	if (!new_role.direct)
		__clear_sp_write_flooding_count(
				to_shadow_page(vcpu->arch.mmu->root_hpa));
}

void kvm_mmu_new_pgd(struct kvm_vcpu *vcpu, gpa_t new_pgd, bool skip_tlb_flush,
		     bool skip_mmu_sync)
{
	__kvm_mmu_new_pgd(vcpu, new_pgd, kvm_mmu_calc_root_page_role(vcpu),
			  skip_tlb_flush, skip_mmu_sync);
}
EXPORT_SYMBOL_GPL(kvm_mmu_new_pgd);

static unsigned long get_cr3(struct kvm_vcpu *vcpu)
{
	return kvm_read_cr3(vcpu);
}

static bool sync_mmio_spte(struct kvm_vcpu *vcpu, u64 *sptep, gfn_t gfn,
			   unsigned int access, int *nr_present)
{
	if (unlikely(is_mmio_spte(*sptep))) {
		if (gfn != get_mmio_spte_gfn(*sptep)) {
			mmu_spte_clear_no_track(sptep);
			return true;
		}

		(*nr_present)++;
		mark_mmio_spte(vcpu, sptep, gfn, access);
		return true;
	}

	return false;
}

static inline bool is_last_gpte(struct kvm_mmu *mmu,
				unsigned level, unsigned gpte)
{
	/*
	 * The RHS has bit 7 set iff level < mmu->last_nonleaf_level.
	 * If it is clear, there are no large pages at this level, so clear
	 * PT_PAGE_SIZE_MASK in gpte if that is the case.
	 */
	gpte &= level - mmu->last_nonleaf_level;

	/*
	 * PG_LEVEL_4K always terminates.  The RHS has bit 7 set
	 * iff level <= PG_LEVEL_4K, which for our purpose means
	 * level == PG_LEVEL_4K; set PT_PAGE_SIZE_MASK in gpte then.
	 */
	gpte |= level - PG_LEVEL_4K - 1;

	return gpte & PT_PAGE_SIZE_MASK;
}

#define PTTYPE_EPT 18 /* arbitrary */
#define PTTYPE PTTYPE_EPT
#include "paging_tmpl.h"
#undef PTTYPE

#define PTTYPE 64
#include "paging_tmpl.h"
#undef PTTYPE

#define PTTYPE 32
#include "paging_tmpl.h"
#undef PTTYPE

static void
__reset_rsvds_bits_mask(struct kvm_vcpu *vcpu,
			struct rsvd_bits_validate *rsvd_check,
			int maxphyaddr, int level, bool nx, bool gbpages,
			bool pse, bool amd)
{
	u64 exb_bit_rsvd = 0;
	u64 gbpages_bit_rsvd = 0;
	u64 nonleaf_bit8_rsvd = 0;

	rsvd_check->bad_mt_xwr = 0;

	if (!nx)
		exb_bit_rsvd = rsvd_bits(63, 63);
	if (!gbpages)
		gbpages_bit_rsvd = rsvd_bits(7, 7);

	/*
	 * Non-leaf PML4Es and PDPEs reserve bit 8 (which would be the G bit for
	 * leaf entries) on AMD CPUs only.
	 */
	if (amd)
		nonleaf_bit8_rsvd = rsvd_bits(8, 8);

	switch (level) {
	case PT32_ROOT_LEVEL:
		/* no rsvd bits for 2 level 4K page table entries */
		rsvd_check->rsvd_bits_mask[0][1] = 0;
		rsvd_check->rsvd_bits_mask[0][0] = 0;
		rsvd_check->rsvd_bits_mask[1][0] =
			rsvd_check->rsvd_bits_mask[0][0];

		if (!pse) {
			rsvd_check->rsvd_bits_mask[1][1] = 0;
			break;
		}

		if (is_cpuid_PSE36())
			/* 36bits PSE 4MB page */
			rsvd_check->rsvd_bits_mask[1][1] = rsvd_bits(17, 21);
		else
			/* 32 bits PSE 4MB page */
			rsvd_check->rsvd_bits_mask[1][1] = rsvd_bits(13, 21);
		break;
	case PT32E_ROOT_LEVEL:
		rsvd_check->rsvd_bits_mask[0][2] =
			rsvd_bits(maxphyaddr, 63) |
			rsvd_bits(5, 8) | rsvd_bits(1, 2);	/* PDPTE */
		rsvd_check->rsvd_bits_mask[0][1] = exb_bit_rsvd |
			rsvd_bits(maxphyaddr, 62);	/* PDE */
		rsvd_check->rsvd_bits_mask[0][0] = exb_bit_rsvd |
			rsvd_bits(maxphyaddr, 62); 	/* PTE */
		rsvd_check->rsvd_bits_mask[1][1] = exb_bit_rsvd |
			rsvd_bits(maxphyaddr, 62) |
			rsvd_bits(13, 20);		/* large page */
		rsvd_check->rsvd_bits_mask[1][0] =
			rsvd_check->rsvd_bits_mask[0][0];
		break;
	case PT64_ROOT_5LEVEL:
		rsvd_check->rsvd_bits_mask[0][4] = exb_bit_rsvd |
			nonleaf_bit8_rsvd | rsvd_bits(7, 7) |
			rsvd_bits(maxphyaddr, 51);
		rsvd_check->rsvd_bits_mask[1][4] =
			rsvd_check->rsvd_bits_mask[0][4];
		fallthrough;
	case PT64_ROOT_4LEVEL:
		rsvd_check->rsvd_bits_mask[0][3] = exb_bit_rsvd |
			nonleaf_bit8_rsvd | rsvd_bits(7, 7) |
			rsvd_bits(maxphyaddr, 51);
		rsvd_check->rsvd_bits_mask[0][2] = exb_bit_rsvd |
			gbpages_bit_rsvd |
			rsvd_bits(maxphyaddr, 51);
		rsvd_check->rsvd_bits_mask[0][1] = exb_bit_rsvd |
			rsvd_bits(maxphyaddr, 51);
		rsvd_check->rsvd_bits_mask[0][0] = exb_bit_rsvd |
			rsvd_bits(maxphyaddr, 51);
		rsvd_check->rsvd_bits_mask[1][3] =
			rsvd_check->rsvd_bits_mask[0][3];
		rsvd_check->rsvd_bits_mask[1][2] = exb_bit_rsvd |
			gbpages_bit_rsvd | rsvd_bits(maxphyaddr, 51) |
			rsvd_bits(13, 29);
		rsvd_check->rsvd_bits_mask[1][1] = exb_bit_rsvd |
			rsvd_bits(maxphyaddr, 51) |
			rsvd_bits(13, 20);		/* large page */
		rsvd_check->rsvd_bits_mask[1][0] =
			rsvd_check->rsvd_bits_mask[0][0];
		break;
	}
}

static void reset_rsvds_bits_mask(struct kvm_vcpu *vcpu,
				  struct kvm_mmu *context)
{
	__reset_rsvds_bits_mask(vcpu, &context->guest_rsvd_check,
				cpuid_maxphyaddr(vcpu), context->root_level,
				context->nx,
				guest_cpuid_has(vcpu, X86_FEATURE_GBPAGES),
				is_pse(vcpu),
				guest_cpuid_is_amd_or_hygon(vcpu));
}

static void
__reset_rsvds_bits_mask_ept(struct rsvd_bits_validate *rsvd_check,
			    int maxphyaddr, bool execonly)
{
	u64 bad_mt_xwr;

	rsvd_check->rsvd_bits_mask[0][4] =
		rsvd_bits(maxphyaddr, 51) | rsvd_bits(3, 7);
	rsvd_check->rsvd_bits_mask[0][3] =
		rsvd_bits(maxphyaddr, 51) | rsvd_bits(3, 7);
	rsvd_check->rsvd_bits_mask[0][2] =
		rsvd_bits(maxphyaddr, 51) | rsvd_bits(3, 6);
	rsvd_check->rsvd_bits_mask[0][1] =
		rsvd_bits(maxphyaddr, 51) | rsvd_bits(3, 6);
	rsvd_check->rsvd_bits_mask[0][0] = rsvd_bits(maxphyaddr, 51);

	/* large page */
	rsvd_check->rsvd_bits_mask[1][4] = rsvd_check->rsvd_bits_mask[0][4];
	rsvd_check->rsvd_bits_mask[1][3] = rsvd_check->rsvd_bits_mask[0][3];
	rsvd_check->rsvd_bits_mask[1][2] =
		rsvd_bits(maxphyaddr, 51) | rsvd_bits(12, 29);
	rsvd_check->rsvd_bits_mask[1][1] =
		rsvd_bits(maxphyaddr, 51) | rsvd_bits(12, 20);
	rsvd_check->rsvd_bits_mask[1][0] = rsvd_check->rsvd_bits_mask[0][0];

	bad_mt_xwr = 0xFFull << (2 * 8);	/* bits 3..5 must not be 2 */
	bad_mt_xwr |= 0xFFull << (3 * 8);	/* bits 3..5 must not be 3 */
	bad_mt_xwr |= 0xFFull << (7 * 8);	/* bits 3..5 must not be 7 */
	bad_mt_xwr |= REPEAT_BYTE(1ull << 2);	/* bits 0..2 must not be 010 */
	bad_mt_xwr |= REPEAT_BYTE(1ull << 6);	/* bits 0..2 must not be 110 */
	if (!execonly) {
		/* bits 0..2 must not be 100 unless VMX capabilities allow it */
		bad_mt_xwr |= REPEAT_BYTE(1ull << 4);
	}
	rsvd_check->bad_mt_xwr = bad_mt_xwr;
}

static void reset_rsvds_bits_mask_ept(struct kvm_vcpu *vcpu,
		struct kvm_mmu *context, bool execonly)
{
	__reset_rsvds_bits_mask_ept(&context->guest_rsvd_check,
				    cpuid_maxphyaddr(vcpu), execonly);
}

/*
 * the page table on host is the shadow page table for the page
 * table in guest or amd nested guest, its mmu features completely
 * follow the features in guest.
 */
void
reset_shadow_zero_bits_mask(struct kvm_vcpu *vcpu, struct kvm_mmu *context)
{
	bool uses_nx = context->nx ||
		context->mmu_role.base.smep_andnot_wp;
	struct rsvd_bits_validate *shadow_zero_check;
	int i;

	/*
	 * Passing "true" to the last argument is okay; it adds a check
	 * on bit 8 of the SPTEs which KVM doesn't use anyway.
	 */
	shadow_zero_check = &context->shadow_zero_check;
	__reset_rsvds_bits_mask(vcpu, shadow_zero_check,
				shadow_phys_bits,
				context->shadow_root_level, uses_nx,
				guest_cpuid_has(vcpu, X86_FEATURE_GBPAGES),
				is_pse(vcpu), true);

	if (!shadow_me_mask)
		return;

	for (i = context->shadow_root_level; --i >= 0;) {
		shadow_zero_check->rsvd_bits_mask[0][i] &= ~shadow_me_mask;
		shadow_zero_check->rsvd_bits_mask[1][i] &= ~shadow_me_mask;
	}

}
EXPORT_SYMBOL_GPL(reset_shadow_zero_bits_mask);

static inline bool boot_cpu_is_amd(void)
{
	WARN_ON_ONCE(!tdp_enabled);
	return shadow_x_mask == 0;
}

/*
 * the direct page table on host, use as much mmu features as
 * possible, however, kvm currently does not do execution-protection.
 */
static void
reset_tdp_shadow_zero_bits_mask(struct kvm_vcpu *vcpu,
				struct kvm_mmu *context)
{
	struct rsvd_bits_validate *shadow_zero_check;
	int i;

	shadow_zero_check = &context->shadow_zero_check;

	if (boot_cpu_is_amd())
		__reset_rsvds_bits_mask(vcpu, shadow_zero_check,
					shadow_phys_bits,
					context->shadow_root_level, false,
					boot_cpu_has(X86_FEATURE_GBPAGES),
					true, true);
	else
		__reset_rsvds_bits_mask_ept(shadow_zero_check,
					    shadow_phys_bits,
					    false);

	if (!shadow_me_mask)
		return;

	for (i = context->shadow_root_level; --i >= 0;) {
		shadow_zero_check->rsvd_bits_mask[0][i] &= ~shadow_me_mask;
		shadow_zero_check->rsvd_bits_mask[1][i] &= ~shadow_me_mask;
	}
}

/*
 * as the comments in reset_shadow_zero_bits_mask() except it
 * is the shadow page table for intel nested guest.
 */
static void
reset_ept_shadow_zero_bits_mask(struct kvm_vcpu *vcpu,
				struct kvm_mmu *context, bool execonly)
{
	__reset_rsvds_bits_mask_ept(&context->shadow_zero_check,
				    shadow_phys_bits, execonly);
}

#define BYTE_MASK(access) \
	((1 & (access) ? 2 : 0) | \
	 (2 & (access) ? 4 : 0) | \
	 (3 & (access) ? 8 : 0) | \
	 (4 & (access) ? 16 : 0) | \
	 (5 & (access) ? 32 : 0) | \
	 (6 & (access) ? 64 : 0) | \
	 (7 & (access) ? 128 : 0))


static void update_permission_bitmask(struct kvm_vcpu *vcpu,
				      struct kvm_mmu *mmu, bool ept)
{
	unsigned byte;

	const u8 x = BYTE_MASK(ACC_EXEC_MASK);
	const u8 w = BYTE_MASK(ACC_WRITE_MASK);
	const u8 u = BYTE_MASK(ACC_USER_MASK);

	bool cr4_smep = kvm_read_cr4_bits(vcpu, X86_CR4_SMEP) != 0;
	bool cr4_smap = kvm_read_cr4_bits(vcpu, X86_CR4_SMAP) != 0;
	bool cr0_wp = is_write_protection(vcpu);

	for (byte = 0; byte < ARRAY_SIZE(mmu->permissions); ++byte) {
		unsigned pfec = byte << 1;

		/*
		 * Each "*f" variable has a 1 bit for each UWX value
		 * that causes a fault with the given PFEC.
		 */

		/* Faults from writes to non-writable pages */
		u8 wf = (pfec & PFERR_WRITE_MASK) ? (u8)~w : 0;
		/* Faults from user mode accesses to supervisor pages */
		u8 uf = (pfec & PFERR_USER_MASK) ? (u8)~u : 0;
		/* Faults from fetches of non-executable pages*/
		u8 ff = (pfec & PFERR_FETCH_MASK) ? (u8)~x : 0;
		/* Faults from kernel mode fetches of user pages */
		u8 smepf = 0;
		/* Faults from kernel mode accesses of user pages */
		u8 smapf = 0;

		if (!ept) {
			/* Faults from kernel mode accesses to user pages */
			u8 kf = (pfec & PFERR_USER_MASK) ? 0 : u;

			/* Not really needed: !nx will cause pte.nx to fault */
			if (!mmu->nx)
				ff = 0;

			/* Allow supervisor writes if !cr0.wp */
			if (!cr0_wp)
				wf = (pfec & PFERR_USER_MASK) ? wf : 0;

			/* Disallow supervisor fetches of user code if cr4.smep */
			if (cr4_smep)
				smepf = (pfec & PFERR_FETCH_MASK) ? kf : 0;

			/*
			 * SMAP:kernel-mode data accesses from user-mode
			 * mappings should fault. A fault is considered
			 * as a SMAP violation if all of the following
			 * conditions are true:
			 *   - X86_CR4_SMAP is set in CR4
			 *   - A user page is accessed
			 *   - The access is not a fetch
			 *   - Page fault in kernel mode
			 *   - if CPL = 3 or X86_EFLAGS_AC is clear
			 *
			 * Here, we cover the first three conditions.
			 * The fourth is computed dynamically in permission_fault();
			 * PFERR_RSVD_MASK bit will be set in PFEC if the access is
			 * *not* subject to SMAP restrictions.
			 */
			if (cr4_smap)
				smapf = (pfec & (PFERR_RSVD_MASK|PFERR_FETCH_MASK)) ? 0 : kf;
		}

		mmu->permissions[byte] = ff | uf | wf | smepf | smapf;
	}
}

/*
* PKU is an additional mechanism by which the paging controls access to
* user-mode addresses based on the value in the PKRU register.  Protection
* key violations are reported through a bit in the page fault error code.
* Unlike other bits of the error code, the PK bit is not known at the
* call site of e.g. gva_to_gpa; it must be computed directly in
* permission_fault based on two bits of PKRU, on some machine state (CR4,
* CR0, EFER, CPL), and on other bits of the error code and the page tables.
*
* In particular the following conditions come from the error code, the
* page tables and the machine state:
* - PK is always zero unless CR4.PKE=1 and EFER.LMA=1
* - PK is always zero if RSVD=1 (reserved bit set) or F=1 (instruction fetch)
* - PK is always zero if U=0 in the page tables
* - PKRU.WD is ignored if CR0.WP=0 and the access is a supervisor access.
*
* The PKRU bitmask caches the result of these four conditions.  The error
* code (minus the P bit) and the page table's U bit form an index into the
* PKRU bitmask.  Two bits of the PKRU bitmask are then extracted and ANDed
* with the two bits of the PKRU register corresponding to the protection key.
* For the first three conditions above the bits will be 00, thus masking
* away both AD and WD.  For all reads or if the last condition holds, WD
* only will be masked away.
*/
static void update_pkru_bitmask(struct kvm_vcpu *vcpu, struct kvm_mmu *mmu,
				bool ept)
{
	unsigned bit;
	bool wp;

	if (ept) {
		mmu->pkru_mask = 0;
		return;
	}

	/* PKEY is enabled only if CR4.PKE and EFER.LMA are both set. */
	if (!kvm_read_cr4_bits(vcpu, X86_CR4_PKE) || !is_long_mode(vcpu)) {
		mmu->pkru_mask = 0;
		return;
	}

	wp = is_write_protection(vcpu);

	for (bit = 0; bit < ARRAY_SIZE(mmu->permissions); ++bit) {
		unsigned pfec, pkey_bits;
		bool check_pkey, check_write, ff, uf, wf, pte_user;

		pfec = bit << 1;
		ff = pfec & PFERR_FETCH_MASK;
		uf = pfec & PFERR_USER_MASK;
		wf = pfec & PFERR_WRITE_MASK;

		/* PFEC.RSVD is replaced by ACC_USER_MASK. */
		pte_user = pfec & PFERR_RSVD_MASK;

		/*
		 * Only need to check the access which is not an
		 * instruction fetch and is to a user page.
		 */
		check_pkey = (!ff && pte_user);
		/*
		 * write access is controlled by PKRU if it is a
		 * user access or CR0.WP = 1.
		 */
		check_write = check_pkey && wf && (uf || wp);

		/* PKRU.AD stops both read and write access. */
		pkey_bits = !!check_pkey;
		/* PKRU.WD stops write access. */
		pkey_bits |= (!!check_write) << 1;

		mmu->pkru_mask |= (pkey_bits & 3) << pfec;
	}
}

static void update_last_nonleaf_level(struct kvm_vcpu *vcpu, struct kvm_mmu *mmu)
{
	unsigned root_level = mmu->root_level;

	mmu->last_nonleaf_level = root_level;
	if (root_level == PT32_ROOT_LEVEL && is_pse(vcpu))
		mmu->last_nonleaf_level++;
}

static void paging64_init_context_common(struct kvm_vcpu *vcpu,
					 struct kvm_mmu *context,
					 int level)
{
	context->nx = is_nx(vcpu);
	context->root_level = level;

	reset_rsvds_bits_mask(vcpu, context);
	update_permission_bitmask(vcpu, context, false);
	update_pkru_bitmask(vcpu, context, false);
	update_last_nonleaf_level(vcpu, context);

	MMU_WARN_ON(!is_pae(vcpu));
	context->page_fault = paging64_page_fault;
	context->gva_to_gpa = paging64_gva_to_gpa;
	context->sync_page = paging64_sync_page;
	context->invlpg = paging64_invlpg;
	context->update_pte = paging64_update_pte;
	context->shadow_root_level = level;
	context->direct_map = false;
}

static void paging64_init_context(struct kvm_vcpu *vcpu,
				  struct kvm_mmu *context)
{
	int root_level = is_la57_mode(vcpu) ?
			 PT64_ROOT_5LEVEL : PT64_ROOT_4LEVEL;

	paging64_init_context_common(vcpu, context, root_level);
}

static void paging32_init_context(struct kvm_vcpu *vcpu,
				  struct kvm_mmu *context)
{
	context->nx = false;
	context->root_level = PT32_ROOT_LEVEL;

	reset_rsvds_bits_mask(vcpu, context);
	update_permission_bitmask(vcpu, context, false);
	update_pkru_bitmask(vcpu, context, false);
	update_last_nonleaf_level(vcpu, context);

	context->page_fault = paging32_page_fault;
	context->gva_to_gpa = paging32_gva_to_gpa;
	context->sync_page = paging32_sync_page;
	context->invlpg = paging32_invlpg;
	context->update_pte = paging32_update_pte;
	context->shadow_root_level = PT32E_ROOT_LEVEL;
	context->direct_map = false;
}

static void paging32E_init_context(struct kvm_vcpu *vcpu,
				   struct kvm_mmu *context)
{
	paging64_init_context_common(vcpu, context, PT32E_ROOT_LEVEL);
}

static union kvm_mmu_extended_role kvm_calc_mmu_role_ext(struct kvm_vcpu *vcpu)
{
	union kvm_mmu_extended_role ext = {0};

	ext.cr0_pg = !!is_paging(vcpu);
	ext.cr4_pae = !!is_pae(vcpu);
	ext.cr4_smep = !!kvm_read_cr4_bits(vcpu, X86_CR4_SMEP);
	ext.cr4_smap = !!kvm_read_cr4_bits(vcpu, X86_CR4_SMAP);
	ext.cr4_pse = !!is_pse(vcpu);
	ext.cr4_pke = !!kvm_read_cr4_bits(vcpu, X86_CR4_PKE);
	ext.maxphyaddr = cpuid_maxphyaddr(vcpu);

	ext.valid = 1;

	return ext;
}

static union kvm_mmu_role kvm_calc_mmu_role_common(struct kvm_vcpu *vcpu,
						   bool base_only)
{
	union kvm_mmu_role role = {0};

	role.base.access = ACC_ALL;
	role.base.nxe = !!is_nx(vcpu);
	role.base.cr0_wp = is_write_protection(vcpu);
	role.base.smm = is_smm(vcpu);
	role.base.guest_mode = is_guest_mode(vcpu);

	if (base_only)
		return role;

	role.ext = kvm_calc_mmu_role_ext(vcpu);

	return role;
}

static inline int kvm_mmu_get_tdp_level(struct kvm_vcpu *vcpu)
{
	/* Use 5-level TDP if and only if it's useful/necessary. */
	if (max_tdp_level == 5 && cpuid_maxphyaddr(vcpu) <= 48)
		return 4;

	return max_tdp_level;
}

static union kvm_mmu_role
kvm_calc_tdp_mmu_root_page_role(struct kvm_vcpu *vcpu, bool base_only)
{
	union kvm_mmu_role role = kvm_calc_mmu_role_common(vcpu, base_only);

	role.base.ad_disabled = (shadow_accessed_mask == 0);
	role.base.level = kvm_mmu_get_tdp_level(vcpu);
	role.base.direct = true;
	role.base.gpte_is_8_bytes = true;

	return role;
}

static void init_kvm_tdp_mmu(struct kvm_vcpu *vcpu)
{
	struct kvm_mmu *context = &vcpu->arch.root_mmu;
	union kvm_mmu_role new_role =
		kvm_calc_tdp_mmu_root_page_role(vcpu, false);

	if (new_role.as_u64 == context->mmu_role.as_u64)
		return;

	context->mmu_role.as_u64 = new_role.as_u64;
	context->page_fault = kvm_tdp_page_fault;
	context->sync_page = nonpaging_sync_page;
	context->invlpg = NULL;
	context->update_pte = nonpaging_update_pte;
	context->shadow_root_level = kvm_mmu_get_tdp_level(vcpu);
	context->direct_map = true;
	context->get_guest_pgd = get_cr3;
	context->get_pdptr = kvm_pdptr_read;
	context->inject_page_fault = kvm_inject_page_fault;

	if (!is_paging(vcpu)) {
		context->nx = false;
		context->gva_to_gpa = nonpaging_gva_to_gpa;
		context->root_level = 0;
	} else if (is_long_mode(vcpu)) {
		context->nx = is_nx(vcpu);
		context->root_level = is_la57_mode(vcpu) ?
				PT64_ROOT_5LEVEL : PT64_ROOT_4LEVEL;
		reset_rsvds_bits_mask(vcpu, context);
		context->gva_to_gpa = paging64_gva_to_gpa;
	} else if (is_pae(vcpu)) {
		context->nx = is_nx(vcpu);
		context->root_level = PT32E_ROOT_LEVEL;
		reset_rsvds_bits_mask(vcpu, context);
		context->gva_to_gpa = paging64_gva_to_gpa;
	} else {
		context->nx = false;
		context->root_level = PT32_ROOT_LEVEL;
		reset_rsvds_bits_mask(vcpu, context);
		context->gva_to_gpa = paging32_gva_to_gpa;
	}

	update_permission_bitmask(vcpu, context, false);
	update_pkru_bitmask(vcpu, context, false);
	update_last_nonleaf_level(vcpu, context);
	reset_tdp_shadow_zero_bits_mask(vcpu, context);
}

static union kvm_mmu_role
kvm_calc_shadow_root_page_role_common(struct kvm_vcpu *vcpu, bool base_only)
{
	union kvm_mmu_role role = kvm_calc_mmu_role_common(vcpu, base_only);

	role.base.smep_andnot_wp = role.ext.cr4_smep &&
		!is_write_protection(vcpu);
	role.base.smap_andnot_wp = role.ext.cr4_smap &&
		!is_write_protection(vcpu);
	role.base.gpte_is_8_bytes = !!is_pae(vcpu);

	return role;
}

static union kvm_mmu_role
kvm_calc_shadow_mmu_root_page_role(struct kvm_vcpu *vcpu, bool base_only)
{
	union kvm_mmu_role role =
		kvm_calc_shadow_root_page_role_common(vcpu, base_only);

	role.base.direct = !is_paging(vcpu);

	if (!is_long_mode(vcpu))
		role.base.level = PT32E_ROOT_LEVEL;
	else if (is_la57_mode(vcpu))
		role.base.level = PT64_ROOT_5LEVEL;
	else
		role.base.level = PT64_ROOT_4LEVEL;

	return role;
}

static void shadow_mmu_init_context(struct kvm_vcpu *vcpu, struct kvm_mmu *context,
				    u32 cr0, u32 cr4, u32 efer,
				    union kvm_mmu_role new_role)
{
	if (!(cr0 & X86_CR0_PG))
		nonpaging_init_context(vcpu, context);
	else if (efer & EFER_LMA)
		paging64_init_context(vcpu, context);
	else if (cr4 & X86_CR4_PAE)
		paging32E_init_context(vcpu, context);
	else
		paging32_init_context(vcpu, context);

	context->mmu_role.as_u64 = new_role.as_u64;
	reset_shadow_zero_bits_mask(vcpu, context);
}

static void kvm_init_shadow_mmu(struct kvm_vcpu *vcpu, u32 cr0, u32 cr4, u32 efer)
{
	struct kvm_mmu *context = &vcpu->arch.root_mmu;
	union kvm_mmu_role new_role =
		kvm_calc_shadow_mmu_root_page_role(vcpu, false);

	if (new_role.as_u64 != context->mmu_role.as_u64)
		shadow_mmu_init_context(vcpu, context, cr0, cr4, efer, new_role);
}

static union kvm_mmu_role
kvm_calc_shadow_npt_root_page_role(struct kvm_vcpu *vcpu)
{
	union kvm_mmu_role role =
		kvm_calc_shadow_root_page_role_common(vcpu, false);

	role.base.direct = false;
	role.base.level = kvm_mmu_get_tdp_level(vcpu);

	return role;
}

void kvm_init_shadow_npt_mmu(struct kvm_vcpu *vcpu, u32 cr0, u32 cr4, u32 efer,
			     gpa_t nested_cr3)
{
	struct kvm_mmu *context = &vcpu->arch.guest_mmu;
	union kvm_mmu_role new_role = kvm_calc_shadow_npt_root_page_role(vcpu);

	context->shadow_root_level = new_role.base.level;

	__kvm_mmu_new_pgd(vcpu, nested_cr3, new_role.base, false, false);

	if (new_role.as_u64 != context->mmu_role.as_u64)
		shadow_mmu_init_context(vcpu, context, cr0, cr4, efer, new_role);
}
EXPORT_SYMBOL_GPL(kvm_init_shadow_npt_mmu);

static union kvm_mmu_role
kvm_calc_shadow_ept_root_page_role(struct kvm_vcpu *vcpu, bool accessed_dirty,
				   bool execonly, u8 level)
{
	union kvm_mmu_role role = {0};

	/* SMM flag is inherited from root_mmu */
	role.base.smm = vcpu->arch.root_mmu.mmu_role.base.smm;

	role.base.level = level;
	role.base.gpte_is_8_bytes = true;
	role.base.direct = false;
	role.base.ad_disabled = !accessed_dirty;
	role.base.guest_mode = true;
	role.base.access = ACC_ALL;

	/*
	 * WP=1 and NOT_WP=1 is an impossible combination, use WP and the
	 * SMAP variation to denote shadow EPT entries.
	 */
	role.base.cr0_wp = true;
	role.base.smap_andnot_wp = true;

	role.ext = kvm_calc_mmu_role_ext(vcpu);
	role.ext.execonly = execonly;

	return role;
}

void kvm_init_shadow_ept_mmu(struct kvm_vcpu *vcpu, bool execonly,
			     bool accessed_dirty, gpa_t new_eptp)
{
	struct kvm_mmu *context = &vcpu->arch.guest_mmu;
	u8 level = vmx_eptp_page_walk_level(new_eptp);
	union kvm_mmu_role new_role =
		kvm_calc_shadow_ept_root_page_role(vcpu, accessed_dirty,
						   execonly, level);

	__kvm_mmu_new_pgd(vcpu, new_eptp, new_role.base, true, true);

	if (new_role.as_u64 == context->mmu_role.as_u64)
		return;

	context->shadow_root_level = level;

	context->nx = true;
	context->ept_ad = accessed_dirty;
	context->page_fault = ept_page_fault;
	context->gva_to_gpa = ept_gva_to_gpa;
	context->sync_page = ept_sync_page;
	context->invlpg = ept_invlpg;
	context->update_pte = ept_update_pte;
	context->root_level = level;
	context->direct_map = false;
	context->mmu_role.as_u64 = new_role.as_u64;

	update_permission_bitmask(vcpu, context, true);
	update_pkru_bitmask(vcpu, context, true);
	update_last_nonleaf_level(vcpu, context);
	reset_rsvds_bits_mask_ept(vcpu, context, execonly);
	reset_ept_shadow_zero_bits_mask(vcpu, context, execonly);
}
EXPORT_SYMBOL_GPL(kvm_init_shadow_ept_mmu);

static void init_kvm_softmmu(struct kvm_vcpu *vcpu)
{
	struct kvm_mmu *context = &vcpu->arch.root_mmu;

	kvm_init_shadow_mmu(vcpu,
			    kvm_read_cr0_bits(vcpu, X86_CR0_PG),
			    kvm_read_cr4_bits(vcpu, X86_CR4_PAE),
			    vcpu->arch.efer);

	context->get_guest_pgd     = get_cr3;
	context->get_pdptr         = kvm_pdptr_read;
	context->inject_page_fault = kvm_inject_page_fault;
}

static void init_kvm_nested_mmu(struct kvm_vcpu *vcpu)
{
	union kvm_mmu_role new_role = kvm_calc_mmu_role_common(vcpu, false);
	struct kvm_mmu *g_context = &vcpu->arch.nested_mmu;

	if (new_role.as_u64 == g_context->mmu_role.as_u64)
		return;

	g_context->mmu_role.as_u64 = new_role.as_u64;
	g_context->get_guest_pgd     = get_cr3;
	g_context->get_pdptr         = kvm_pdptr_read;
	g_context->inject_page_fault = kvm_inject_page_fault;

	/*
	 * L2 page tables are never shadowed, so there is no need to sync
	 * SPTEs.
	 */
	g_context->invlpg            = NULL;

	/*
	 * Note that arch.mmu->gva_to_gpa translates l2_gpa to l1_gpa using
	 * L1's nested page tables (e.g. EPT12). The nested translation
	 * of l2_gva to l1_gpa is done by arch.nested_mmu.gva_to_gpa using
	 * L2's page tables as the first level of translation and L1's
	 * nested page tables as the second level of translation. Basically
	 * the gva_to_gpa functions between mmu and nested_mmu are swapped.
	 */
	if (!is_paging(vcpu)) {
		g_context->nx = false;
		g_context->root_level = 0;
		g_context->gva_to_gpa = nonpaging_gva_to_gpa_nested;
	} else if (is_long_mode(vcpu)) {
		g_context->nx = is_nx(vcpu);
		g_context->root_level = is_la57_mode(vcpu) ?
					PT64_ROOT_5LEVEL : PT64_ROOT_4LEVEL;
		reset_rsvds_bits_mask(vcpu, g_context);
		g_context->gva_to_gpa = paging64_gva_to_gpa_nested;
	} else if (is_pae(vcpu)) {
		g_context->nx = is_nx(vcpu);
		g_context->root_level = PT32E_ROOT_LEVEL;
		reset_rsvds_bits_mask(vcpu, g_context);
		g_context->gva_to_gpa = paging64_gva_to_gpa_nested;
	} else {
		g_context->nx = false;
		g_context->root_level = PT32_ROOT_LEVEL;
		reset_rsvds_bits_mask(vcpu, g_context);
		g_context->gva_to_gpa = paging32_gva_to_gpa_nested;
	}

	update_permission_bitmask(vcpu, g_context, false);
	update_pkru_bitmask(vcpu, g_context, false);
	update_last_nonleaf_level(vcpu, g_context);
}

void kvm_init_mmu(struct kvm_vcpu *vcpu, bool reset_roots)
{
	if (reset_roots) {
		uint i;

		vcpu->arch.mmu->root_hpa = INVALID_PAGE;

		for (i = 0; i < KVM_MMU_NUM_PREV_ROOTS; i++)
			vcpu->arch.mmu->prev_roots[i] = KVM_MMU_ROOT_INFO_INVALID;
	}

	if (mmu_is_nested(vcpu))
		init_kvm_nested_mmu(vcpu);
	else if (tdp_enabled)
		init_kvm_tdp_mmu(vcpu);
	else
		init_kvm_softmmu(vcpu);
}
EXPORT_SYMBOL_GPL(kvm_init_mmu);

static union kvm_mmu_page_role
kvm_mmu_calc_root_page_role(struct kvm_vcpu *vcpu)
{
	union kvm_mmu_role role;

	if (tdp_enabled)
		role = kvm_calc_tdp_mmu_root_page_role(vcpu, true);
	else
		role = kvm_calc_shadow_mmu_root_page_role(vcpu, true);

	return role.base;
}

void kvm_mmu_reset_context(struct kvm_vcpu *vcpu)
{
	kvm_mmu_unload(vcpu);
	kvm_init_mmu(vcpu, true);
}
EXPORT_SYMBOL_GPL(kvm_mmu_reset_context);

int kvm_mmu_load(struct kvm_vcpu *vcpu)
{
	int r;

	r = mmu_topup_memory_caches(vcpu, !vcpu->arch.mmu->direct_map);
	if (r)
		goto out;
	r = mmu_alloc_roots(vcpu);
	kvm_mmu_sync_roots(vcpu);
	if (r)
		goto out;
	kvm_mmu_load_pgd(vcpu);
	kvm_x86_ops.tlb_flush_current(vcpu);
out:
	return r;
}
EXPORT_SYMBOL_GPL(kvm_mmu_load);

void kvm_mmu_unload(struct kvm_vcpu *vcpu)
{
	kvm_mmu_free_roots(vcpu, &vcpu->arch.root_mmu, KVM_MMU_ROOTS_ALL);
	WARN_ON(VALID_PAGE(vcpu->arch.root_mmu.root_hpa));
	kvm_mmu_free_roots(vcpu, &vcpu->arch.guest_mmu, KVM_MMU_ROOTS_ALL);
	WARN_ON(VALID_PAGE(vcpu->arch.guest_mmu.root_hpa));
}
EXPORT_SYMBOL_GPL(kvm_mmu_unload);

static void mmu_pte_write_new_pte(struct kvm_vcpu *vcpu,
				  struct kvm_mmu_page *sp, u64 *spte,
				  const void *new)
{
	if (sp->role.level != PG_LEVEL_4K) {
		++vcpu->kvm->stat.mmu_pde_zapped;
		return;
        }

	++vcpu->kvm->stat.mmu_pte_updated;
	vcpu->arch.mmu->update_pte(vcpu, sp, spte, new);
}

static bool need_remote_flush(u64 old, u64 new)
{
	if (!is_shadow_present_pte(old))
		return false;
	if (!is_shadow_present_pte(new))
		return true;
	if ((old ^ new) & PT64_BASE_ADDR_MASK)
		return true;
	old ^= shadow_nx_mask;
	new ^= shadow_nx_mask;
	return (old & ~new & PT64_PERM_MASK) != 0;
}

static u64 mmu_pte_write_fetch_gpte(struct kvm_vcpu *vcpu, gpa_t *gpa,
				    int *bytes)
{
	u64 gentry = 0;
	int r;

	/*
	 * Assume that the pte write on a page table of the same type
	 * as the current vcpu paging mode since we update the sptes only
	 * when they have the same mode.
	 */
	if (is_pae(vcpu) && *bytes == 4) {
		/* Handle a 32-bit guest writing two halves of a 64-bit gpte */
		*gpa &= ~(gpa_t)7;
		*bytes = 8;
	}

	if (*bytes == 4 || *bytes == 8) {
		r = kvm_vcpu_read_guest_atomic(vcpu, *gpa, &gentry, *bytes);
		if (r)
			gentry = 0;
	}

	return gentry;
}

/*
 * If we're seeing too many writes to a page, it may no longer be a page table,
 * or we may be forking, in which case it is better to unmap the page.
 */
static bool detect_write_flooding(struct kvm_mmu_page *sp)
{
	/*
	 * Skip write-flooding detected for the sp whose level is 1, because
	 * it can become unsync, then the guest page is not write-protected.
	 */
	if (sp->role.level == PG_LEVEL_4K)
		return false;

	atomic_inc(&sp->write_flooding_count);
	return atomic_read(&sp->write_flooding_count) >= 3;
}

/*
 * Misaligned accesses are too much trouble to fix up; also, they usually
 * indicate a page is not used as a page table.
 */
static bool detect_write_misaligned(struct kvm_mmu_page *sp, gpa_t gpa,
				    int bytes)
{
	unsigned offset, pte_size, misaligned;

	pgprintk("misaligned: gpa %llx bytes %d role %x\n",
		 gpa, bytes, sp->role.word);

	offset = offset_in_page(gpa);
	pte_size = sp->role.gpte_is_8_bytes ? 8 : 4;

	/*
	 * Sometimes, the OS only writes the last one bytes to update status
	 * bits, for example, in linux, andb instruction is used in clear_bit().
	 */
	if (!(offset & (pte_size - 1)) && bytes == 1)
		return false;

	misaligned = (offset ^ (offset + bytes - 1)) & ~(pte_size - 1);
	misaligned |= bytes < 4;

	return misaligned;
}

static u64 *get_written_sptes(struct kvm_mmu_page *sp, gpa_t gpa, int *nspte)
{
	unsigned page_offset, quadrant;
	u64 *spte;
	int level;

	page_offset = offset_in_page(gpa);
	level = sp->role.level;
	*nspte = 1;
	if (!sp->role.gpte_is_8_bytes) {
		page_offset <<= 1;	/* 32->64 */
		/*
		 * A 32-bit pde maps 4MB while the shadow pdes map
		 * only 2MB.  So we need to double the offset again
		 * and zap two pdes instead of one.
		 */
		if (level == PT32_ROOT_LEVEL) {
			page_offset &= ~7; /* kill rounding error */
			page_offset <<= 1;
			*nspte = 2;
		}
		quadrant = page_offset >> PAGE_SHIFT;
		page_offset &= ~PAGE_MASK;
		if (quadrant != sp->role.quadrant)
			return NULL;
	}

	spte = &sp->spt[page_offset / sizeof(*spte)];
	return spte;
}

/*
 * Ignore various flags when determining if a SPTE can be immediately
 * overwritten for the current MMU.
 *  - level: explicitly checked in mmu_pte_write_new_pte(), and will never
 *    match the current MMU role, as MMU's level tracks the root level.
 *  - access: updated based on the new guest PTE
 *  - quadrant: handled by get_written_sptes()
 *  - invalid: always false (loop only walks valid shadow pages)
 */
static const union kvm_mmu_page_role role_ign = {
	.level = 0xf,
	.access = 0x7,
	.quadrant = 0x3,
	.invalid = 0x1,
};

static void kvm_mmu_pte_write(struct kvm_vcpu *vcpu, gpa_t gpa,
			      const u8 *new, int bytes,
			      struct kvm_page_track_notifier_node *node)
{
	gfn_t gfn = gpa >> PAGE_SHIFT;
	struct kvm_mmu_page *sp;
	LIST_HEAD(invalid_list);
	u64 entry, gentry, *spte;
	int npte;
	bool remote_flush, local_flush;

	/*
	 * If we don't have indirect shadow pages, it means no page is
	 * write-protected, so we can exit simply.
	 */
	if (!READ_ONCE(vcpu->kvm->arch.indirect_shadow_pages))
		return;

	remote_flush = local_flush = false;

	pgprintk("%s: gpa %llx bytes %d\n", __func__, gpa, bytes);

	/*
	 * No need to care whether allocation memory is successful
	 * or not since pte prefetch is skiped if it does not have
	 * enough objects in the cache.
	 */
	mmu_topup_memory_caches(vcpu, true);

	spin_lock(&vcpu->kvm->mmu_lock);

	gentry = mmu_pte_write_fetch_gpte(vcpu, &gpa, &bytes);

	++vcpu->kvm->stat.mmu_pte_write;
	kvm_mmu_audit(vcpu, AUDIT_PRE_PTE_WRITE);

	for_each_gfn_indirect_valid_sp(vcpu->kvm, sp, gfn) {
		if (detect_write_misaligned(sp, gpa, bytes) ||
		      detect_write_flooding(sp)) {
			kvm_mmu_prepare_zap_page(vcpu->kvm, sp, &invalid_list);
			++vcpu->kvm->stat.mmu_flooded;
			continue;
		}

		spte = get_written_sptes(sp, gpa, &npte);
		if (!spte)
			continue;

		local_flush = true;
		while (npte--) {
			u32 base_role = vcpu->arch.mmu->mmu_role.base.word;

			entry = *spte;
			mmu_page_zap_pte(vcpu->kvm, sp, spte, NULL);
			if (gentry &&
			    !((sp->role.word ^ base_role) & ~role_ign.word) &&
			    rmap_can_add(vcpu))
				mmu_pte_write_new_pte(vcpu, sp, spte, &gentry);
			if (need_remote_flush(entry, *spte))
				remote_flush = true;
			++spte;
		}
	}
	kvm_mmu_flush_or_zap(vcpu, &invalid_list, remote_flush, local_flush);
	kvm_mmu_audit(vcpu, AUDIT_POST_PTE_WRITE);
	spin_unlock(&vcpu->kvm->mmu_lock);
}

int kvm_mmu_unprotect_page_virt(struct kvm_vcpu *vcpu, gva_t gva)
{
	gpa_t gpa;
	int r;

	if (vcpu->arch.mmu->direct_map)
		return 0;

	gpa = kvm_mmu_gva_to_gpa_read(vcpu, gva, NULL);

	r = kvm_mmu_unprotect_page(vcpu->kvm, gpa >> PAGE_SHIFT);

	return r;
}
EXPORT_SYMBOL_GPL(kvm_mmu_unprotect_page_virt);

int kvm_mmu_page_fault(struct kvm_vcpu *vcpu, gpa_t cr2_or_gpa, u64 error_code,
		       void *insn, int insn_len)
{
	int r, emulation_type = EMULTYPE_PF;
	bool direct = vcpu->arch.mmu->direct_map;

	if (WARN_ON(!VALID_PAGE(vcpu->arch.mmu->root_hpa)))
		return RET_PF_RETRY;

	r = RET_PF_INVALID;
	if (unlikely(error_code & PFERR_RSVD_MASK)) {
		r = handle_mmio_page_fault(vcpu, cr2_or_gpa, direct);
		if (r == RET_PF_EMULATE)
			goto emulate;
	}

	if (r == RET_PF_INVALID) {
		r = kvm_mmu_do_page_fault(vcpu, cr2_or_gpa,
					  lower_32_bits(error_code), false);
		if (WARN_ON_ONCE(r == RET_PF_INVALID))
			return -EIO;
	}

	if (r < 0)
		return r;
	if (r != RET_PF_EMULATE)
		return 1;

	/*
	 * Before emulating the instruction, check if the error code
	 * was due to a RO violation while translating the guest page.
	 * This can occur when using nested virtualization with nested
	 * paging in both guests. If true, we simply unprotect the page
	 * and resume the guest.
	 */
	if (vcpu->arch.mmu->direct_map &&
	    (error_code & PFERR_NESTED_GUEST_PAGE) == PFERR_NESTED_GUEST_PAGE) {
		kvm_mmu_unprotect_page(vcpu->kvm, gpa_to_gfn(cr2_or_gpa));
		return 1;
	}

	/*
	 * vcpu->arch.mmu.page_fault returned RET_PF_EMULATE, but we can still
	 * optimistically try to just unprotect the page and let the processor
	 * re-execute the instruction that caused the page fault.  Do not allow
	 * retrying MMIO emulation, as it's not only pointless but could also
	 * cause us to enter an infinite loop because the processor will keep
	 * faulting on the non-existent MMIO address.  Retrying an instruction
	 * from a nested guest is also pointless and dangerous as we are only
	 * explicitly shadowing L1's page tables, i.e. unprotecting something
	 * for L1 isn't going to magically fix whatever issue cause L2 to fail.
	 */
	if (!mmio_info_in_cache(vcpu, cr2_or_gpa, direct) && !is_guest_mode(vcpu))
		emulation_type |= EMULTYPE_ALLOW_RETRY_PF;
emulate:
	return x86_emulate_instruction(vcpu, cr2_or_gpa, emulation_type, insn,
				       insn_len);
}
EXPORT_SYMBOL_GPL(kvm_mmu_page_fault);

void kvm_mmu_invalidate_gva(struct kvm_vcpu *vcpu, struct kvm_mmu *mmu,
			    gva_t gva, hpa_t root_hpa)
{
	int i;

	/* It's actually a GPA for vcpu->arch.guest_mmu.  */
	if (mmu != &vcpu->arch.guest_mmu) {
		/* INVLPG on a non-canonical address is a NOP according to the SDM.  */
		if (is_noncanonical_address(gva, vcpu))
			return;

		kvm_x86_ops.tlb_flush_gva(vcpu, gva);
	}

	if (!mmu->invlpg)
		return;

	if (root_hpa == INVALID_PAGE) {
		mmu->invlpg(vcpu, gva, mmu->root_hpa);

		/*
		 * INVLPG is required to invalidate any global mappings for the VA,
		 * irrespective of PCID. Since it would take us roughly similar amount
		 * of work to determine whether any of the prev_root mappings of the VA
		 * is marked global, or to just sync it blindly, so we might as well
		 * just always sync it.
		 *
		 * Mappings not reachable via the current cr3 or the prev_roots will be
		 * synced when switching to that cr3, so nothing needs to be done here
		 * for them.
		 */
		for (i = 0; i < KVM_MMU_NUM_PREV_ROOTS; i++)
			if (VALID_PAGE(mmu->prev_roots[i].hpa))
				mmu->invlpg(vcpu, gva, mmu->prev_roots[i].hpa);
	} else {
		mmu->invlpg(vcpu, gva, root_hpa);
	}
}
EXPORT_SYMBOL_GPL(kvm_mmu_invalidate_gva);

void kvm_mmu_invlpg(struct kvm_vcpu *vcpu, gva_t gva)
{
	kvm_mmu_invalidate_gva(vcpu, vcpu->arch.mmu, gva, INVALID_PAGE);
	++vcpu->stat.invlpg;
}
EXPORT_SYMBOL_GPL(kvm_mmu_invlpg);


void kvm_mmu_invpcid_gva(struct kvm_vcpu *vcpu, gva_t gva, unsigned long pcid)
{
	struct kvm_mmu *mmu = vcpu->arch.mmu;
	bool tlb_flush = false;
	uint i;

	if (pcid == kvm_get_active_pcid(vcpu)) {
		mmu->invlpg(vcpu, gva, mmu->root_hpa);
		tlb_flush = true;
	}

	for (i = 0; i < KVM_MMU_NUM_PREV_ROOTS; i++) {
		if (VALID_PAGE(mmu->prev_roots[i].hpa) &&
		    pcid == kvm_get_pcid(vcpu, mmu->prev_roots[i].pgd)) {
			mmu->invlpg(vcpu, gva, mmu->prev_roots[i].hpa);
			tlb_flush = true;
		}
	}

	if (tlb_flush)
		kvm_x86_ops.tlb_flush_gva(vcpu, gva);

	++vcpu->stat.invlpg;

	/*
	 * Mappings not reachable via the current cr3 or the prev_roots will be
	 * synced when switching to that cr3, so nothing needs to be done here
	 * for them.
	 */
}
EXPORT_SYMBOL_GPL(kvm_mmu_invpcid_gva);

void kvm_configure_mmu(bool enable_tdp, int tdp_max_root_level,
		       int tdp_huge_page_level)
{
	tdp_enabled = enable_tdp;
	max_tdp_level = tdp_max_root_level;

	/*
	 * max_huge_page_level reflects KVM's MMU capabilities irrespective
	 * of kernel support, e.g. KVM may be capable of using 1GB pages when
	 * the kernel is not.  But, KVM never creates a page size greater than
	 * what is used by the kernel for any given HVA, i.e. the kernel's
	 * capabilities are ultimately consulted by kvm_mmu_hugepage_adjust().
	 */
	if (tdp_enabled)
		max_huge_page_level = tdp_huge_page_level;
	else if (boot_cpu_has(X86_FEATURE_GBPAGES))
		max_huge_page_level = PG_LEVEL_1G;
	else
		max_huge_page_level = PG_LEVEL_2M;
}
EXPORT_SYMBOL_GPL(kvm_configure_mmu);

/* The return value indicates if tlb flush on all vcpus is needed. */
typedef bool (*slot_level_handler) (struct kvm *kvm, struct kvm_rmap_head *rmap_head);

/* The caller should hold mmu-lock before calling this function. */
static __always_inline bool
slot_handle_level_range(struct kvm *kvm, struct kvm_memory_slot *memslot,
			slot_level_handler fn, int start_level, int end_level,
			gfn_t start_gfn, gfn_t end_gfn, bool lock_flush_tlb)
{
	struct slot_rmap_walk_iterator iterator;
	bool flush = false;

	for_each_slot_rmap_range(memslot, start_level, end_level, start_gfn,
			end_gfn, &iterator) {
		if (iterator.rmap)
			flush |= fn(kvm, iterator.rmap);

		if (need_resched() || spin_needbreak(&kvm->mmu_lock)) {
			if (flush && lock_flush_tlb) {
				kvm_flush_remote_tlbs_with_address(kvm,
						start_gfn,
						iterator.gfn - start_gfn + 1);
				flush = false;
			}
			cond_resched_lock(&kvm->mmu_lock);
		}
	}

	if (flush && lock_flush_tlb) {
		kvm_flush_remote_tlbs_with_address(kvm, start_gfn,
						   end_gfn - start_gfn + 1);
		flush = false;
	}

	return flush;
}

static __always_inline bool
slot_handle_level(struct kvm *kvm, struct kvm_memory_slot *memslot,
		  slot_level_handler fn, int start_level, int end_level,
		  bool lock_flush_tlb)
{
	return slot_handle_level_range(kvm, memslot, fn, start_level,
			end_level, memslot->base_gfn,
			memslot->base_gfn + memslot->npages - 1,
			lock_flush_tlb);
}

static __always_inline bool
slot_handle_all_level(struct kvm *kvm, struct kvm_memory_slot *memslot,
		      slot_level_handler fn, bool lock_flush_tlb)
{
	return slot_handle_level(kvm, memslot, fn, PG_LEVEL_4K,
				 KVM_MAX_HUGEPAGE_LEVEL, lock_flush_tlb);
}

static __always_inline bool
slot_handle_large_level(struct kvm *kvm, struct kvm_memory_slot *memslot,
			slot_level_handler fn, bool lock_flush_tlb)
{
	return slot_handle_level(kvm, memslot, fn, PG_LEVEL_4K + 1,
				 KVM_MAX_HUGEPAGE_LEVEL, lock_flush_tlb);
}

static __always_inline bool
slot_handle_leaf(struct kvm *kvm, struct kvm_memory_slot *memslot,
		 slot_level_handler fn, bool lock_flush_tlb)
{
	return slot_handle_level(kvm, memslot, fn, PG_LEVEL_4K,
				 PG_LEVEL_4K, lock_flush_tlb);
}

static void free_mmu_pages(struct kvm_mmu *mmu)
{
	free_page((unsigned long)mmu->pae_root);
	free_page((unsigned long)mmu->lm_root);
}

static int __kvm_mmu_create(struct kvm_vcpu *vcpu, struct kvm_mmu *mmu)
{
	struct page *page;
	int i;

	mmu->root_hpa = INVALID_PAGE;
	mmu->root_pgd = 0;
	mmu->translate_gpa = translate_gpa;
	for (i = 0; i < KVM_MMU_NUM_PREV_ROOTS; i++)
		mmu->prev_roots[i] = KVM_MMU_ROOT_INFO_INVALID;

	/*
	 * When using PAE paging, the four PDPTEs are treated as 'root' pages,
	 * while the PDP table is a per-vCPU construct that's allocated at MMU
	 * creation.  When emulating 32-bit mode, cr3 is only 32 bits even on
	 * x86_64.  Therefore we need to allocate the PDP table in the first
	 * 4GB of memory, which happens to fit the DMA32 zone.  Except for
	 * SVM's 32-bit NPT support, TDP paging doesn't use PAE paging and can
	 * skip allocating the PDP table.
	 */
	if (tdp_enabled && kvm_mmu_get_tdp_level(vcpu) > PT32E_ROOT_LEVEL)
		return 0;

	page = alloc_page(GFP_KERNEL_ACCOUNT | __GFP_DMA32);
	if (!page)
		return -ENOMEM;

	mmu->pae_root = page_address(page);
	for (i = 0; i < 4; ++i)
		mmu->pae_root[i] = INVALID_PAGE;

	return 0;
}

int kvm_mmu_create(struct kvm_vcpu *vcpu)
{
	int ret;

	vcpu->arch.mmu_pte_list_desc_cache.kmem_cache = pte_list_desc_cache;
	vcpu->arch.mmu_pte_list_desc_cache.gfp_zero = __GFP_ZERO;

	vcpu->arch.mmu_page_header_cache.kmem_cache = mmu_page_header_cache;
	vcpu->arch.mmu_page_header_cache.gfp_zero = __GFP_ZERO;

	vcpu->arch.mmu_shadow_page_cache.gfp_zero = __GFP_ZERO;

	vcpu->arch.mmu = &vcpu->arch.root_mmu;
	vcpu->arch.walk_mmu = &vcpu->arch.root_mmu;

	vcpu->arch.nested_mmu.translate_gpa = translate_nested_gpa;

	ret = __kvm_mmu_create(vcpu, &vcpu->arch.guest_mmu);
	if (ret)
		return ret;

	ret = __kvm_mmu_create(vcpu, &vcpu->arch.root_mmu);
	if (ret)
		goto fail_allocate_root;

	return ret;
 fail_allocate_root:
	free_mmu_pages(&vcpu->arch.guest_mmu);
	return ret;
}

#define BATCH_ZAP_PAGES	10
static void kvm_zap_obsolete_pages(struct kvm *kvm)
{
	struct kvm_mmu_page *sp, *node;
	int nr_zapped, batch = 0;

restart:
	list_for_each_entry_safe_reverse(sp, node,
	      &kvm->arch.active_mmu_pages, link) {
		/*
		 * No obsolete valid page exists before a newly created page
		 * since active_mmu_pages is a FIFO list.
		 */
		if (!is_obsolete_sp(kvm, sp))
			break;

		/*
		 * Invalid pages should never land back on the list of active
		 * pages.  Skip the bogus page, otherwise we'll get stuck in an
		 * infinite loop if the page gets put back on the list (again).
		 */
		if (WARN_ON(sp->role.invalid))
			continue;

		/*
		 * No need to flush the TLB since we're only zapping shadow
		 * pages with an obsolete generation number and all vCPUS have
		 * loaded a new root, i.e. the shadow pages being zapped cannot
		 * be in active use by the guest.
		 */
		if (batch >= BATCH_ZAP_PAGES &&
		    cond_resched_lock(&kvm->mmu_lock)) {
			batch = 0;
			goto restart;
		}

		if (__kvm_mmu_prepare_zap_page(kvm, sp,
				&kvm->arch.zapped_obsolete_pages, &nr_zapped)) {
			batch += nr_zapped;
			goto restart;
		}
	}

	/*
	 * Trigger a remote TLB flush before freeing the page tables to ensure
	 * KVM is not in the middle of a lockless shadow page table walk, which
	 * may reference the pages.
	 */
	kvm_mmu_commit_zap_page(kvm, &kvm->arch.zapped_obsolete_pages);
}

/*
 * Fast invalidate all shadow pages and use lock-break technique
 * to zap obsolete pages.
 *
 * It's required when memslot is being deleted or VM is being
 * destroyed, in these cases, we should ensure that KVM MMU does
 * not use any resource of the being-deleted slot or all slots
 * after calling the function.
 */
static void kvm_mmu_zap_all_fast(struct kvm *kvm)
{
	lockdep_assert_held(&kvm->slots_lock);

	spin_lock(&kvm->mmu_lock);
	trace_kvm_mmu_zap_all_fast(kvm);

	/*
	 * Toggle mmu_valid_gen between '0' and '1'.  Because slots_lock is
	 * held for the entire duration of zapping obsolete pages, it's
	 * impossible for there to be multiple invalid generations associated
	 * with *valid* shadow pages at any given time, i.e. there is exactly
	 * one valid generation and (at most) one invalid generation.
	 */
	kvm->arch.mmu_valid_gen = kvm->arch.mmu_valid_gen ? 0 : 1;

	/*
	 * Notify all vcpus to reload its shadow page table and flush TLB.
	 * Then all vcpus will switch to new shadow page table with the new
	 * mmu_valid_gen.
	 *
	 * Note: we need to do this under the protection of mmu_lock,
	 * otherwise, vcpu would purge shadow page but miss tlb flush.
	 */
	kvm_reload_remote_mmus(kvm);

	kvm_zap_obsolete_pages(kvm);

	if (kvm->arch.tdp_mmu_enabled)
		kvm_tdp_mmu_zap_all(kvm);

	spin_unlock(&kvm->mmu_lock);
}

static bool kvm_has_zapped_obsolete_pages(struct kvm *kvm)
{
	return unlikely(!list_empty_careful(&kvm->arch.zapped_obsolete_pages));
}

static void kvm_mmu_invalidate_zap_pages_in_memslot(struct kvm *kvm,
			struct kvm_memory_slot *slot,
			struct kvm_page_track_notifier_node *node)
{
	kvm_mmu_zap_all_fast(kvm);
}

void kvm_mmu_init_vm(struct kvm *kvm)
{
	struct kvm_page_track_notifier_node *node = &kvm->arch.mmu_sp_tracker;

	kvm_mmu_init_tdp_mmu(kvm);

	node->track_write = kvm_mmu_pte_write;
	node->track_flush_slot = kvm_mmu_invalidate_zap_pages_in_memslot;
	kvm_page_track_register_notifier(kvm, node);
}

void kvm_mmu_uninit_vm(struct kvm *kvm)
{
	struct kvm_page_track_notifier_node *node = &kvm->arch.mmu_sp_tracker;

	kvm_page_track_unregister_notifier(kvm, node);

	kvm_mmu_uninit_tdp_mmu(kvm);
}

void kvm_zap_gfn_range(struct kvm *kvm, gfn_t gfn_start, gfn_t gfn_end)
{
	struct kvm_memslots *slots;
	struct kvm_memory_slot *memslot;
	int i;
	bool flush;

	spin_lock(&kvm->mmu_lock);
	for (i = 0; i < KVM_ADDRESS_SPACE_NUM; i++) {
		slots = __kvm_memslots(kvm, i);
		kvm_for_each_memslot(memslot, slots) {
			gfn_t start, end;

			start = max(gfn_start, memslot->base_gfn);
			end = min(gfn_end, memslot->base_gfn + memslot->npages);
			if (start >= end)
				continue;

			slot_handle_level_range(kvm, memslot, kvm_zap_rmapp,
						PG_LEVEL_4K,
						KVM_MAX_HUGEPAGE_LEVEL,
						start, end - 1, true);
		}
	}

	if (kvm->arch.tdp_mmu_enabled) {
		flush = kvm_tdp_mmu_zap_gfn_range(kvm, gfn_start, gfn_end);
		if (flush)
			kvm_flush_remote_tlbs(kvm);
	}

	spin_unlock(&kvm->mmu_lock);
}

static bool slot_rmap_write_protect(struct kvm *kvm,
				    struct kvm_rmap_head *rmap_head)
{
	return __rmap_write_protect(kvm, rmap_head, false);
}

void kvm_mmu_slot_remove_write_access(struct kvm *kvm,
				      struct kvm_memory_slot *memslot,
				      int start_level)
{
	bool flush;

	spin_lock(&kvm->mmu_lock);
	flush = slot_handle_level(kvm, memslot, slot_rmap_write_protect,
				start_level, KVM_MAX_HUGEPAGE_LEVEL, false);
	if (kvm->arch.tdp_mmu_enabled)
		flush |= kvm_tdp_mmu_wrprot_slot(kvm, memslot, PG_LEVEL_4K);
	spin_unlock(&kvm->mmu_lock);

	/*
	 * We can flush all the TLBs out of the mmu lock without TLB
	 * corruption since we just change the spte from writable to
	 * readonly so that we only need to care the case of changing
	 * spte from present to present (changing the spte from present
	 * to nonpresent will flush all the TLBs immediately), in other
	 * words, the only case we care is mmu_spte_update() where we
	 * have checked SPTE_HOST_WRITEABLE | SPTE_MMU_WRITEABLE
	 * instead of PT_WRITABLE_MASK, that means it does not depend
	 * on PT_WRITABLE_MASK anymore.
	 */
	if (flush)
		kvm_arch_flush_remote_tlbs_memslot(kvm, memslot);
}

static bool kvm_mmu_zap_collapsible_spte(struct kvm *kvm,
					 struct kvm_rmap_head *rmap_head)
{
	u64 *sptep;
	struct rmap_iterator iter;
	int need_tlb_flush = 0;
	kvm_pfn_t pfn;
	struct kvm_mmu_page *sp;

restart:
	for_each_rmap_spte(rmap_head, &iter, sptep) {
		sp = sptep_to_sp(sptep);
		pfn = spte_to_pfn(*sptep);

		/*
		 * We cannot do huge page mapping for indirect shadow pages,
		 * which are found on the last rmap (level = 1) when not using
		 * tdp; such shadow pages are synced with the page table in
		 * the guest, and the guest page table is using 4K page size
		 * mapping if the indirect sp has level = 1.
		 */
		if (sp->role.direct && !kvm_is_reserved_pfn(pfn) &&
		    (kvm_is_zone_device_pfn(pfn) ||
		     PageCompound(pfn_to_page(pfn)))) {
			pte_list_remove(rmap_head, sptep);

			if (kvm_available_flush_tlb_with_range())
				kvm_flush_remote_tlbs_with_address(kvm, sp->gfn,
					KVM_PAGES_PER_HPAGE(sp->role.level));
			else
				need_tlb_flush = 1;

			goto restart;
		}
	}

	return need_tlb_flush;
}

void kvm_mmu_zap_collapsible_sptes(struct kvm *kvm,
				   const struct kvm_memory_slot *memslot)
{
	/* FIXME: const-ify all uses of struct kvm_memory_slot.  */
	spin_lock(&kvm->mmu_lock);
	slot_handle_leaf(kvm, (struct kvm_memory_slot *)memslot,
			 kvm_mmu_zap_collapsible_spte, true);

	if (kvm->arch.tdp_mmu_enabled)
		kvm_tdp_mmu_zap_collapsible_sptes(kvm, memslot);
	spin_unlock(&kvm->mmu_lock);
}

void kvm_arch_flush_remote_tlbs_memslot(struct kvm *kvm,
					struct kvm_memory_slot *memslot)
{
	/*
	 * All current use cases for flushing the TLBs for a specific memslot
	 * are related to dirty logging, and do the TLB flush out of mmu_lock.
	 * The interaction between the various operations on memslot must be
	 * serialized by slots_locks to ensure the TLB flush from one operation
	 * is observed by any other operation on the same memslot.
	 */
	lockdep_assert_held(&kvm->slots_lock);
	kvm_flush_remote_tlbs_with_address(kvm, memslot->base_gfn,
					   memslot->npages);
}

void kvm_mmu_slot_leaf_clear_dirty(struct kvm *kvm,
				   struct kvm_memory_slot *memslot)
{
	bool flush;

	spin_lock(&kvm->mmu_lock);
	flush = slot_handle_leaf(kvm, memslot, __rmap_clear_dirty, false);
	if (kvm->arch.tdp_mmu_enabled)
		flush |= kvm_tdp_mmu_clear_dirty_slot(kvm, memslot);
	spin_unlock(&kvm->mmu_lock);

	/*
	 * It's also safe to flush TLBs out of mmu lock here as currently this
	 * function is only used for dirty logging, in which case flushing TLB
	 * out of mmu lock also guarantees no dirty pages will be lost in
	 * dirty_bitmap.
	 */
	if (flush)
		kvm_arch_flush_remote_tlbs_memslot(kvm, memslot);
}
EXPORT_SYMBOL_GPL(kvm_mmu_slot_leaf_clear_dirty);

void kvm_mmu_slot_largepage_remove_write_access(struct kvm *kvm,
					struct kvm_memory_slot *memslot)
{
	bool flush;

	spin_lock(&kvm->mmu_lock);
	flush = slot_handle_large_level(kvm, memslot, slot_rmap_write_protect,
					false);
	if (kvm->arch.tdp_mmu_enabled)
		flush |= kvm_tdp_mmu_wrprot_slot(kvm, memslot, PG_LEVEL_2M);
	spin_unlock(&kvm->mmu_lock);

	if (flush)
		kvm_arch_flush_remote_tlbs_memslot(kvm, memslot);
}
EXPORT_SYMBOL_GPL(kvm_mmu_slot_largepage_remove_write_access);

void kvm_mmu_slot_set_dirty(struct kvm *kvm,
			    struct kvm_memory_slot *memslot)
{
	bool flush;

	spin_lock(&kvm->mmu_lock);
	flush = slot_handle_all_level(kvm, memslot, __rmap_set_dirty, false);
	if (kvm->arch.tdp_mmu_enabled)
		flush |= kvm_tdp_mmu_slot_set_dirty(kvm, memslot);
	spin_unlock(&kvm->mmu_lock);

	if (flush)
		kvm_arch_flush_remote_tlbs_memslot(kvm, memslot);
}
EXPORT_SYMBOL_GPL(kvm_mmu_slot_set_dirty);

void kvm_mmu_zap_all(struct kvm *kvm)
{
	struct kvm_mmu_page *sp, *node;
	LIST_HEAD(invalid_list);
	int ign;

	spin_lock(&kvm->mmu_lock);
restart:
	list_for_each_entry_safe(sp, node, &kvm->arch.active_mmu_pages, link) {
		if (WARN_ON(sp->role.invalid))
			continue;
		if (__kvm_mmu_prepare_zap_page(kvm, sp, &invalid_list, &ign))
			goto restart;
		if (cond_resched_lock(&kvm->mmu_lock))
			goto restart;
	}

	kvm_mmu_commit_zap_page(kvm, &invalid_list);

	if (kvm->arch.tdp_mmu_enabled)
		kvm_tdp_mmu_zap_all(kvm);

	spin_unlock(&kvm->mmu_lock);
}

void kvm_mmu_invalidate_mmio_sptes(struct kvm *kvm, u64 gen)
{
	WARN_ON(gen & KVM_MEMSLOT_GEN_UPDATE_IN_PROGRESS);

	gen &= MMIO_SPTE_GEN_MASK;

	/*
	 * Generation numbers are incremented in multiples of the number of
	 * address spaces in order to provide unique generations across all
	 * address spaces.  Strip what is effectively the address space
	 * modifier prior to checking for a wrap of the MMIO generation so
	 * that a wrap in any address space is detected.
	 */
	gen &= ~((u64)KVM_ADDRESS_SPACE_NUM - 1);

	/*
	 * The very rare case: if the MMIO generation number has wrapped,
	 * zap all shadow pages.
	 */
	if (unlikely(gen == 0)) {
		kvm_debug_ratelimited("kvm: zapping shadow pages for mmio generation wraparound\n");
		kvm_mmu_zap_all_fast(kvm);
	}
}

static unsigned long
mmu_shrink_scan(struct shrinker *shrink, struct shrink_control *sc)
{
	struct kvm *kvm;
	int nr_to_scan = sc->nr_to_scan;
	unsigned long freed = 0;

	mutex_lock(&kvm_lock);

	list_for_each_entry(kvm, &vm_list, vm_list) {
		int idx;
		LIST_HEAD(invalid_list);

		/*
		 * Never scan more than sc->nr_to_scan VM instances.
		 * Will not hit this condition practically since we do not try
		 * to shrink more than one VM and it is very unlikely to see
		 * !n_used_mmu_pages so many times.
		 */
		if (!nr_to_scan--)
			break;
		/*
		 * n_used_mmu_pages is accessed without holding kvm->mmu_lock
		 * here. We may skip a VM instance errorneosly, but we do not
		 * want to shrink a VM that only started to populate its MMU
		 * anyway.
		 */
		if (!kvm->arch.n_used_mmu_pages &&
		    !kvm_has_zapped_obsolete_pages(kvm))
			continue;

		idx = srcu_read_lock(&kvm->srcu);
		spin_lock(&kvm->mmu_lock);

		if (kvm_has_zapped_obsolete_pages(kvm)) {
			kvm_mmu_commit_zap_page(kvm,
			      &kvm->arch.zapped_obsolete_pages);
			goto unlock;
		}

		freed = kvm_mmu_zap_oldest_mmu_pages(kvm, sc->nr_to_scan);

unlock:
		spin_unlock(&kvm->mmu_lock);
		srcu_read_unlock(&kvm->srcu, idx);

		/*
		 * unfair on small ones
		 * per-vm shrinkers cry out
		 * sadness comes quickly
		 */
		list_move_tail(&kvm->vm_list, &vm_list);
		break;
	}

	mutex_unlock(&kvm_lock);
	return freed;
}

static unsigned long
mmu_shrink_count(struct shrinker *shrink, struct shrink_control *sc)
{
	return percpu_counter_read_positive(&kvm_total_used_mmu_pages);
}

static struct shrinker mmu_shrinker = {
	.count_objects = mmu_shrink_count,
	.scan_objects = mmu_shrink_scan,
	.seeks = DEFAULT_SEEKS * 10,
};

static void mmu_destroy_caches(void)
{
	kmem_cache_destroy(pte_list_desc_cache);
	kmem_cache_destroy(mmu_page_header_cache);
}

static void kvm_set_mmio_spte_mask(void)
{
	u64 mask;

	/*
	 * Set a reserved PA bit in MMIO SPTEs to generate page faults with
	 * PFEC.RSVD=1 on MMIO accesses.  64-bit PTEs (PAE, x86-64, and EPT
	 * paging) support a maximum of 52 bits of PA, i.e. if the CPU supports
	 * 52-bit physical addresses then there are no reserved PA bits in the
	 * PTEs and so the reserved PA approach must be disabled.
	 */
	if (shadow_phys_bits < 52)
		mask = BIT_ULL(51) | PT_PRESENT_MASK;
	else
		mask = 0;

	kvm_mmu_set_mmio_spte_mask(mask, ACC_WRITE_MASK | ACC_USER_MASK);
}

static bool get_nx_auto_mode(void)
{
	/* Return true when CPU has the bug, and mitigations are ON */
	return boot_cpu_has_bug(X86_BUG_ITLB_MULTIHIT) && !cpu_mitigations_off();
}

static void __set_nx_huge_pages(bool val)
{
	nx_huge_pages = itlb_multihit_kvm_mitigation = val;
}

static int set_nx_huge_pages(const char *val, const struct kernel_param *kp)
{
	bool old_val = nx_huge_pages;
	bool new_val;

	/* In "auto" mode deploy workaround only if CPU has the bug. */
	if (sysfs_streq(val, "off"))
		new_val = 0;
	else if (sysfs_streq(val, "force"))
		new_val = 1;
	else if (sysfs_streq(val, "auto"))
		new_val = get_nx_auto_mode();
	else if (strtobool(val, &new_val) < 0)
		return -EINVAL;

	__set_nx_huge_pages(new_val);

	if (new_val != old_val) {
		struct kvm *kvm;

		mutex_lock(&kvm_lock);

		list_for_each_entry(kvm, &vm_list, vm_list) {
			mutex_lock(&kvm->slots_lock);
			kvm_mmu_zap_all_fast(kvm);
			mutex_unlock(&kvm->slots_lock);

			wake_up_process(kvm->arch.nx_lpage_recovery_thread);
		}
		mutex_unlock(&kvm_lock);
	}

	return 0;
}

int kvm_mmu_module_init(void)
{
	int ret = -ENOMEM;

	if (nx_huge_pages == -1)
		__set_nx_huge_pages(get_nx_auto_mode());

	/*
	 * MMU roles use union aliasing which is, generally speaking, an
	 * undefined behavior. However, we supposedly know how compilers behave
	 * and the current status quo is unlikely to change. Guardians below are
	 * supposed to let us know if the assumption becomes false.
	 */
	BUILD_BUG_ON(sizeof(union kvm_mmu_page_role) != sizeof(u32));
	BUILD_BUG_ON(sizeof(union kvm_mmu_extended_role) != sizeof(u32));
	BUILD_BUG_ON(sizeof(union kvm_mmu_role) != sizeof(u64));

	kvm_mmu_reset_all_pte_masks();

	kvm_set_mmio_spte_mask();

	pte_list_desc_cache = kmem_cache_create("pte_list_desc",
					    sizeof(struct pte_list_desc),
					    0, SLAB_ACCOUNT, NULL);
	if (!pte_list_desc_cache)
		goto out;

	mmu_page_header_cache = kmem_cache_create("kvm_mmu_page_header",
						  sizeof(struct kvm_mmu_page),
						  0, SLAB_ACCOUNT, NULL);
	if (!mmu_page_header_cache)
		goto out;

	if (percpu_counter_init(&kvm_total_used_mmu_pages, 0, GFP_KERNEL))
		goto out;

	ret = register_shrinker(&mmu_shrinker);
	if (ret)
		goto out;

	return 0;

out:
	mmu_destroy_caches();
	return ret;
}

/*
 * Calculate mmu pages needed for kvm.
 */
unsigned long kvm_mmu_calculate_default_mmu_pages(struct kvm *kvm)
{
	unsigned long nr_mmu_pages;
	unsigned long nr_pages = 0;
	struct kvm_memslots *slots;
	struct kvm_memory_slot *memslot;
	int i;

	for (i = 0; i < KVM_ADDRESS_SPACE_NUM; i++) {
		slots = __kvm_memslots(kvm, i);

		kvm_for_each_memslot(memslot, slots)
			nr_pages += memslot->npages;
	}

	nr_mmu_pages = nr_pages * KVM_PERMILLE_MMU_PAGES / 1000;
	nr_mmu_pages = max(nr_mmu_pages, KVM_MIN_ALLOC_MMU_PAGES);

	return nr_mmu_pages;
}

void kvm_mmu_destroy(struct kvm_vcpu *vcpu)
{
	kvm_mmu_unload(vcpu);
	free_mmu_pages(&vcpu->arch.root_mmu);
	free_mmu_pages(&vcpu->arch.guest_mmu);
	mmu_free_memory_caches(vcpu);
}

void kvm_mmu_module_exit(void)
{
	mmu_destroy_caches();
	percpu_counter_destroy(&kvm_total_used_mmu_pages);
	unregister_shrinker(&mmu_shrinker);
	mmu_audit_disable();
}

static int set_nx_huge_pages_recovery_ratio(const char *val, const struct kernel_param *kp)
{
	unsigned int old_val;
	int err;

	old_val = nx_huge_pages_recovery_ratio;
	err = param_set_uint(val, kp);
	if (err)
		return err;

	if (READ_ONCE(nx_huge_pages) &&
	    !old_val && nx_huge_pages_recovery_ratio) {
		struct kvm *kvm;

		mutex_lock(&kvm_lock);

		list_for_each_entry(kvm, &vm_list, vm_list)
			wake_up_process(kvm->arch.nx_lpage_recovery_thread);

		mutex_unlock(&kvm_lock);
	}

	return err;
}

static void kvm_recover_nx_lpages(struct kvm *kvm)
{
	int rcu_idx;
	struct kvm_mmu_page *sp;
	unsigned int ratio;
	LIST_HEAD(invalid_list);
	ulong to_zap;

	rcu_idx = srcu_read_lock(&kvm->srcu);
	spin_lock(&kvm->mmu_lock);

	ratio = READ_ONCE(nx_huge_pages_recovery_ratio);
	to_zap = ratio ? DIV_ROUND_UP(kvm->stat.nx_lpage_splits, ratio) : 0;
	for ( ; to_zap; --to_zap) {
		if (list_empty(&kvm->arch.lpage_disallowed_mmu_pages))
			break;

		/*
		 * We use a separate list instead of just using active_mmu_pages
		 * because the number of lpage_disallowed pages is expected to
		 * be relatively small compared to the total.
		 */
		sp = list_first_entry(&kvm->arch.lpage_disallowed_mmu_pages,
				      struct kvm_mmu_page,
				      lpage_disallowed_link);
		WARN_ON_ONCE(!sp->lpage_disallowed);
		if (sp->tdp_mmu_page)
			kvm_tdp_mmu_zap_gfn_range(kvm, sp->gfn,
				sp->gfn + KVM_PAGES_PER_HPAGE(sp->role.level));
		else {
			kvm_mmu_prepare_zap_page(kvm, sp, &invalid_list);
			WARN_ON_ONCE(sp->lpage_disallowed);
		}

		if (need_resched() || spin_needbreak(&kvm->mmu_lock)) {
			kvm_mmu_commit_zap_page(kvm, &invalid_list);
			cond_resched_lock(&kvm->mmu_lock);
		}
	}
	kvm_mmu_commit_zap_page(kvm, &invalid_list);

	spin_unlock(&kvm->mmu_lock);
	srcu_read_unlock(&kvm->srcu, rcu_idx);
}

static long get_nx_lpage_recovery_timeout(u64 start_time)
{
	return READ_ONCE(nx_huge_pages) && READ_ONCE(nx_huge_pages_recovery_ratio)
		? start_time + 60 * HZ - get_jiffies_64()
		: MAX_SCHEDULE_TIMEOUT;
}

static int kvm_nx_lpage_recovery_worker(struct kvm *kvm, uintptr_t data)
{
	u64 start_time;
	long remaining_time;

	while (true) {
		start_time = get_jiffies_64();
		remaining_time = get_nx_lpage_recovery_timeout(start_time);

		set_current_state(TASK_INTERRUPTIBLE);
		while (!kthread_should_stop() && remaining_time > 0) {
			schedule_timeout(remaining_time);
			remaining_time = get_nx_lpage_recovery_timeout(start_time);
			set_current_state(TASK_INTERRUPTIBLE);
		}

		set_current_state(TASK_RUNNING);

		if (kthread_should_stop())
			return 0;

		kvm_recover_nx_lpages(kvm);
	}
}

int kvm_mmu_post_init_vm(struct kvm *kvm)
{
	int err;

	err = kvm_vm_create_worker_thread(kvm, kvm_nx_lpage_recovery_worker, 0,
					  "kvm-nx-lpage-recovery",
					  &kvm->arch.nx_lpage_recovery_thread);
	if (!err)
		kthread_unpark(kvm->arch.nx_lpage_recovery_thread);

	return err;
}

void kvm_mmu_pre_destroy_vm(struct kvm *kvm)
{
	if (kvm->arch.nx_lpage_recovery_thread)
		kthread_stop(kvm->arch.nx_lpage_recovery_thread);
}<|MERGE_RESOLUTION|>--- conflicted
+++ resolved
@@ -3517,11 +3517,7 @@
 {
 	u64 sptes[PT64_ROOT_MAX_LEVEL];
 	struct rsvd_bits_validate *rsvd_check;
-<<<<<<< HEAD
-	int root = vcpu->arch.mmu->root_level;
-=======
 	int root = vcpu->arch.mmu->shadow_root_level;
->>>>>>> 356006a6
 	int leaf;
 	int level;
 	bool reserved = false;
