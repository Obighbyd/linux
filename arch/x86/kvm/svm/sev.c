// SPDX-License-Identifier: GPL-2.0-only
/*
 * Kernel-based Virtual Machine driver for Linux
 *
 * AMD SVM-SEV support
 *
 * Copyright 2010 Red Hat, Inc. and/or its affiliates.
 */

#include <linux/kvm_types.h>
#include <linux/kvm_host.h>
#include <linux/kernel.h>
#include <linux/highmem.h>
#include <linux/psp-sev.h>
#include <linux/pagemap.h>
#include <linux/swap.h>
#include <linux/processor.h>
#include <linux/trace_events.h>
#include <asm/fpu/internal.h>

#include <asm/trapnr.h>

#include "x86.h"
#include "svm.h"
#include "cpuid.h"
#include "trace.h"

#define __ex(x) __kvm_handle_fault_on_reboot(x)

static u8 sev_enc_bit;
static int sev_flush_asids(void);
static DECLARE_RWSEM(sev_deactivate_lock);
static DEFINE_MUTEX(sev_bitmap_lock);
unsigned int max_sev_asid;
static unsigned int min_sev_asid;
static unsigned long *sev_asid_bitmap;
static unsigned long *sev_reclaim_asid_bitmap;

struct enc_region {
	struct list_head list;
	unsigned long npages;
	struct page **pages;
	unsigned long uaddr;
	unsigned long size;
};

static int sev_flush_asids(void)
{
	int ret, error = 0;

	/*
	 * DEACTIVATE will clear the WBINVD indicator causing DF_FLUSH to fail,
	 * so it must be guarded.
	 */
	down_write(&sev_deactivate_lock);

	wbinvd_on_all_cpus();
	ret = sev_guest_df_flush(&error);

	up_write(&sev_deactivate_lock);

	if (ret)
		pr_err("SEV: DF_FLUSH failed, ret=%d, error=%#x\n", ret, error);

	return ret;
}

/* Must be called with the sev_bitmap_lock held */
static bool __sev_recycle_asids(int min_asid, int max_asid)
{
	int pos;

	/* Check if there are any ASIDs to reclaim before performing a flush */
	pos = find_next_bit(sev_reclaim_asid_bitmap, max_sev_asid, min_asid);
	if (pos >= max_asid)
		return false;

	if (sev_flush_asids())
		return false;

	/* The flush process will flush all reclaimable SEV and SEV-ES ASIDs */
	bitmap_xor(sev_asid_bitmap, sev_asid_bitmap, sev_reclaim_asid_bitmap,
		   max_sev_asid);
	bitmap_zero(sev_reclaim_asid_bitmap, max_sev_asid);

	return true;
}

static int sev_asid_new(struct kvm_sev_info *sev)
{
	int pos, min_asid, max_asid;
	bool retry = true;

	mutex_lock(&sev_bitmap_lock);

	/*
	 * SEV-enabled guests must use asid from min_sev_asid to max_sev_asid.
	 * SEV-ES-enabled guest can use from 1 to min_sev_asid - 1.
	 */
	min_asid = sev->es_active ? 0 : min_sev_asid - 1;
	max_asid = sev->es_active ? min_sev_asid - 1 : max_sev_asid;
again:
	pos = find_next_zero_bit(sev_asid_bitmap, max_sev_asid, min_asid);
	if (pos >= max_asid) {
		if (retry && __sev_recycle_asids(min_asid, max_asid)) {
			retry = false;
			goto again;
		}
		mutex_unlock(&sev_bitmap_lock);
		return -EBUSY;
	}

	__set_bit(pos, sev_asid_bitmap);

	mutex_unlock(&sev_bitmap_lock);

	return pos + 1;
}

static int sev_get_asid(struct kvm *kvm)
{
	struct kvm_sev_info *sev = &to_kvm_svm(kvm)->sev_info;

	return sev->asid;
}

static void sev_asid_free(int asid)
{
	struct svm_cpu_data *sd;
	int cpu, pos;

	mutex_lock(&sev_bitmap_lock);

	pos = asid - 1;
	__set_bit(pos, sev_reclaim_asid_bitmap);

	for_each_possible_cpu(cpu) {
		sd = per_cpu(svm_data, cpu);
		sd->sev_vmcbs[pos] = NULL;
	}

	mutex_unlock(&sev_bitmap_lock);
}

static void sev_unbind_asid(struct kvm *kvm, unsigned int handle)
{
	struct sev_data_decommission *decommission;
	struct sev_data_deactivate *data;

	if (!handle)
		return;

	data = kzalloc(sizeof(*data), GFP_KERNEL);
	if (!data)
		return;

	/* deactivate handle */
	data->handle = handle;

	/* Guard DEACTIVATE against WBINVD/DF_FLUSH used in ASID recycling */
	down_read(&sev_deactivate_lock);
	sev_guest_deactivate(data, NULL);
	up_read(&sev_deactivate_lock);

	kfree(data);

	decommission = kzalloc(sizeof(*decommission), GFP_KERNEL);
	if (!decommission)
		return;

	/* decommission handle */
	decommission->handle = handle;
	sev_guest_decommission(decommission, NULL);

	kfree(decommission);
}

static int sev_guest_init(struct kvm *kvm, struct kvm_sev_cmd *argp)
{
	struct kvm_sev_info *sev = &to_kvm_svm(kvm)->sev_info;
	int asid, ret;

	ret = -EBUSY;
	if (unlikely(sev->active))
		return ret;

	asid = sev_asid_new(sev);
	if (asid < 0)
		return ret;

	ret = sev_platform_init(&argp->error);
	if (ret)
		goto e_free;

	sev->active = true;
	sev->asid = asid;
	INIT_LIST_HEAD(&sev->regions_list);

	return 0;

e_free:
	sev_asid_free(asid);
	return ret;
}

static int sev_es_guest_init(struct kvm *kvm, struct kvm_sev_cmd *argp)
{
	if (!sev_es)
		return -ENOTTY;

	to_kvm_svm(kvm)->sev_info.es_active = true;

	return sev_guest_init(kvm, argp);
}

static int sev_bind_asid(struct kvm *kvm, unsigned int handle, int *error)
{
	struct sev_data_activate *data;
	int asid = sev_get_asid(kvm);
	int ret;

	data = kzalloc(sizeof(*data), GFP_KERNEL_ACCOUNT);
	if (!data)
		return -ENOMEM;

	/* activate ASID on the given handle */
	data->handle = handle;
	data->asid   = asid;
	ret = sev_guest_activate(data, error);
	kfree(data);

	return ret;
}

static int __sev_issue_cmd(int fd, int id, void *data, int *error)
{
	struct fd f;
	int ret;

	f = fdget(fd);
	if (!f.file)
		return -EBADF;

	ret = sev_issue_cmd_external_user(f.file, id, data, error);

	fdput(f);
	return ret;
}

static int sev_issue_cmd(struct kvm *kvm, int id, void *data, int *error)
{
	struct kvm_sev_info *sev = &to_kvm_svm(kvm)->sev_info;

	return __sev_issue_cmd(sev->fd, id, data, error);
}

static int sev_launch_start(struct kvm *kvm, struct kvm_sev_cmd *argp)
{
	struct kvm_sev_info *sev = &to_kvm_svm(kvm)->sev_info;
	struct sev_data_launch_start *start;
	struct kvm_sev_launch_start params;
	void *dh_blob, *session_blob;
	int *error = &argp->error;
	int ret;

	if (!sev_guest(kvm))
		return -ENOTTY;

	if (copy_from_user(&params, (void __user *)(uintptr_t)argp->data, sizeof(params)))
		return -EFAULT;

	start = kzalloc(sizeof(*start), GFP_KERNEL_ACCOUNT);
	if (!start)
		return -ENOMEM;

	dh_blob = NULL;
	if (params.dh_uaddr) {
		dh_blob = psp_copy_user_blob(params.dh_uaddr, params.dh_len);
		if (IS_ERR(dh_blob)) {
			ret = PTR_ERR(dh_blob);
			goto e_free;
		}

		start->dh_cert_address = __sme_set(__pa(dh_blob));
		start->dh_cert_len = params.dh_len;
	}

	session_blob = NULL;
	if (params.session_uaddr) {
		session_blob = psp_copy_user_blob(params.session_uaddr, params.session_len);
		if (IS_ERR(session_blob)) {
			ret = PTR_ERR(session_blob);
			goto e_free_dh;
		}

		start->session_address = __sme_set(__pa(session_blob));
		start->session_len = params.session_len;
	}

	start->handle = params.handle;
	start->policy = params.policy;

	/* create memory encryption context */
	ret = __sev_issue_cmd(argp->sev_fd, SEV_CMD_LAUNCH_START, start, error);
	if (ret)
		goto e_free_session;

	/* Bind ASID to this guest */
	ret = sev_bind_asid(kvm, start->handle, error);
	if (ret)
		goto e_free_session;

	/* return handle to userspace */
	params.handle = start->handle;
	if (copy_to_user((void __user *)(uintptr_t)argp->data, &params, sizeof(params))) {
		sev_unbind_asid(kvm, start->handle);
		ret = -EFAULT;
		goto e_free_session;
	}

	sev->handle = start->handle;
	sev->fd = argp->sev_fd;

e_free_session:
	kfree(session_blob);
e_free_dh:
	kfree(dh_blob);
e_free:
	kfree(start);
	return ret;
}

static struct page **sev_pin_memory(struct kvm *kvm, unsigned long uaddr,
				    unsigned long ulen, unsigned long *n,
				    int write)
{
	struct kvm_sev_info *sev = &to_kvm_svm(kvm)->sev_info;
	unsigned long npages, size;
	int npinned;
	unsigned long locked, lock_limit;
	struct page **pages;
	unsigned long first, last;
	int ret;

	if (ulen == 0 || uaddr + ulen < uaddr)
		return ERR_PTR(-EINVAL);

	/* Calculate number of pages. */
	first = (uaddr & PAGE_MASK) >> PAGE_SHIFT;
	last = ((uaddr + ulen - 1) & PAGE_MASK) >> PAGE_SHIFT;
	npages = (last - first + 1);

	locked = sev->pages_locked + npages;
	lock_limit = rlimit(RLIMIT_MEMLOCK) >> PAGE_SHIFT;
	if (locked > lock_limit && !capable(CAP_IPC_LOCK)) {
		pr_err("SEV: %lu locked pages exceed the lock limit of %lu.\n", locked, lock_limit);
		return ERR_PTR(-ENOMEM);
	}

	if (WARN_ON_ONCE(npages > INT_MAX))
		return ERR_PTR(-EINVAL);

	/* Avoid using vmalloc for smaller buffers. */
	size = npages * sizeof(struct page *);
	if (size > PAGE_SIZE)
		pages = __vmalloc(size, GFP_KERNEL_ACCOUNT | __GFP_ZERO);
	else
		pages = kmalloc(size, GFP_KERNEL_ACCOUNT);

	if (!pages)
		return ERR_PTR(-ENOMEM);

	/* Pin the user virtual address. */
	npinned = pin_user_pages_fast(uaddr, npages, write ? FOLL_WRITE : 0, pages);
	if (npinned != npages) {
		pr_err("SEV: Failure locking %lu pages.\n", npages);
		ret = -ENOMEM;
		goto err;
	}

	*n = npages;
	sev->pages_locked = locked;

	return pages;

err:
	if (npinned > 0)
		unpin_user_pages(pages, npinned);

	kvfree(pages);
	return ERR_PTR(ret);
}

static void sev_unpin_memory(struct kvm *kvm, struct page **pages,
			     unsigned long npages)
{
	struct kvm_sev_info *sev = &to_kvm_svm(kvm)->sev_info;

	unpin_user_pages(pages, npages);
	kvfree(pages);
	sev->pages_locked -= npages;
}

static void sev_clflush_pages(struct page *pages[], unsigned long npages)
{
	uint8_t *page_virtual;
	unsigned long i;

	if (this_cpu_has(X86_FEATURE_SME_COHERENT) || npages == 0 ||
	    pages == NULL)
		return;

	for (i = 0; i < npages; i++) {
		page_virtual = kmap_atomic(pages[i]);
		clflush_cache_range(page_virtual, PAGE_SIZE);
		kunmap_atomic(page_virtual);
	}
}

static unsigned long get_num_contig_pages(unsigned long idx,
				struct page **inpages, unsigned long npages)
{
	unsigned long paddr, next_paddr;
	unsigned long i = idx + 1, pages = 1;

	/* find the number of contiguous pages starting from idx */
	paddr = __sme_page_pa(inpages[idx]);
	while (i < npages) {
		next_paddr = __sme_page_pa(inpages[i++]);
		if ((paddr + PAGE_SIZE) == next_paddr) {
			pages++;
			paddr = next_paddr;
			continue;
		}
		break;
	}

	return pages;
}

static int sev_launch_update_data(struct kvm *kvm, struct kvm_sev_cmd *argp)
{
	unsigned long vaddr, vaddr_end, next_vaddr, npages, pages, size, i;
	struct kvm_sev_info *sev = &to_kvm_svm(kvm)->sev_info;
	struct kvm_sev_launch_update_data params;
	struct sev_data_launch_update_data *data;
	struct page **inpages;
	int ret;

	if (!sev_guest(kvm))
		return -ENOTTY;

	if (copy_from_user(&params, (void __user *)(uintptr_t)argp->data, sizeof(params)))
		return -EFAULT;

	data = kzalloc(sizeof(*data), GFP_KERNEL_ACCOUNT);
	if (!data)
		return -ENOMEM;

	vaddr = params.uaddr;
	size = params.len;
	vaddr_end = vaddr + size;

	/* Lock the user memory. */
	inpages = sev_pin_memory(kvm, vaddr, size, &npages, 1);
	if (IS_ERR(inpages)) {
		ret = PTR_ERR(inpages);
		goto e_free;
	}

	/*
	 * Flush (on non-coherent CPUs) before LAUNCH_UPDATE encrypts pages in
	 * place; the cache may contain the data that was written unencrypted.
	 */
	sev_clflush_pages(inpages, npages);

	for (i = 0; vaddr < vaddr_end; vaddr = next_vaddr, i += pages) {
		int offset, len;

		/*
		 * If the user buffer is not page-aligned, calculate the offset
		 * within the page.
		 */
		offset = vaddr & (PAGE_SIZE - 1);

		/* Calculate the number of pages that can be encrypted in one go. */
		pages = get_num_contig_pages(i, inpages, npages);

		len = min_t(size_t, ((pages * PAGE_SIZE) - offset), size);

		data->handle = sev->handle;
		data->len = len;
		data->address = __sme_page_pa(inpages[i]) + offset;
		ret = sev_issue_cmd(kvm, SEV_CMD_LAUNCH_UPDATE_DATA, data, &argp->error);
		if (ret)
			goto e_unpin;

		size -= len;
		next_vaddr = vaddr + len;
	}

e_unpin:
	/* content of memory is updated, mark pages dirty */
	for (i = 0; i < npages; i++) {
		set_page_dirty_lock(inpages[i]);
		mark_page_accessed(inpages[i]);
	}
	/* unlock the user pages */
	sev_unpin_memory(kvm, inpages, npages);
e_free:
	kfree(data);
	return ret;
}

static int sev_es_sync_vmsa(struct vcpu_svm *svm)
{
	struct vmcb_save_area *save = &svm->vmcb->save;

	/* Check some debug related fields before encrypting the VMSA */
	if (svm->vcpu.guest_debug || (save->dr7 & ~DR7_FIXED_1))
		return -EINVAL;

	/* Sync registgers */
	save->rax = svm->vcpu.arch.regs[VCPU_REGS_RAX];
	save->rbx = svm->vcpu.arch.regs[VCPU_REGS_RBX];
	save->rcx = svm->vcpu.arch.regs[VCPU_REGS_RCX];
	save->rdx = svm->vcpu.arch.regs[VCPU_REGS_RDX];
	save->rsp = svm->vcpu.arch.regs[VCPU_REGS_RSP];
	save->rbp = svm->vcpu.arch.regs[VCPU_REGS_RBP];
	save->rsi = svm->vcpu.arch.regs[VCPU_REGS_RSI];
	save->rdi = svm->vcpu.arch.regs[VCPU_REGS_RDI];
#ifdef CONFIG_X86_64
	save->r8  = svm->vcpu.arch.regs[VCPU_REGS_R8];
	save->r9  = svm->vcpu.arch.regs[VCPU_REGS_R9];
	save->r10 = svm->vcpu.arch.regs[VCPU_REGS_R10];
	save->r11 = svm->vcpu.arch.regs[VCPU_REGS_R11];
	save->r12 = svm->vcpu.arch.regs[VCPU_REGS_R12];
	save->r13 = svm->vcpu.arch.regs[VCPU_REGS_R13];
	save->r14 = svm->vcpu.arch.regs[VCPU_REGS_R14];
	save->r15 = svm->vcpu.arch.regs[VCPU_REGS_R15];
#endif
	save->rip = svm->vcpu.arch.regs[VCPU_REGS_RIP];

	/* Sync some non-GPR registers before encrypting */
	save->xcr0 = svm->vcpu.arch.xcr0;
	save->pkru = svm->vcpu.arch.pkru;
	save->xss  = svm->vcpu.arch.ia32_xss;

	/*
	 * SEV-ES will use a VMSA that is pointed to by the VMCB, not
	 * the traditional VMSA that is part of the VMCB. Copy the
	 * traditional VMSA as it has been built so far (in prep
	 * for LAUNCH_UPDATE_VMSA) to be the initial SEV-ES state.
	 */
	memcpy(svm->vmsa, save, sizeof(*save));

	return 0;
}

static int sev_launch_update_vmsa(struct kvm *kvm, struct kvm_sev_cmd *argp)
{
	struct kvm_sev_info *sev = &to_kvm_svm(kvm)->sev_info;
	struct sev_data_launch_update_vmsa *vmsa;
	int i, ret;

	if (!sev_es_guest(kvm))
		return -ENOTTY;

	vmsa = kzalloc(sizeof(*vmsa), GFP_KERNEL);
	if (!vmsa)
		return -ENOMEM;

	for (i = 0; i < kvm->created_vcpus; i++) {
		struct vcpu_svm *svm = to_svm(kvm->vcpus[i]);

		/* Perform some pre-encryption checks against the VMSA */
		ret = sev_es_sync_vmsa(svm);
		if (ret)
			goto e_free;

		/*
		 * The LAUNCH_UPDATE_VMSA command will perform in-place
		 * encryption of the VMSA memory content (i.e it will write
		 * the same memory region with the guest's key), so invalidate
		 * it first.
		 */
		clflush_cache_range(svm->vmsa, PAGE_SIZE);

		vmsa->handle = sev->handle;
		vmsa->address = __sme_pa(svm->vmsa);
		vmsa->len = PAGE_SIZE;
		ret = sev_issue_cmd(kvm, SEV_CMD_LAUNCH_UPDATE_VMSA, vmsa,
				    &argp->error);
		if (ret)
			goto e_free;

		svm->vcpu.arch.guest_state_protected = true;
	}

e_free:
	kfree(vmsa);
	return ret;
}

static int sev_launch_measure(struct kvm *kvm, struct kvm_sev_cmd *argp)
{
	void __user *measure = (void __user *)(uintptr_t)argp->data;
	struct kvm_sev_info *sev = &to_kvm_svm(kvm)->sev_info;
	struct sev_data_launch_measure *data;
	struct kvm_sev_launch_measure params;
	void __user *p = NULL;
	void *blob = NULL;
	int ret;

	if (!sev_guest(kvm))
		return -ENOTTY;

	if (copy_from_user(&params, measure, sizeof(params)))
		return -EFAULT;

	data = kzalloc(sizeof(*data), GFP_KERNEL_ACCOUNT);
	if (!data)
		return -ENOMEM;

	/* User wants to query the blob length */
	if (!params.len)
		goto cmd;

	p = (void __user *)(uintptr_t)params.uaddr;
	if (p) {
		if (params.len > SEV_FW_BLOB_MAX_SIZE) {
			ret = -EINVAL;
			goto e_free;
		}

		ret = -ENOMEM;
		blob = kmalloc(params.len, GFP_KERNEL);
		if (!blob)
			goto e_free;

		data->address = __psp_pa(blob);
		data->len = params.len;
	}

cmd:
	data->handle = sev->handle;
	ret = sev_issue_cmd(kvm, SEV_CMD_LAUNCH_MEASURE, data, &argp->error);

	/*
	 * If we query the session length, FW responded with expected data.
	 */
	if (!params.len)
		goto done;

	if (ret)
		goto e_free_blob;

	if (blob) {
		if (copy_to_user(p, blob, params.len))
			ret = -EFAULT;
	}

done:
	params.len = data->len;
	if (copy_to_user(measure, &params, sizeof(params)))
		ret = -EFAULT;
e_free_blob:
	kfree(blob);
e_free:
	kfree(data);
	return ret;
}

static int sev_launch_finish(struct kvm *kvm, struct kvm_sev_cmd *argp)
{
	struct kvm_sev_info *sev = &to_kvm_svm(kvm)->sev_info;
	struct sev_data_launch_finish *data;
	int ret;

	if (!sev_guest(kvm))
		return -ENOTTY;

	data = kzalloc(sizeof(*data), GFP_KERNEL_ACCOUNT);
	if (!data)
		return -ENOMEM;

	data->handle = sev->handle;
	ret = sev_issue_cmd(kvm, SEV_CMD_LAUNCH_FINISH, data, &argp->error);

	kfree(data);
	return ret;
}

static int sev_guest_status(struct kvm *kvm, struct kvm_sev_cmd *argp)
{
	struct kvm_sev_info *sev = &to_kvm_svm(kvm)->sev_info;
	struct kvm_sev_guest_status params;
	struct sev_data_guest_status *data;
	int ret;

	if (!sev_guest(kvm))
		return -ENOTTY;

	data = kzalloc(sizeof(*data), GFP_KERNEL_ACCOUNT);
	if (!data)
		return -ENOMEM;

	data->handle = sev->handle;
	ret = sev_issue_cmd(kvm, SEV_CMD_GUEST_STATUS, data, &argp->error);
	if (ret)
		goto e_free;

	params.policy = data->policy;
	params.state = data->state;
	params.handle = data->handle;

	if (copy_to_user((void __user *)(uintptr_t)argp->data, &params, sizeof(params)))
		ret = -EFAULT;
e_free:
	kfree(data);
	return ret;
}

static int __sev_issue_dbg_cmd(struct kvm *kvm, unsigned long src,
			       unsigned long dst, int size,
			       int *error, bool enc)
{
	struct kvm_sev_info *sev = &to_kvm_svm(kvm)->sev_info;
	struct sev_data_dbg *data;
	int ret;

	data = kzalloc(sizeof(*data), GFP_KERNEL_ACCOUNT);
	if (!data)
		return -ENOMEM;

	data->handle = sev->handle;
	data->dst_addr = dst;
	data->src_addr = src;
	data->len = size;

	ret = sev_issue_cmd(kvm,
			    enc ? SEV_CMD_DBG_ENCRYPT : SEV_CMD_DBG_DECRYPT,
			    data, error);
	kfree(data);
	return ret;
}

static int __sev_dbg_decrypt(struct kvm *kvm, unsigned long src_paddr,
			     unsigned long dst_paddr, int sz, int *err)
{
	int offset;

	/*
	 * Its safe to read more than we are asked, caller should ensure that
	 * destination has enough space.
	 */
	offset = src_paddr & 15;
	src_paddr = round_down(src_paddr, 16);
	sz = round_up(sz + offset, 16);

	return __sev_issue_dbg_cmd(kvm, src_paddr, dst_paddr, sz, err, false);
}

static int __sev_dbg_decrypt_user(struct kvm *kvm, unsigned long paddr,
				  unsigned long __user dst_uaddr,
				  unsigned long dst_paddr,
				  int size, int *err)
{
	struct page *tpage = NULL;
	int ret, offset;

	/* if inputs are not 16-byte then use intermediate buffer */
	if (!IS_ALIGNED(dst_paddr, 16) ||
	    !IS_ALIGNED(paddr,     16) ||
	    !IS_ALIGNED(size,      16)) {
		tpage = (void *)alloc_page(GFP_KERNEL);
		if (!tpage)
			return -ENOMEM;

		dst_paddr = __sme_page_pa(tpage);
	}

	ret = __sev_dbg_decrypt(kvm, paddr, dst_paddr, size, err);
	if (ret)
		goto e_free;

	if (tpage) {
		offset = paddr & 15;
		if (copy_to_user((void __user *)(uintptr_t)dst_uaddr,
				 page_address(tpage) + offset, size))
			ret = -EFAULT;
	}

e_free:
	if (tpage)
		__free_page(tpage);

	return ret;
}

static int __sev_dbg_encrypt_user(struct kvm *kvm, unsigned long paddr,
				  unsigned long __user vaddr,
				  unsigned long dst_paddr,
				  unsigned long __user dst_vaddr,
				  int size, int *error)
{
	struct page *src_tpage = NULL;
	struct page *dst_tpage = NULL;
	int ret, len = size;

	/* If source buffer is not aligned then use an intermediate buffer */
	if (!IS_ALIGNED(vaddr, 16)) {
		src_tpage = alloc_page(GFP_KERNEL);
		if (!src_tpage)
			return -ENOMEM;

		if (copy_from_user(page_address(src_tpage),
				(void __user *)(uintptr_t)vaddr, size)) {
			__free_page(src_tpage);
			return -EFAULT;
		}

		paddr = __sme_page_pa(src_tpage);
	}

	/*
	 *  If destination buffer or length is not aligned then do read-modify-write:
	 *   - decrypt destination in an intermediate buffer
	 *   - copy the source buffer in an intermediate buffer
	 *   - use the intermediate buffer as source buffer
	 */
	if (!IS_ALIGNED(dst_vaddr, 16) || !IS_ALIGNED(size, 16)) {
		int dst_offset;

		dst_tpage = alloc_page(GFP_KERNEL);
		if (!dst_tpage) {
			ret = -ENOMEM;
			goto e_free;
		}

		ret = __sev_dbg_decrypt(kvm, dst_paddr,
					__sme_page_pa(dst_tpage), size, error);
		if (ret)
			goto e_free;

		/*
		 *  If source is kernel buffer then use memcpy() otherwise
		 *  copy_from_user().
		 */
		dst_offset = dst_paddr & 15;

		if (src_tpage)
			memcpy(page_address(dst_tpage) + dst_offset,
			       page_address(src_tpage), size);
		else {
			if (copy_from_user(page_address(dst_tpage) + dst_offset,
					   (void __user *)(uintptr_t)vaddr, size)) {
				ret = -EFAULT;
				goto e_free;
			}
		}

		paddr = __sme_page_pa(dst_tpage);
		dst_paddr = round_down(dst_paddr, 16);
		len = round_up(size, 16);
	}

	ret = __sev_issue_dbg_cmd(kvm, paddr, dst_paddr, len, error, true);

e_free:
	if (src_tpage)
		__free_page(src_tpage);
	if (dst_tpage)
		__free_page(dst_tpage);
	return ret;
}

static int sev_dbg_crypt(struct kvm *kvm, struct kvm_sev_cmd *argp, bool dec)
{
	unsigned long vaddr, vaddr_end, next_vaddr;
	unsigned long dst_vaddr;
	struct page **src_p, **dst_p;
	struct kvm_sev_dbg debug;
	unsigned long n;
	unsigned int size;
	int ret;

	if (!sev_guest(kvm))
		return -ENOTTY;

	if (copy_from_user(&debug, (void __user *)(uintptr_t)argp->data, sizeof(debug)))
		return -EFAULT;

	if (!debug.len || debug.src_uaddr + debug.len < debug.src_uaddr)
		return -EINVAL;
	if (!debug.dst_uaddr)
		return -EINVAL;

	vaddr = debug.src_uaddr;
	size = debug.len;
	vaddr_end = vaddr + size;
	dst_vaddr = debug.dst_uaddr;

	for (; vaddr < vaddr_end; vaddr = next_vaddr) {
		int len, s_off, d_off;

		/* lock userspace source and destination page */
		src_p = sev_pin_memory(kvm, vaddr & PAGE_MASK, PAGE_SIZE, &n, 0);
		if (IS_ERR(src_p))
			return PTR_ERR(src_p);

		dst_p = sev_pin_memory(kvm, dst_vaddr & PAGE_MASK, PAGE_SIZE, &n, 1);
		if (IS_ERR(dst_p)) {
			sev_unpin_memory(kvm, src_p, n);
			return PTR_ERR(dst_p);
		}

		/*
		 * Flush (on non-coherent CPUs) before DBG_{DE,EN}CRYPT read or modify
		 * the pages; flush the destination too so that future accesses do not
		 * see stale data.
		 */
		sev_clflush_pages(src_p, 1);
		sev_clflush_pages(dst_p, 1);

		/*
		 * Since user buffer may not be page aligned, calculate the
		 * offset within the page.
		 */
		s_off = vaddr & ~PAGE_MASK;
		d_off = dst_vaddr & ~PAGE_MASK;
		len = min_t(size_t, (PAGE_SIZE - s_off), size);

		if (dec)
			ret = __sev_dbg_decrypt_user(kvm,
						     __sme_page_pa(src_p[0]) + s_off,
						     dst_vaddr,
						     __sme_page_pa(dst_p[0]) + d_off,
						     len, &argp->error);
		else
			ret = __sev_dbg_encrypt_user(kvm,
						     __sme_page_pa(src_p[0]) + s_off,
						     vaddr,
						     __sme_page_pa(dst_p[0]) + d_off,
						     dst_vaddr,
						     len, &argp->error);

		sev_unpin_memory(kvm, src_p, n);
		sev_unpin_memory(kvm, dst_p, n);

		if (ret)
			goto err;

		next_vaddr = vaddr + len;
		dst_vaddr = dst_vaddr + len;
		size -= len;
	}
err:
	return ret;
}

static int sev_launch_secret(struct kvm *kvm, struct kvm_sev_cmd *argp)
{
	struct kvm_sev_info *sev = &to_kvm_svm(kvm)->sev_info;
	struct sev_data_launch_secret *data;
	struct kvm_sev_launch_secret params;
	struct page **pages;
	void *blob, *hdr;
	unsigned long n, i;
	int ret, offset;

	if (!sev_guest(kvm))
		return -ENOTTY;

	if (copy_from_user(&params, (void __user *)(uintptr_t)argp->data, sizeof(params)))
		return -EFAULT;

	pages = sev_pin_memory(kvm, params.guest_uaddr, params.guest_len, &n, 1);
	if (IS_ERR(pages))
		return PTR_ERR(pages);

	/*
	 * Flush (on non-coherent CPUs) before LAUNCH_SECRET encrypts pages in
	 * place; the cache may contain the data that was written unencrypted.
	 */
	sev_clflush_pages(pages, n);

	/*
	 * The secret must be copied into contiguous memory region, lets verify
	 * that userspace memory pages are contiguous before we issue command.
	 */
	if (get_num_contig_pages(0, pages, n) != n) {
		ret = -EINVAL;
		goto e_unpin_memory;
	}

	ret = -ENOMEM;
	data = kzalloc(sizeof(*data), GFP_KERNEL_ACCOUNT);
	if (!data)
		goto e_unpin_memory;

	offset = params.guest_uaddr & (PAGE_SIZE - 1);
	data->guest_address = __sme_page_pa(pages[0]) + offset;
	data->guest_len = params.guest_len;

	blob = psp_copy_user_blob(params.trans_uaddr, params.trans_len);
	if (IS_ERR(blob)) {
		ret = PTR_ERR(blob);
		goto e_free;
	}

	data->trans_address = __psp_pa(blob);
	data->trans_len = params.trans_len;

	hdr = psp_copy_user_blob(params.hdr_uaddr, params.hdr_len);
	if (IS_ERR(hdr)) {
		ret = PTR_ERR(hdr);
		goto e_free_blob;
	}
	data->hdr_address = __psp_pa(hdr);
	data->hdr_len = params.hdr_len;

	data->handle = sev->handle;
	ret = sev_issue_cmd(kvm, SEV_CMD_LAUNCH_UPDATE_SECRET, data, &argp->error);

	kfree(hdr);

e_free_blob:
	kfree(blob);
e_free:
	kfree(data);
e_unpin_memory:
	/* content of memory is updated, mark pages dirty */
	for (i = 0; i < n; i++) {
		set_page_dirty_lock(pages[i]);
		mark_page_accessed(pages[i]);
	}
	sev_unpin_memory(kvm, pages, n);
	return ret;
}

int svm_mem_enc_op(struct kvm *kvm, void __user *argp)
{
	struct kvm_sev_cmd sev_cmd;
	int r;

	if (!svm_sev_enabled() || !sev)
		return -ENOTTY;

	if (!argp)
		return 0;

	if (copy_from_user(&sev_cmd, argp, sizeof(struct kvm_sev_cmd)))
		return -EFAULT;

	mutex_lock(&kvm->lock);

	switch (sev_cmd.id) {
	case KVM_SEV_INIT:
		r = sev_guest_init(kvm, &sev_cmd);
		break;
	case KVM_SEV_ES_INIT:
		r = sev_es_guest_init(kvm, &sev_cmd);
		break;
	case KVM_SEV_LAUNCH_START:
		r = sev_launch_start(kvm, &sev_cmd);
		break;
	case KVM_SEV_LAUNCH_UPDATE_DATA:
		r = sev_launch_update_data(kvm, &sev_cmd);
		break;
	case KVM_SEV_LAUNCH_UPDATE_VMSA:
		r = sev_launch_update_vmsa(kvm, &sev_cmd);
		break;
	case KVM_SEV_LAUNCH_MEASURE:
		r = sev_launch_measure(kvm, &sev_cmd);
		break;
	case KVM_SEV_LAUNCH_FINISH:
		r = sev_launch_finish(kvm, &sev_cmd);
		break;
	case KVM_SEV_GUEST_STATUS:
		r = sev_guest_status(kvm, &sev_cmd);
		break;
	case KVM_SEV_DBG_DECRYPT:
		r = sev_dbg_crypt(kvm, &sev_cmd, true);
		break;
	case KVM_SEV_DBG_ENCRYPT:
		r = sev_dbg_crypt(kvm, &sev_cmd, false);
		break;
	case KVM_SEV_LAUNCH_SECRET:
		r = sev_launch_secret(kvm, &sev_cmd);
		break;
	default:
		r = -EINVAL;
		goto out;
	}

	if (copy_to_user(argp, &sev_cmd, sizeof(struct kvm_sev_cmd)))
		r = -EFAULT;

out:
	mutex_unlock(&kvm->lock);
	return r;
}

int svm_register_enc_region(struct kvm *kvm,
			    struct kvm_enc_region *range)
{
	struct kvm_sev_info *sev = &to_kvm_svm(kvm)->sev_info;
	struct enc_region *region;
	int ret = 0;

	if (!sev_guest(kvm))
		return -ENOTTY;

	if (range->addr > ULONG_MAX || range->size > ULONG_MAX)
		return -EINVAL;

	region = kzalloc(sizeof(*region), GFP_KERNEL_ACCOUNT);
	if (!region)
		return -ENOMEM;

	region->pages = sev_pin_memory(kvm, range->addr, range->size, &region->npages, 1);
	if (IS_ERR(region->pages)) {
		ret = PTR_ERR(region->pages);
		goto e_free;
	}

	/*
	 * The guest may change the memory encryption attribute from C=0 -> C=1
	 * or vice versa for this memory range. Lets make sure caches are
	 * flushed to ensure that guest data gets written into memory with
	 * correct C-bit.
	 */
	sev_clflush_pages(region->pages, region->npages);

	region->uaddr = range->addr;
	region->size = range->size;

	mutex_lock(&kvm->lock);
	list_add_tail(&region->list, &sev->regions_list);
	mutex_unlock(&kvm->lock);

	return ret;

e_free:
	kfree(region);
	return ret;
}

static struct enc_region *
find_enc_region(struct kvm *kvm, struct kvm_enc_region *range)
{
	struct kvm_sev_info *sev = &to_kvm_svm(kvm)->sev_info;
	struct list_head *head = &sev->regions_list;
	struct enc_region *i;

	list_for_each_entry(i, head, list) {
		if (i->uaddr == range->addr &&
		    i->size == range->size)
			return i;
	}

	return NULL;
}

static void __unregister_enc_region_locked(struct kvm *kvm,
					   struct enc_region *region)
{
	sev_unpin_memory(kvm, region->pages, region->npages);
	list_del(&region->list);
	kfree(region);
}

int svm_unregister_enc_region(struct kvm *kvm,
			      struct kvm_enc_region *range)
{
	struct enc_region *region;
	int ret;

	mutex_lock(&kvm->lock);

	if (!sev_guest(kvm)) {
		ret = -ENOTTY;
		goto failed;
	}

	region = find_enc_region(kvm, range);
	if (!region) {
		ret = -EINVAL;
		goto failed;
	}

	/*
	 * Ensure that all guest tagged cache entries are flushed before
	 * releasing the pages back to the system for use. CLFLUSH will
	 * not do this, so issue a WBINVD.
	 */
	wbinvd_on_all_cpus();

	__unregister_enc_region_locked(kvm, region);

	mutex_unlock(&kvm->lock);
	return 0;

failed:
	mutex_unlock(&kvm->lock);
	return ret;
}

void sev_vm_destroy(struct kvm *kvm)
{
	struct kvm_sev_info *sev = &to_kvm_svm(kvm)->sev_info;
	struct list_head *head = &sev->regions_list;
	struct list_head *pos, *q;

	if (!sev_guest(kvm))
		return;

	mutex_lock(&kvm->lock);

	/*
	 * Ensure that all guest tagged cache entries are flushed before
	 * releasing the pages back to the system for use. CLFLUSH will
	 * not do this, so issue a WBINVD.
	 */
	wbinvd_on_all_cpus();

	/*
	 * if userspace was terminated before unregistering the memory regions
	 * then lets unpin all the registered memory.
	 */
	if (!list_empty(head)) {
		list_for_each_safe(pos, q, head) {
			__unregister_enc_region_locked(kvm,
				list_entry(pos, struct enc_region, list));
			cond_resched();
		}
	}

	mutex_unlock(&kvm->lock);

	sev_unbind_asid(kvm, sev->handle);
	sev_asid_free(sev->asid);
}

void __init sev_hardware_setup(void)
{
	unsigned int eax, ebx, ecx, edx;
	bool sev_es_supported = false;
	bool sev_supported = false;

	/* Does the CPU support SEV? */
	if (!boot_cpu_has(X86_FEATURE_SEV))
		goto out;

	/* Retrieve SEV CPUID information */
	cpuid(0x8000001f, &eax, &ebx, &ecx, &edx);

	/* Set encryption bit location for SEV-ES guests */
	sev_enc_bit = ebx & 0x3f;

	/* Maximum number of encrypted guests supported simultaneously */
	max_sev_asid = ecx;

	if (!svm_sev_enabled())
		goto out;

	/* Minimum ASID value that should be used for SEV guest */
	min_sev_asid = edx;

	/* Initialize SEV ASID bitmaps */
	sev_asid_bitmap = bitmap_zalloc(max_sev_asid, GFP_KERNEL);
	if (!sev_asid_bitmap)
		goto out;

	sev_reclaim_asid_bitmap = bitmap_zalloc(max_sev_asid, GFP_KERNEL);
	if (!sev_reclaim_asid_bitmap)
		goto out;

	pr_info("SEV supported: %u ASIDs\n", max_sev_asid - min_sev_asid + 1);
	sev_supported = true;

	/* SEV-ES support requested? */
	if (!sev_es)
		goto out;

	/* Does the CPU support SEV-ES? */
	if (!boot_cpu_has(X86_FEATURE_SEV_ES))
		goto out;

	/* Has the system been allocated ASIDs for SEV-ES? */
	if (min_sev_asid == 1)
		goto out;

	pr_info("SEV-ES supported: %u ASIDs\n", min_sev_asid - 1);
	sev_es_supported = true;

out:
	sev = sev_supported;
	sev_es = sev_es_supported;
}

void sev_hardware_teardown(void)
{
	if (!svm_sev_enabled())
		return;

	bitmap_free(sev_asid_bitmap);
	bitmap_free(sev_reclaim_asid_bitmap);

	sev_flush_asids();
}

/*
 * Pages used by hardware to hold guest encrypted state must be flushed before
 * returning them to the system.
 */
static void sev_flush_guest_memory(struct vcpu_svm *svm, void *va,
				   unsigned long len)
{
	/*
	 * If hardware enforced cache coherency for encrypted mappings of the
	 * same physical page is supported, nothing to do.
	 */
	if (boot_cpu_has(X86_FEATURE_SME_COHERENT))
		return;

	/*
	 * If the VM Page Flush MSR is supported, use it to flush the page
	 * (using the page virtual address and the guest ASID).
	 */
	if (boot_cpu_has(X86_FEATURE_VM_PAGE_FLUSH)) {
		struct kvm_sev_info *sev;
		unsigned long va_start;
		u64 start, stop;

		/* Align start and stop to page boundaries. */
		va_start = (unsigned long)va;
		start = (u64)va_start & PAGE_MASK;
		stop = PAGE_ALIGN((u64)va_start + len);

		if (start < stop) {
			sev = &to_kvm_svm(svm->vcpu.kvm)->sev_info;

			while (start < stop) {
				wrmsrl(MSR_AMD64_VM_PAGE_FLUSH,
				       start | sev->asid);

				start += PAGE_SIZE;
			}

			return;
		}

		WARN(1, "Address overflow, using WBINVD\n");
	}

	/*
	 * Hardware should always have one of the above features,
	 * but if not, use WBINVD and issue a warning.
	 */
	WARN_ONCE(1, "Using WBINVD to flush guest memory\n");
	wbinvd_on_all_cpus();
}

void sev_free_vcpu(struct kvm_vcpu *vcpu)
{
	struct vcpu_svm *svm;

	if (!sev_es_guest(vcpu->kvm))
		return;

	svm = to_svm(vcpu);

	if (vcpu->arch.guest_state_protected)
		sev_flush_guest_memory(svm, svm->vmsa, PAGE_SIZE);
	__free_page(virt_to_page(svm->vmsa));

	if (svm->ghcb_sa_free)
		kfree(svm->ghcb_sa);
}

static void dump_ghcb(struct vcpu_svm *svm)
{
	struct ghcb *ghcb = svm->ghcb;
	unsigned int nbits;

	/* Re-use the dump_invalid_vmcb module parameter */
	if (!dump_invalid_vmcb) {
		pr_warn_ratelimited("set kvm_amd.dump_invalid_vmcb=1 to dump internal KVM state.\n");
		return;
	}

	nbits = sizeof(ghcb->save.valid_bitmap) * 8;

	pr_err("GHCB (GPA=%016llx):\n", svm->vmcb->control.ghcb_gpa);
	pr_err("%-20s%016llx is_valid: %u\n", "sw_exit_code",
	       ghcb->save.sw_exit_code, ghcb_sw_exit_code_is_valid(ghcb));
	pr_err("%-20s%016llx is_valid: %u\n", "sw_exit_info_1",
	       ghcb->save.sw_exit_info_1, ghcb_sw_exit_info_1_is_valid(ghcb));
	pr_err("%-20s%016llx is_valid: %u\n", "sw_exit_info_2",
	       ghcb->save.sw_exit_info_2, ghcb_sw_exit_info_2_is_valid(ghcb));
	pr_err("%-20s%016llx is_valid: %u\n", "sw_scratch",
	       ghcb->save.sw_scratch, ghcb_sw_scratch_is_valid(ghcb));
	pr_err("%-20s%*pb\n", "valid_bitmap", nbits, ghcb->save.valid_bitmap);
}

static void sev_es_sync_to_ghcb(struct vcpu_svm *svm)
{
	struct kvm_vcpu *vcpu = &svm->vcpu;
	struct ghcb *ghcb = svm->ghcb;

	/*
	 * The GHCB protocol so far allows for the following data
	 * to be returned:
	 *   GPRs RAX, RBX, RCX, RDX
	 *
<<<<<<< HEAD
	 * Copy their values to the GHCB if they are dirty.
	 */
	if (kvm_register_is_dirty(vcpu, VCPU_REGS_RAX))
		ghcb_set_rax(ghcb, vcpu->arch.regs[VCPU_REGS_RAX]);
	if (kvm_register_is_dirty(vcpu, VCPU_REGS_RBX))
		ghcb_set_rbx(ghcb, vcpu->arch.regs[VCPU_REGS_RBX]);
	if (kvm_register_is_dirty(vcpu, VCPU_REGS_RCX))
		ghcb_set_rcx(ghcb, vcpu->arch.regs[VCPU_REGS_RCX]);
	if (kvm_register_is_dirty(vcpu, VCPU_REGS_RDX))
		ghcb_set_rdx(ghcb, vcpu->arch.regs[VCPU_REGS_RDX]);
=======
	 * Copy their values, even if they may not have been written during the
	 * VM-Exit.  It's the guest's responsibility to not consume random data.
	 */
	ghcb_set_rax(ghcb, vcpu->arch.regs[VCPU_REGS_RAX]);
	ghcb_set_rbx(ghcb, vcpu->arch.regs[VCPU_REGS_RBX]);
	ghcb_set_rcx(ghcb, vcpu->arch.regs[VCPU_REGS_RCX]);
	ghcb_set_rdx(ghcb, vcpu->arch.regs[VCPU_REGS_RDX]);
>>>>>>> df7b6229
}

static void sev_es_sync_from_ghcb(struct vcpu_svm *svm)
{
	struct vmcb_control_area *control = &svm->vmcb->control;
	struct kvm_vcpu *vcpu = &svm->vcpu;
	struct ghcb *ghcb = svm->ghcb;
	u64 exit_code;

	/*
	 * The GHCB protocol so far allows for the following data
	 * to be supplied:
	 *   GPRs RAX, RBX, RCX, RDX
	 *   XCR0
	 *   CPL
	 *
	 * VMMCALL allows the guest to provide extra registers. KVM also
	 * expects RSI for hypercalls, so include that, too.
	 *
	 * Copy their values to the appropriate location if supplied.
	 */
	memset(vcpu->arch.regs, 0, sizeof(vcpu->arch.regs));

	vcpu->arch.regs[VCPU_REGS_RAX] = ghcb_get_rax_if_valid(ghcb);
	vcpu->arch.regs[VCPU_REGS_RBX] = ghcb_get_rbx_if_valid(ghcb);
	vcpu->arch.regs[VCPU_REGS_RCX] = ghcb_get_rcx_if_valid(ghcb);
	vcpu->arch.regs[VCPU_REGS_RDX] = ghcb_get_rdx_if_valid(ghcb);
	vcpu->arch.regs[VCPU_REGS_RSI] = ghcb_get_rsi_if_valid(ghcb);

	svm->vmcb->save.cpl = ghcb_get_cpl_if_valid(ghcb);

	if (ghcb_xcr0_is_valid(ghcb)) {
		vcpu->arch.xcr0 = ghcb_get_xcr0(ghcb);
		kvm_update_cpuid_runtime(vcpu);
	}

	/* Copy the GHCB exit information into the VMCB fields */
	exit_code = ghcb_get_sw_exit_code(ghcb);
	control->exit_code = lower_32_bits(exit_code);
	control->exit_code_hi = upper_32_bits(exit_code);
	control->exit_info_1 = ghcb_get_sw_exit_info_1(ghcb);
	control->exit_info_2 = ghcb_get_sw_exit_info_2(ghcb);

	/* Clear the valid entries fields */
	memset(ghcb->save.valid_bitmap, 0, sizeof(ghcb->save.valid_bitmap));
}

static int sev_es_validate_vmgexit(struct vcpu_svm *svm)
{
	struct kvm_vcpu *vcpu;
	struct ghcb *ghcb;
	u64 exit_code = 0;

	ghcb = svm->ghcb;

	/* Only GHCB Usage code 0 is supported */
	if (ghcb->ghcb_usage)
		goto vmgexit_err;

	/*
	 * Retrieve the exit code now even though is may not be marked valid
	 * as it could help with debugging.
	 */
	exit_code = ghcb_get_sw_exit_code(ghcb);

	if (!ghcb_sw_exit_code_is_valid(ghcb) ||
	    !ghcb_sw_exit_info_1_is_valid(ghcb) ||
	    !ghcb_sw_exit_info_2_is_valid(ghcb))
		goto vmgexit_err;

	switch (ghcb_get_sw_exit_code(ghcb)) {
	case SVM_EXIT_READ_DR7:
		break;
	case SVM_EXIT_WRITE_DR7:
		if (!ghcb_rax_is_valid(ghcb))
			goto vmgexit_err;
		break;
	case SVM_EXIT_RDTSC:
		break;
	case SVM_EXIT_RDPMC:
		if (!ghcb_rcx_is_valid(ghcb))
			goto vmgexit_err;
		break;
	case SVM_EXIT_CPUID:
		if (!ghcb_rax_is_valid(ghcb) ||
		    !ghcb_rcx_is_valid(ghcb))
			goto vmgexit_err;
		if (ghcb_get_rax(ghcb) == 0xd)
			if (!ghcb_xcr0_is_valid(ghcb))
				goto vmgexit_err;
		break;
	case SVM_EXIT_INVD:
		break;
	case SVM_EXIT_IOIO:
		if (ghcb_get_sw_exit_info_1(ghcb) & SVM_IOIO_STR_MASK) {
			if (!ghcb_sw_scratch_is_valid(ghcb))
				goto vmgexit_err;
		} else {
			if (!(ghcb_get_sw_exit_info_1(ghcb) & SVM_IOIO_TYPE_MASK))
				if (!ghcb_rax_is_valid(ghcb))
					goto vmgexit_err;
		}
		break;
	case SVM_EXIT_MSR:
		if (!ghcb_rcx_is_valid(ghcb))
			goto vmgexit_err;
		if (ghcb_get_sw_exit_info_1(ghcb)) {
			if (!ghcb_rax_is_valid(ghcb) ||
			    !ghcb_rdx_is_valid(ghcb))
				goto vmgexit_err;
		}
		break;
	case SVM_EXIT_VMMCALL:
		if (!ghcb_rax_is_valid(ghcb) ||
		    !ghcb_cpl_is_valid(ghcb))
			goto vmgexit_err;
		break;
	case SVM_EXIT_RDTSCP:
		break;
	case SVM_EXIT_WBINVD:
		break;
	case SVM_EXIT_MONITOR:
		if (!ghcb_rax_is_valid(ghcb) ||
		    !ghcb_rcx_is_valid(ghcb) ||
		    !ghcb_rdx_is_valid(ghcb))
			goto vmgexit_err;
		break;
	case SVM_EXIT_MWAIT:
		if (!ghcb_rax_is_valid(ghcb) ||
		    !ghcb_rcx_is_valid(ghcb))
			goto vmgexit_err;
		break;
	case SVM_VMGEXIT_MMIO_READ:
	case SVM_VMGEXIT_MMIO_WRITE:
		if (!ghcb_sw_scratch_is_valid(ghcb))
			goto vmgexit_err;
		break;
	case SVM_VMGEXIT_NMI_COMPLETE:
	case SVM_VMGEXIT_AP_HLT_LOOP:
	case SVM_VMGEXIT_AP_JUMP_TABLE:
	case SVM_VMGEXIT_UNSUPPORTED_EVENT:
		break;
	default:
		goto vmgexit_err;
	}

	return 0;

vmgexit_err:
	vcpu = &svm->vcpu;

	if (ghcb->ghcb_usage) {
		vcpu_unimpl(vcpu, "vmgexit: ghcb usage %#x is not valid\n",
			    ghcb->ghcb_usage);
	} else {
		vcpu_unimpl(vcpu, "vmgexit: exit reason %#llx is not valid\n",
			    exit_code);
		dump_ghcb(svm);
	}

	vcpu->run->exit_reason = KVM_EXIT_INTERNAL_ERROR;
	vcpu->run->internal.suberror = KVM_INTERNAL_ERROR_UNEXPECTED_EXIT_REASON;
	vcpu->run->internal.ndata = 2;
	vcpu->run->internal.data[0] = exit_code;
	vcpu->run->internal.data[1] = vcpu->arch.last_vmentry_cpu;

	return -EINVAL;
}

static void pre_sev_es_run(struct vcpu_svm *svm)
{
	if (!svm->ghcb)
		return;

	if (svm->ghcb_sa_free) {
		/*
		 * The scratch area lives outside the GHCB, so there is a
		 * buffer that, depending on the operation performed, may
		 * need to be synced, then freed.
		 */
		if (svm->ghcb_sa_sync) {
			kvm_write_guest(svm->vcpu.kvm,
					ghcb_get_sw_scratch(svm->ghcb),
					svm->ghcb_sa, svm->ghcb_sa_len);
			svm->ghcb_sa_sync = false;
		}

		kfree(svm->ghcb_sa);
		svm->ghcb_sa = NULL;
		svm->ghcb_sa_free = false;
	}

	trace_kvm_vmgexit_exit(svm->vcpu.vcpu_id, svm->ghcb);

	sev_es_sync_to_ghcb(svm);

	kvm_vcpu_unmap(&svm->vcpu, &svm->ghcb_map, true);
	svm->ghcb = NULL;
}

void pre_sev_run(struct vcpu_svm *svm, int cpu)
{
	struct svm_cpu_data *sd = per_cpu(svm_data, cpu);
	int asid = sev_get_asid(svm->vcpu.kvm);

	/* Perform any SEV-ES pre-run actions */
	pre_sev_es_run(svm);

	/* Assign the asid allocated with this SEV guest */
	svm->asid = asid;

	/*
	 * Flush guest TLB:
	 *
	 * 1) when different VMCB for the same ASID is to be run on the same host CPU.
	 * 2) or this VMCB was executed on different host CPU in previous VMRUNs.
	 */
	if (sd->sev_vmcbs[asid] == svm->vmcb &&
	    svm->vcpu.arch.last_vmentry_cpu == cpu)
		return;

	sd->sev_vmcbs[asid] = svm->vmcb;
	svm->vmcb->control.tlb_ctl = TLB_CONTROL_FLUSH_ASID;
	vmcb_mark_dirty(svm->vmcb, VMCB_ASID);
}

#define GHCB_SCRATCH_AREA_LIMIT		(16ULL * PAGE_SIZE)
static bool setup_vmgexit_scratch(struct vcpu_svm *svm, bool sync, u64 len)
{
	struct vmcb_control_area *control = &svm->vmcb->control;
	struct ghcb *ghcb = svm->ghcb;
	u64 ghcb_scratch_beg, ghcb_scratch_end;
	u64 scratch_gpa_beg, scratch_gpa_end;
	void *scratch_va;

	scratch_gpa_beg = ghcb_get_sw_scratch(ghcb);
	if (!scratch_gpa_beg) {
		pr_err("vmgexit: scratch gpa not provided\n");
		return false;
	}

	scratch_gpa_end = scratch_gpa_beg + len;
	if (scratch_gpa_end < scratch_gpa_beg) {
		pr_err("vmgexit: scratch length (%#llx) not valid for scratch address (%#llx)\n",
		       len, scratch_gpa_beg);
		return false;
	}

	if ((scratch_gpa_beg & PAGE_MASK) == control->ghcb_gpa) {
		/* Scratch area begins within GHCB */
		ghcb_scratch_beg = control->ghcb_gpa +
				   offsetof(struct ghcb, shared_buffer);
		ghcb_scratch_end = control->ghcb_gpa +
				   offsetof(struct ghcb, reserved_1);

		/*
		 * If the scratch area begins within the GHCB, it must be
		 * completely contained in the GHCB shared buffer area.
		 */
		if (scratch_gpa_beg < ghcb_scratch_beg ||
		    scratch_gpa_end > ghcb_scratch_end) {
			pr_err("vmgexit: scratch area is outside of GHCB shared buffer area (%#llx - %#llx)\n",
			       scratch_gpa_beg, scratch_gpa_end);
			return false;
		}

		scratch_va = (void *)svm->ghcb;
		scratch_va += (scratch_gpa_beg - control->ghcb_gpa);
	} else {
		/*
		 * The guest memory must be read into a kernel buffer, so
		 * limit the size
		 */
		if (len > GHCB_SCRATCH_AREA_LIMIT) {
			pr_err("vmgexit: scratch area exceeds KVM limits (%#llx requested, %#llx limit)\n",
			       len, GHCB_SCRATCH_AREA_LIMIT);
			return false;
		}
		scratch_va = kzalloc(len, GFP_KERNEL);
		if (!scratch_va)
			return false;

		if (kvm_read_guest(svm->vcpu.kvm, scratch_gpa_beg, scratch_va, len)) {
			/* Unable to copy scratch area from guest */
			pr_err("vmgexit: kvm_read_guest for scratch area failed\n");

			kfree(scratch_va);
			return false;
		}

		/*
		 * The scratch area is outside the GHCB. The operation will
		 * dictate whether the buffer needs to be synced before running
		 * the vCPU next time (i.e. a read was requested so the data
		 * must be written back to the guest memory).
		 */
		svm->ghcb_sa_sync = sync;
		svm->ghcb_sa_free = true;
	}

	svm->ghcb_sa = scratch_va;
	svm->ghcb_sa_len = len;

	return true;
}

static void set_ghcb_msr_bits(struct vcpu_svm *svm, u64 value, u64 mask,
			      unsigned int pos)
{
	svm->vmcb->control.ghcb_gpa &= ~(mask << pos);
	svm->vmcb->control.ghcb_gpa |= (value & mask) << pos;
}

static u64 get_ghcb_msr_bits(struct vcpu_svm *svm, u64 mask, unsigned int pos)
{
	return (svm->vmcb->control.ghcb_gpa >> pos) & mask;
}

static void set_ghcb_msr(struct vcpu_svm *svm, u64 value)
{
	svm->vmcb->control.ghcb_gpa = value;
}

static int sev_handle_vmgexit_msr_protocol(struct vcpu_svm *svm)
{
	struct vmcb_control_area *control = &svm->vmcb->control;
	struct kvm_vcpu *vcpu = &svm->vcpu;
	u64 ghcb_info;
	int ret = 1;

	ghcb_info = control->ghcb_gpa & GHCB_MSR_INFO_MASK;

	trace_kvm_vmgexit_msr_protocol_enter(svm->vcpu.vcpu_id,
					     control->ghcb_gpa);

	switch (ghcb_info) {
	case GHCB_MSR_SEV_INFO_REQ:
		set_ghcb_msr(svm, GHCB_MSR_SEV_INFO(GHCB_VERSION_MAX,
						    GHCB_VERSION_MIN,
						    sev_enc_bit));
		break;
	case GHCB_MSR_CPUID_REQ: {
		u64 cpuid_fn, cpuid_reg, cpuid_value;

		cpuid_fn = get_ghcb_msr_bits(svm,
					     GHCB_MSR_CPUID_FUNC_MASK,
					     GHCB_MSR_CPUID_FUNC_POS);

		/* Initialize the registers needed by the CPUID intercept */
		vcpu->arch.regs[VCPU_REGS_RAX] = cpuid_fn;
		vcpu->arch.regs[VCPU_REGS_RCX] = 0;

		ret = svm_invoke_exit_handler(svm, SVM_EXIT_CPUID);
		if (!ret) {
			ret = -EINVAL;
			break;
		}

		cpuid_reg = get_ghcb_msr_bits(svm,
					      GHCB_MSR_CPUID_REG_MASK,
					      GHCB_MSR_CPUID_REG_POS);
		if (cpuid_reg == 0)
			cpuid_value = vcpu->arch.regs[VCPU_REGS_RAX];
		else if (cpuid_reg == 1)
			cpuid_value = vcpu->arch.regs[VCPU_REGS_RBX];
		else if (cpuid_reg == 2)
			cpuid_value = vcpu->arch.regs[VCPU_REGS_RCX];
		else
			cpuid_value = vcpu->arch.regs[VCPU_REGS_RDX];

		set_ghcb_msr_bits(svm, cpuid_value,
				  GHCB_MSR_CPUID_VALUE_MASK,
				  GHCB_MSR_CPUID_VALUE_POS);

		set_ghcb_msr_bits(svm, GHCB_MSR_CPUID_RESP,
				  GHCB_MSR_INFO_MASK,
				  GHCB_MSR_INFO_POS);
		break;
	}
	case GHCB_MSR_TERM_REQ: {
		u64 reason_set, reason_code;

		reason_set = get_ghcb_msr_bits(svm,
					       GHCB_MSR_TERM_REASON_SET_MASK,
					       GHCB_MSR_TERM_REASON_SET_POS);
		reason_code = get_ghcb_msr_bits(svm,
						GHCB_MSR_TERM_REASON_MASK,
						GHCB_MSR_TERM_REASON_POS);
		pr_info("SEV-ES guest requested termination: %#llx:%#llx\n",
			reason_set, reason_code);
		fallthrough;
	}
	default:
		ret = -EINVAL;
	}

	trace_kvm_vmgexit_msr_protocol_exit(svm->vcpu.vcpu_id,
					    control->ghcb_gpa, ret);

	return ret;
}

int sev_handle_vmgexit(struct vcpu_svm *svm)
{
	struct vmcb_control_area *control = &svm->vmcb->control;
	u64 ghcb_gpa, exit_code;
	struct ghcb *ghcb;
	int ret;

	/* Validate the GHCB */
	ghcb_gpa = control->ghcb_gpa;
	if (ghcb_gpa & GHCB_MSR_INFO_MASK)
		return sev_handle_vmgexit_msr_protocol(svm);

	if (!ghcb_gpa) {
		vcpu_unimpl(&svm->vcpu, "vmgexit: GHCB gpa is not set\n");
		return -EINVAL;
	}

	if (kvm_vcpu_map(&svm->vcpu, ghcb_gpa >> PAGE_SHIFT, &svm->ghcb_map)) {
		/* Unable to map GHCB from guest */
		vcpu_unimpl(&svm->vcpu, "vmgexit: error mapping GHCB [%#llx] from guest\n",
			    ghcb_gpa);
		return -EINVAL;
	}

	svm->ghcb = svm->ghcb_map.hva;
	ghcb = svm->ghcb_map.hva;

	trace_kvm_vmgexit_enter(svm->vcpu.vcpu_id, ghcb);

	exit_code = ghcb_get_sw_exit_code(ghcb);

	ret = sev_es_validate_vmgexit(svm);
	if (ret)
		return ret;

	sev_es_sync_from_ghcb(svm);
	ghcb_set_sw_exit_info_1(ghcb, 0);
	ghcb_set_sw_exit_info_2(ghcb, 0);

	ret = -EINVAL;
	switch (exit_code) {
	case SVM_VMGEXIT_MMIO_READ:
		if (!setup_vmgexit_scratch(svm, true, control->exit_info_2))
			break;

		ret = kvm_sev_es_mmio_read(&svm->vcpu,
					   control->exit_info_1,
					   control->exit_info_2,
					   svm->ghcb_sa);
		break;
	case SVM_VMGEXIT_MMIO_WRITE:
		if (!setup_vmgexit_scratch(svm, false, control->exit_info_2))
			break;

		ret = kvm_sev_es_mmio_write(&svm->vcpu,
					    control->exit_info_1,
					    control->exit_info_2,
					    svm->ghcb_sa);
		break;
	case SVM_VMGEXIT_NMI_COMPLETE:
		ret = svm_invoke_exit_handler(svm, SVM_EXIT_IRET);
		break;
	case SVM_VMGEXIT_AP_HLT_LOOP:
		ret = kvm_emulate_ap_reset_hold(&svm->vcpu);
		break;
	case SVM_VMGEXIT_AP_JUMP_TABLE: {
		struct kvm_sev_info *sev = &to_kvm_svm(svm->vcpu.kvm)->sev_info;

		switch (control->exit_info_1) {
		case 0:
			/* Set AP jump table address */
			sev->ap_jump_table = control->exit_info_2;
			break;
		case 1:
			/* Get AP jump table address */
			ghcb_set_sw_exit_info_2(ghcb, sev->ap_jump_table);
			break;
		default:
			pr_err("svm: vmgexit: unsupported AP jump table request - exit_info_1=%#llx\n",
			       control->exit_info_1);
			ghcb_set_sw_exit_info_1(ghcb, 1);
			ghcb_set_sw_exit_info_2(ghcb,
						X86_TRAP_UD |
						SVM_EVTINJ_TYPE_EXEPT |
						SVM_EVTINJ_VALID);
		}

		ret = 1;
		break;
	}
	case SVM_VMGEXIT_UNSUPPORTED_EVENT:
		vcpu_unimpl(&svm->vcpu,
			    "vmgexit: unsupported event - exit_info_1=%#llx, exit_info_2=%#llx\n",
			    control->exit_info_1, control->exit_info_2);
		break;
	default:
		ret = svm_invoke_exit_handler(svm, exit_code);
	}

	return ret;
}

int sev_es_string_io(struct vcpu_svm *svm, int size, unsigned int port, int in)
{
	if (!setup_vmgexit_scratch(svm, in, svm->vmcb->control.exit_info_2))
		return -EINVAL;

	return kvm_sev_es_string_io(&svm->vcpu, size, port,
				    svm->ghcb_sa, svm->ghcb_sa_len, in);
}

void sev_es_init_vmcb(struct vcpu_svm *svm)
{
	struct kvm_vcpu *vcpu = &svm->vcpu;

	svm->vmcb->control.nested_ctl |= SVM_NESTED_CTL_SEV_ES_ENABLE;
	svm->vmcb->control.virt_ext |= LBR_CTL_ENABLE_MASK;

	/*
	 * An SEV-ES guest requires a VMSA area that is a separate from the
	 * VMCB page. Do not include the encryption mask on the VMSA physical
	 * address since hardware will access it using the guest key.
	 */
	svm->vmcb->control.vmsa_pa = __pa(svm->vmsa);

	/* Can't intercept CR register access, HV can't modify CR registers */
	svm_clr_intercept(svm, INTERCEPT_CR0_READ);
	svm_clr_intercept(svm, INTERCEPT_CR4_READ);
	svm_clr_intercept(svm, INTERCEPT_CR8_READ);
	svm_clr_intercept(svm, INTERCEPT_CR0_WRITE);
	svm_clr_intercept(svm, INTERCEPT_CR4_WRITE);
	svm_clr_intercept(svm, INTERCEPT_CR8_WRITE);

	svm_clr_intercept(svm, INTERCEPT_SELECTIVE_CR0);

	/* Track EFER/CR register changes */
	svm_set_intercept(svm, TRAP_EFER_WRITE);
	svm_set_intercept(svm, TRAP_CR0_WRITE);
	svm_set_intercept(svm, TRAP_CR4_WRITE);
	svm_set_intercept(svm, TRAP_CR8_WRITE);

	/* No support for enable_vmware_backdoor */
	clr_exception_intercept(svm, GP_VECTOR);

	/* Can't intercept XSETBV, HV can't modify XCR0 directly */
	svm_clr_intercept(svm, INTERCEPT_XSETBV);

	/* Clear intercepts on selected MSRs */
	set_msr_interception(vcpu, svm->msrpm, MSR_EFER, 1, 1);
	set_msr_interception(vcpu, svm->msrpm, MSR_IA32_CR_PAT, 1, 1);
	set_msr_interception(vcpu, svm->msrpm, MSR_IA32_LASTBRANCHFROMIP, 1, 1);
	set_msr_interception(vcpu, svm->msrpm, MSR_IA32_LASTBRANCHTOIP, 1, 1);
	set_msr_interception(vcpu, svm->msrpm, MSR_IA32_LASTINTFROMIP, 1, 1);
	set_msr_interception(vcpu, svm->msrpm, MSR_IA32_LASTINTTOIP, 1, 1);
}

void sev_es_create_vcpu(struct vcpu_svm *svm)
{
	/*
	 * Set the GHCB MSR value as per the GHCB specification when creating
	 * a vCPU for an SEV-ES guest.
	 */
	set_ghcb_msr(svm, GHCB_MSR_SEV_INFO(GHCB_VERSION_MAX,
					    GHCB_VERSION_MIN,
					    sev_enc_bit));
}

void sev_es_vcpu_load(struct vcpu_svm *svm, int cpu)
{
	struct svm_cpu_data *sd = per_cpu(svm_data, cpu);
	struct vmcb_save_area *hostsa;
	unsigned int i;

	/*
	 * As an SEV-ES guest, hardware will restore the host state on VMEXIT,
	 * of which one step is to perform a VMLOAD. Since hardware does not
	 * perform a VMSAVE on VMRUN, the host savearea must be updated.
	 */
	asm volatile(__ex("vmsave %0") : : "a" (__sme_page_pa(sd->save_area)) : "memory");

	/*
	 * Certain MSRs are restored on VMEXIT, only save ones that aren't
	 * restored.
	 */
	for (i = 0; i < NR_HOST_SAVE_USER_MSRS; i++) {
		if (host_save_user_msrs[i].sev_es_restored)
			continue;

		rdmsrl(host_save_user_msrs[i].index, svm->host_user_msrs[i]);
	}

	/* XCR0 is restored on VMEXIT, save the current host value */
	hostsa = (struct vmcb_save_area *)(page_address(sd->save_area) + 0x400);
	hostsa->xcr0 = xgetbv(XCR_XFEATURE_ENABLED_MASK);

	/* PKRU is restored on VMEXIT, save the curent host value */
	hostsa->pkru = read_pkru();

	/* MSR_IA32_XSS is restored on VMEXIT, save the currnet host value */
	hostsa->xss = host_xss;
}

void sev_es_vcpu_put(struct vcpu_svm *svm)
{
	unsigned int i;

	/*
	 * Certain MSRs are restored on VMEXIT and were saved with vmsave in
	 * sev_es_vcpu_load() above. Only restore ones that weren't.
	 */
	for (i = 0; i < NR_HOST_SAVE_USER_MSRS; i++) {
		if (host_save_user_msrs[i].sev_es_restored)
			continue;

		wrmsrl(host_save_user_msrs[i].index, svm->host_user_msrs[i]);
	}
}

void sev_vcpu_deliver_sipi_vector(struct kvm_vcpu *vcpu, u8 vector)
{
	struct vcpu_svm *svm = to_svm(vcpu);

	/* First SIPI: Use the values as initially set by the VMM */
	if (!svm->received_first_sipi) {
		svm->received_first_sipi = true;
		return;
	}

	/*
	 * Subsequent SIPI: Return from an AP Reset Hold VMGEXIT, where
	 * the guest will set the CS and RIP. Set SW_EXIT_INFO_2 to a
	 * non-zero value.
	 */
	ghcb_set_sw_exit_info_2(svm->ghcb, 1);
}<|MERGE_RESOLUTION|>--- conflicted
+++ resolved
@@ -1415,18 +1415,6 @@
 	 * to be returned:
 	 *   GPRs RAX, RBX, RCX, RDX
 	 *
-<<<<<<< HEAD
-	 * Copy their values to the GHCB if they are dirty.
-	 */
-	if (kvm_register_is_dirty(vcpu, VCPU_REGS_RAX))
-		ghcb_set_rax(ghcb, vcpu->arch.regs[VCPU_REGS_RAX]);
-	if (kvm_register_is_dirty(vcpu, VCPU_REGS_RBX))
-		ghcb_set_rbx(ghcb, vcpu->arch.regs[VCPU_REGS_RBX]);
-	if (kvm_register_is_dirty(vcpu, VCPU_REGS_RCX))
-		ghcb_set_rcx(ghcb, vcpu->arch.regs[VCPU_REGS_RCX]);
-	if (kvm_register_is_dirty(vcpu, VCPU_REGS_RDX))
-		ghcb_set_rdx(ghcb, vcpu->arch.regs[VCPU_REGS_RDX]);
-=======
 	 * Copy their values, even if they may not have been written during the
 	 * VM-Exit.  It's the guest's responsibility to not consume random data.
 	 */
@@ -1434,7 +1422,6 @@
 	ghcb_set_rbx(ghcb, vcpu->arch.regs[VCPU_REGS_RBX]);
 	ghcb_set_rcx(ghcb, vcpu->arch.regs[VCPU_REGS_RCX]);
 	ghcb_set_rdx(ghcb, vcpu->arch.regs[VCPU_REGS_RDX]);
->>>>>>> df7b6229
 }
 
 static void sev_es_sync_from_ghcb(struct vcpu_svm *svm)
