--- conflicted
+++ resolved
@@ -1796,12 +1796,8 @@
 		putback_lru_page(page);
 		mod_zone_page_state(page_zone(page),
 			 NR_ISOLATED_ANON + page_lru, -HPAGE_PMD_NR);
-<<<<<<< HEAD
-		goto out_fail;
-=======
 
 		goto out_unlock;
->>>>>>> d8ec26d7
 	}
 
 	/*
@@ -1818,11 +1814,6 @@
 	entry = pmd_mkhuge(entry);
 	entry = maybe_pmd_mkwrite(pmd_mkdirty(entry), vma);
 
-<<<<<<< HEAD
-	pmdp_clear_flush(vma, haddr, pmd);
-	set_pmd_at(mm, haddr, pmd, entry);
-	page_add_new_anon_rmap(new_page, vma, haddr);
-=======
 	/*
 	 * Clear the old entry under pagetable lock and establish the new PTE.
 	 * Any parallel GUP will either observe the old page blocking on the
@@ -1835,7 +1826,6 @@
 	pmdp_clear_flush(vma, mmun_start, pmd);
 	set_pmd_at(mm, mmun_start, pmd, entry);
 	flush_tlb_range(vma, mmun_start, mmun_end);
->>>>>>> d8ec26d7
 	update_mmu_cache_pmd(vma, address, &entry);
 
 	if (page_count(page) != 2) {
@@ -1873,12 +1863,6 @@
 out_fail:
 	count_vm_events(PGMIGRATE_FAIL, HPAGE_PMD_NR);
 out_dropref:
-<<<<<<< HEAD
-	entry = pmd_mknonnuma(entry);
-	set_pmd_at(mm, haddr, pmd, entry);
-	update_mmu_cache_pmd(vma, address, &entry);
-
-=======
 	ptl = pmd_lock(mm, pmd);
 	if (pmd_same(*pmd, entry)) {
 		entry = pmd_mknonnuma(entry);
@@ -1888,7 +1872,6 @@
 	spin_unlock(ptl);
 
 out_unlock:
->>>>>>> d8ec26d7
 	unlock_page(page);
 	put_page(page);
 	return 0;
