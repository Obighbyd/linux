#include <linux/mm.h>
#include <linux/slab.h>
#include <linux/string.h>
#include <linux/compiler.h>
#include <linux/export.h>
#include <linux/err.h>
#include <linux/sched.h>
#include <linux/sched/mm.h>
#include <linux/sched/task_stack.h>
#include <linux/security.h>
#include <linux/swap.h>
#include <linux/swapops.h>
#include <linux/mman.h>
#include <linux/hugetlb.h>
#include <linux/vmalloc.h>
#include <linux/userfaultfd_k.h>

#include <asm/sections.h>
#include <linux/uaccess.h>

#include "internal.h"

static inline int is_kernel_rodata(unsigned long addr)
{
	return addr >= (unsigned long)__start_rodata &&
		addr < (unsigned long)__end_rodata;
}

/**
 * kfree_const - conditionally free memory
 * @x: pointer to the memory
 *
 * Function calls kfree only if @x is not in .rodata section.
 */
void kfree_const(const void *x)
{
	if (!is_kernel_rodata((unsigned long)x))
		kfree(x);
}
EXPORT_SYMBOL(kfree_const);

/**
 * kstrdup - allocate space for and copy an existing string
 * @s: the string to duplicate
 * @gfp: the GFP mask used in the kmalloc() call when allocating memory
 */
char *kstrdup(const char *s, gfp_t gfp)
{
	size_t len;
	char *buf;

	if (!s)
		return NULL;

	len = strlen(s) + 1;
	buf = kmalloc_track_caller(len, gfp);
	if (buf)
		memcpy(buf, s, len);
	return buf;
}
EXPORT_SYMBOL(kstrdup);

/**
 * kstrdup_const - conditionally duplicate an existing const string
 * @s: the string to duplicate
 * @gfp: the GFP mask used in the kmalloc() call when allocating memory
 *
 * Function returns source string if it is in .rodata section otherwise it
 * fallbacks to kstrdup.
 * Strings allocated by kstrdup_const should be freed by kfree_const.
 */
const char *kstrdup_const(const char *s, gfp_t gfp)
{
	if (is_kernel_rodata((unsigned long)s))
		return s;

	return kstrdup(s, gfp);
}
EXPORT_SYMBOL(kstrdup_const);

/**
 * kstrndup - allocate space for and copy an existing string
 * @s: the string to duplicate
 * @max: read at most @max chars from @s
 * @gfp: the GFP mask used in the kmalloc() call when allocating memory
 *
 * Note: Use kmemdup_nul() instead if the size is known exactly.
 */
char *kstrndup(const char *s, size_t max, gfp_t gfp)
{
	size_t len;
	char *buf;

	if (!s)
		return NULL;

	len = strnlen(s, max);
	buf = kmalloc_track_caller(len+1, gfp);
	if (buf) {
		memcpy(buf, s, len);
		buf[len] = '\0';
	}
	return buf;
}
EXPORT_SYMBOL(kstrndup);

/**
 * kmemdup - duplicate region of memory
 *
 * @src: memory region to duplicate
 * @len: memory region length
 * @gfp: GFP mask to use
 */
void *kmemdup(const void *src, size_t len, gfp_t gfp)
{
	void *p;

	p = kmalloc_track_caller(len, gfp);
	if (p)
		memcpy(p, src, len);
	return p;
}
EXPORT_SYMBOL(kmemdup);

/**
 * kmemdup_nul - Create a NUL-terminated string from unterminated data
 * @s: The data to stringify
 * @len: The size of the data
 * @gfp: the GFP mask used in the kmalloc() call when allocating memory
 */
char *kmemdup_nul(const char *s, size_t len, gfp_t gfp)
{
	char *buf;

	if (!s)
		return NULL;

	buf = kmalloc_track_caller(len + 1, gfp);
	if (buf) {
		memcpy(buf, s, len);
		buf[len] = '\0';
	}
	return buf;
}
EXPORT_SYMBOL(kmemdup_nul);

/**
 * memdup_user - duplicate memory region from user space
 *
 * @src: source address in user space
 * @len: number of bytes to copy
 *
 * Returns an ERR_PTR() on failure.  Result is physically
 * contiguous, to be freed by kfree().
 */
void *memdup_user(const void __user *src, size_t len)
{
	void *p;

	p = kmalloc_track_caller(len, GFP_USER);
	if (!p)
		return ERR_PTR(-ENOMEM);

	if (copy_from_user(p, src, len)) {
		kfree(p);
		return ERR_PTR(-EFAULT);
	}

	return p;
}
EXPORT_SYMBOL(memdup_user);

/**
 * vmemdup_user - duplicate memory region from user space
 *
 * @src: source address in user space
 * @len: number of bytes to copy
 *
 * Returns an ERR_PTR() on failure.  Result may be not
 * physically contiguous.  Use kvfree() to free.
 */
void *vmemdup_user(const void __user *src, size_t len)
{
	void *p;

	p = kvmalloc(len, GFP_USER);
	if (!p)
		return ERR_PTR(-ENOMEM);

	if (copy_from_user(p, src, len)) {
		kvfree(p);
		return ERR_PTR(-EFAULT);
	}

	return p;
}
EXPORT_SYMBOL(vmemdup_user);

/**
 * strndup_user - duplicate an existing string from user space
 * @s: The string to duplicate
 * @n: Maximum number of bytes to copy, including the trailing NUL.
 */
char *strndup_user(const char __user *s, long n)
{
	char *p;
	long length;

	length = strnlen_user(s, n);

	if (!length)
		return ERR_PTR(-EFAULT);

	if (length > n)
		return ERR_PTR(-EINVAL);

	p = memdup_user(s, length);

	if (IS_ERR(p))
		return p;

	p[length - 1] = '\0';

	return p;
}
EXPORT_SYMBOL(strndup_user);

/**
 * memdup_user_nul - duplicate memory region from user space and NUL-terminate
 *
 * @src: source address in user space
 * @len: number of bytes to copy
 *
 * Returns an ERR_PTR() on failure.
 */
void *memdup_user_nul(const void __user *src, size_t len)
{
	char *p;

	/*
	 * Always use GFP_KERNEL, since copy_from_user() can sleep and
	 * cause pagefault, which makes it pointless to use GFP_NOFS
	 * or GFP_ATOMIC.
	 */
	p = kmalloc_track_caller(len + 1, GFP_KERNEL);
	if (!p)
		return ERR_PTR(-ENOMEM);

	if (copy_from_user(p, src, len)) {
		kfree(p);
		return ERR_PTR(-EFAULT);
	}
	p[len] = '\0';

	return p;
}
EXPORT_SYMBOL(memdup_user_nul);

void __vma_link_list(struct mm_struct *mm, struct vm_area_struct *vma,
		struct vm_area_struct *prev, struct rb_node *rb_parent)
{
	struct vm_area_struct *next;

	vma->vm_prev = prev;
	if (prev) {
		next = prev->vm_next;
		prev->vm_next = vma;
	} else {
		mm->mmap = vma;
		if (rb_parent)
			next = rb_entry(rb_parent,
					struct vm_area_struct, vm_rb);
		else
			next = NULL;
	}
	vma->vm_next = next;
	if (next)
		next->vm_prev = vma;
}

/* Check if the vma is being used as a stack by this task */
int vma_is_stack_for_current(struct vm_area_struct *vma)
{
	struct task_struct * __maybe_unused t = current;

	return (vma->vm_start <= KSTK_ESP(t) && vma->vm_end >= KSTK_ESP(t));
}

#if defined(CONFIG_MMU) && !defined(HAVE_ARCH_PICK_MMAP_LAYOUT)
void arch_pick_mmap_layout(struct mm_struct *mm, struct rlimit *rlim_stack)
{
	mm->mmap_base = TASK_UNMAPPED_BASE;
	mm->get_unmapped_area = arch_get_unmapped_area;
}
#endif

/*
 * Like get_user_pages_fast() except its IRQ-safe in that it won't fall
 * back to the regular GUP.
 * Note a difference with get_user_pages_fast: this always returns the
 * number of pages pinned, 0 if no pages were pinned.
 * If the architecture does not support this function, simply return with no
 * pages pinned.
 */
int __weak __get_user_pages_fast(unsigned long start,
				 int nr_pages, int write, struct page **pages)
{
	return 0;
}
EXPORT_SYMBOL_GPL(__get_user_pages_fast);

/**
 * get_user_pages_fast() - pin user pages in memory
 * @start:	starting user address
 * @nr_pages:	number of pages from start to pin
 * @write:	whether pages will be written to
 * @pages:	array that receives pointers to the pages pinned.
 *		Should be at least nr_pages long.
 *
 * Returns number of pages pinned. This may be fewer than the number
 * requested. If nr_pages is 0 or negative, returns 0. If no pages
 * were pinned, returns -errno.
 *
 * get_user_pages_fast provides equivalent functionality to get_user_pages,
 * operating on current and current->mm, with force=0 and vma=NULL. However
 * unlike get_user_pages, it must be called without mmap_sem held.
 *
 * get_user_pages_fast may take mmap_sem and page table locks, so no
 * assumptions can be made about lack of locking. get_user_pages_fast is to be
 * implemented in a way that is advantageous (vs get_user_pages()) when the
 * user memory area is already faulted in and present in ptes. However if the
 * pages have to be faulted in, it may turn out to be slightly slower so
 * callers need to carefully consider what to use. On many architectures,
 * get_user_pages_fast simply falls back to get_user_pages.
 */
int __weak get_user_pages_fast(unsigned long start,
				int nr_pages, int write, struct page **pages)
{
	return get_user_pages_unlocked(start, nr_pages, pages,
				       write ? FOLL_WRITE : 0);
}
EXPORT_SYMBOL_GPL(get_user_pages_fast);

unsigned long vm_mmap_pgoff(struct file *file, unsigned long addr,
	unsigned long len, unsigned long prot,
	unsigned long flag, unsigned long pgoff)
{
	unsigned long ret;
	struct mm_struct *mm = current->mm;
	unsigned long populate;
	LIST_HEAD(uf);

	ret = security_mmap_file(file, prot, flag);
	if (!ret) {
		if (down_write_killable(&mm->mmap_sem))
			return -EINTR;
		ret = do_mmap_pgoff(file, addr, len, prot, flag, pgoff,
				    &populate, &uf);
		up_write(&mm->mmap_sem);
		userfaultfd_unmap_complete(mm, &uf);
		if (populate)
			mm_populate(ret, populate);
	}
	return ret;
}

unsigned long vm_mmap(struct file *file, unsigned long addr,
	unsigned long len, unsigned long prot,
	unsigned long flag, unsigned long offset)
{
	if (unlikely(offset + PAGE_ALIGN(len) < offset))
		return -EINVAL;
	if (unlikely(offset_in_page(offset)))
		return -EINVAL;

	return vm_mmap_pgoff(file, addr, len, prot, flag, offset >> PAGE_SHIFT);
}
EXPORT_SYMBOL(vm_mmap);

/**
 * kvmalloc_node - attempt to allocate physically contiguous memory, but upon
 * failure, fall back to non-contiguous (vmalloc) allocation.
 * @size: size of the request.
 * @flags: gfp mask for the allocation - must be compatible (superset) with GFP_KERNEL.
 * @node: numa node to allocate from
 *
 * Uses kmalloc to get the memory but if the allocation fails then falls back
 * to the vmalloc allocator. Use kvfree for freeing the memory.
 *
 * Reclaim modifiers - __GFP_NORETRY and __GFP_NOFAIL are not supported.
 * __GFP_RETRY_MAYFAIL is supported, and it should be used only if kmalloc is
 * preferable to the vmalloc fallback, due to visible performance drawbacks.
 *
 * Please note that any use of gfp flags outside of GFP_KERNEL is careful to not
 * fall back to vmalloc.
 */
void *kvmalloc_node(size_t size, gfp_t flags, int node)
{
	gfp_t kmalloc_flags = flags;
	void *ret;

	/*
	 * vmalloc uses GFP_KERNEL for some internal allocations (e.g page tables)
	 * so the given set of flags has to be compatible.
	 */
	if ((flags & GFP_KERNEL) != GFP_KERNEL)
		return kmalloc_node(size, flags, node);

	/*
	 * We want to attempt a large physically contiguous block first because
	 * it is less likely to fragment multiple larger blocks and therefore
	 * contribute to a long term fragmentation less than vmalloc fallback.
	 * However make sure that larger requests are not too disruptive - no
	 * OOM killer and no allocation failure warnings as we have a fallback.
	 */
	if (size > PAGE_SIZE) {
		kmalloc_flags |= __GFP_NOWARN;

		if (!(kmalloc_flags & __GFP_RETRY_MAYFAIL))
			kmalloc_flags |= __GFP_NORETRY;
	}

	ret = kmalloc_node(size, kmalloc_flags, node);

	/*
	 * It doesn't really make sense to fallback to vmalloc for sub page
	 * requests
	 */
	if (ret || size <= PAGE_SIZE)
		return ret;

	return __vmalloc_node_flags_caller(size, node, flags,
			__builtin_return_address(0));
}
EXPORT_SYMBOL(kvmalloc_node);

/**
<<<<<<< HEAD
 * kvfree - free memory allocated with kvmalloc
 * @addr: pointer returned by kvmalloc
 *
 * If the memory is allocated from vmalloc area it is freed with vfree().
 * Otherwise kfree() is used.
=======
 * kvfree() - Free memory.
 * @addr: Pointer to allocated memory.
 *
 * kvfree frees memory allocated by any of vmalloc(), kmalloc() or kvmalloc().
 * It is slightly more efficient to use kfree() or vfree() if you are certain
 * that you know which one to use.
 *
 * Context: Any context except NMI.
>>>>>>> f9885ef8
 */
void kvfree(const void *addr)
{
	if (is_vmalloc_addr(addr))
		vfree(addr);
	else
		kfree(addr);
}
EXPORT_SYMBOL(kvfree);

static inline void *__page_rmapping(struct page *page)
{
	unsigned long mapping;

	mapping = (unsigned long)page->mapping;
	mapping &= ~PAGE_MAPPING_FLAGS;

	return (void *)mapping;
}

/* Neutral page->mapping pointer to address_space or anon_vma or other */
void *page_rmapping(struct page *page)
{
	page = compound_head(page);
	return __page_rmapping(page);
}

/*
 * Return true if this page is mapped into pagetables.
 * For compound page it returns true if any subpage of compound page is mapped.
 */
bool page_mapped(struct page *page)
{
	int i;

	if (likely(!PageCompound(page)))
		return atomic_read(&page->_mapcount) >= 0;
	page = compound_head(page);
	if (atomic_read(compound_mapcount_ptr(page)) >= 0)
		return true;
	if (PageHuge(page))
		return false;
	for (i = 0; i < hpage_nr_pages(page); i++) {
		if (atomic_read(&page[i]._mapcount) >= 0)
			return true;
	}
	return false;
}
EXPORT_SYMBOL(page_mapped);

struct anon_vma *page_anon_vma(struct page *page)
{
	unsigned long mapping;

	page = compound_head(page);
	mapping = (unsigned long)page->mapping;
	if ((mapping & PAGE_MAPPING_FLAGS) != PAGE_MAPPING_ANON)
		return NULL;
	return __page_rmapping(page);
}

struct address_space *page_mapping(struct page *page)
{
	struct address_space *mapping;

	page = compound_head(page);

	/* This happens if someone calls flush_dcache_page on slab page */
	if (unlikely(PageSlab(page)))
		return NULL;

	if (unlikely(PageSwapCache(page))) {
		swp_entry_t entry;

		entry.val = page_private(page);
		return swap_address_space(entry);
	}

	mapping = page->mapping;
	if ((unsigned long)mapping & PAGE_MAPPING_ANON)
		return NULL;

	return (void *)((unsigned long)mapping & ~PAGE_MAPPING_FLAGS);
}
EXPORT_SYMBOL(page_mapping);

/*
 * For file cache pages, return the address_space, otherwise return NULL
 */
struct address_space *page_mapping_file(struct page *page)
{
	if (unlikely(PageSwapCache(page)))
		return NULL;
	return page_mapping(page);
}

/* Slow path of page_mapcount() for compound pages */
int __page_mapcount(struct page *page)
{
	int ret;

	ret = atomic_read(&page->_mapcount) + 1;
	/*
	 * For file THP page->_mapcount contains total number of mapping
	 * of the page: no need to look into compound_mapcount.
	 */
	if (!PageAnon(page) && !PageHuge(page))
		return ret;
	page = compound_head(page);
	ret += atomic_read(compound_mapcount_ptr(page)) + 1;
	if (PageDoubleMap(page))
		ret--;
	return ret;
}
EXPORT_SYMBOL_GPL(__page_mapcount);

int sysctl_overcommit_memory __read_mostly = OVERCOMMIT_GUESS;
int sysctl_overcommit_ratio __read_mostly = 50;
unsigned long sysctl_overcommit_kbytes __read_mostly;
int sysctl_max_map_count __read_mostly = DEFAULT_MAX_MAP_COUNT;
unsigned long sysctl_user_reserve_kbytes __read_mostly = 1UL << 17; /* 128MB */
unsigned long sysctl_admin_reserve_kbytes __read_mostly = 1UL << 13; /* 8MB */

int overcommit_ratio_handler(struct ctl_table *table, int write,
			     void __user *buffer, size_t *lenp,
			     loff_t *ppos)
{
	int ret;

	ret = proc_dointvec(table, write, buffer, lenp, ppos);
	if (ret == 0 && write)
		sysctl_overcommit_kbytes = 0;
	return ret;
}

int overcommit_kbytes_handler(struct ctl_table *table, int write,
			     void __user *buffer, size_t *lenp,
			     loff_t *ppos)
{
	int ret;

	ret = proc_doulongvec_minmax(table, write, buffer, lenp, ppos);
	if (ret == 0 && write)
		sysctl_overcommit_ratio = 0;
	return ret;
}

/*
 * Committed memory limit enforced when OVERCOMMIT_NEVER policy is used
 */
unsigned long vm_commit_limit(void)
{
	unsigned long allowed;

	if (sysctl_overcommit_kbytes)
		allowed = sysctl_overcommit_kbytes >> (PAGE_SHIFT - 10);
	else
		allowed = ((totalram_pages - hugetlb_total_pages())
			   * sysctl_overcommit_ratio / 100);
	allowed += total_swap_pages;

	return allowed;
}

/*
 * Make sure vm_committed_as in one cacheline and not cacheline shared with
 * other variables. It can be updated by several CPUs frequently.
 */
struct percpu_counter vm_committed_as ____cacheline_aligned_in_smp;

/*
 * The global memory commitment made in the system can be a metric
 * that can be used to drive ballooning decisions when Linux is hosted
 * as a guest. On Hyper-V, the host implements a policy engine for dynamically
 * balancing memory across competing virtual machines that are hosted.
 * Several metrics drive this policy engine including the guest reported
 * memory commitment.
 */
unsigned long vm_memory_committed(void)
{
	return percpu_counter_read_positive(&vm_committed_as);
}
EXPORT_SYMBOL_GPL(vm_memory_committed);

/*
 * Check that a process has enough memory to allocate a new virtual
 * mapping. 0 means there is enough memory for the allocation to
 * succeed and -ENOMEM implies there is not.
 *
 * We currently support three overcommit policies, which are set via the
 * vm.overcommit_memory sysctl.  See Documentation/vm/overcommit-accounting.rst
 *
 * Strict overcommit modes added 2002 Feb 26 by Alan Cox.
 * Additional code 2002 Jul 20 by Robert Love.
 *
 * cap_sys_admin is 1 if the process has admin privileges, 0 otherwise.
 *
 * Note this is a helper function intended to be used by LSMs which
 * wish to use this logic.
 */
int __vm_enough_memory(struct mm_struct *mm, long pages, int cap_sys_admin)
{
	long free, allowed, reserve;

	VM_WARN_ONCE(percpu_counter_read(&vm_committed_as) <
			-(s64)vm_committed_as_batch * num_online_cpus(),
			"memory commitment underflow");

	vm_acct_memory(pages);

	/*
	 * Sometimes we want to use more memory than we have
	 */
	if (sysctl_overcommit_memory == OVERCOMMIT_ALWAYS)
		return 0;

	if (sysctl_overcommit_memory == OVERCOMMIT_GUESS) {
		free = global_zone_page_state(NR_FREE_PAGES);
		free += global_node_page_state(NR_FILE_PAGES);

		/*
		 * shmem pages shouldn't be counted as free in this
		 * case, they can't be purged, only swapped out, and
		 * that won't affect the overall amount of available
		 * memory in the system.
		 */
		free -= global_node_page_state(NR_SHMEM);

		free += get_nr_swap_pages();

		/*
		 * Any slabs which are created with the
		 * SLAB_RECLAIM_ACCOUNT flag claim to have contents
		 * which are reclaimable, under pressure.  The dentry
		 * cache and most inode caches should fall into this
		 */
		free += global_node_page_state(NR_SLAB_RECLAIMABLE);

		/*
		 * Part of the kernel memory, which can be released
		 * under memory pressure.
		 */
		free += global_node_page_state(
			NR_INDIRECTLY_RECLAIMABLE_BYTES) >> PAGE_SHIFT;

		/*
		 * Leave reserved pages. The pages are not for anonymous pages.
		 */
		if (free <= totalreserve_pages)
			goto error;
		else
			free -= totalreserve_pages;

		/*
		 * Reserve some for root
		 */
		if (!cap_sys_admin)
			free -= sysctl_admin_reserve_kbytes >> (PAGE_SHIFT - 10);

		if (free > pages)
			return 0;

		goto error;
	}

	allowed = vm_commit_limit();
	/*
	 * Reserve some for root
	 */
	if (!cap_sys_admin)
		allowed -= sysctl_admin_reserve_kbytes >> (PAGE_SHIFT - 10);

	/*
	 * Don't let a single process grow so big a user can't recover
	 */
	if (mm) {
		reserve = sysctl_user_reserve_kbytes >> (PAGE_SHIFT - 10);
		allowed -= min_t(long, mm->total_vm / 32, reserve);
	}

	if (percpu_counter_read_positive(&vm_committed_as) < allowed)
		return 0;
error:
	vm_unacct_memory(pages);

	return -ENOMEM;
}

/**
 * get_cmdline() - copy the cmdline value to a buffer.
 * @task:     the task whose cmdline value to copy.
 * @buffer:   the buffer to copy to.
 * @buflen:   the length of the buffer. Larger cmdline values are truncated
 *            to this length.
 * Returns the size of the cmdline field copied. Note that the copy does
 * not guarantee an ending NULL byte.
 */
int get_cmdline(struct task_struct *task, char *buffer, int buflen)
{
	int res = 0;
	unsigned int len;
	struct mm_struct *mm = get_task_mm(task);
	unsigned long arg_start, arg_end, env_start, env_end;
	if (!mm)
		goto out;
	if (!mm->arg_end)
		goto out_mm;	/* Shh! No looking before we're done */

	down_read(&mm->mmap_sem);
	arg_start = mm->arg_start;
	arg_end = mm->arg_end;
	env_start = mm->env_start;
	env_end = mm->env_end;
	up_read(&mm->mmap_sem);

	len = arg_end - arg_start;

	if (len > buflen)
		len = buflen;

	res = access_process_vm(task, arg_start, buffer, len, FOLL_FORCE);

	/*
	 * If the nul at the end of args has been overwritten, then
	 * assume application is using setproctitle(3).
	 */
	if (res > 0 && buffer[res-1] != '\0' && len < buflen) {
		len = strnlen(buffer, res);
		if (len < res) {
			res = len;
		} else {
			len = env_end - env_start;
			if (len > buflen - res)
				len = buflen - res;
			res += access_process_vm(task, env_start,
						 buffer+res, len,
						 FOLL_FORCE);
			res = strnlen(buffer, res);
		}
	}
out_mm:
	mmput(mm);
out:
	return res;
}<|MERGE_RESOLUTION|>--- conflicted
+++ resolved
@@ -435,13 +435,6 @@
 EXPORT_SYMBOL(kvmalloc_node);
 
 /**
-<<<<<<< HEAD
- * kvfree - free memory allocated with kvmalloc
- * @addr: pointer returned by kvmalloc
- *
- * If the memory is allocated from vmalloc area it is freed with vfree().
- * Otherwise kfree() is used.
-=======
  * kvfree() - Free memory.
  * @addr: Pointer to allocated memory.
  *
@@ -450,7 +443,6 @@
  * that you know which one to use.
  *
  * Context: Any context except NMI.
->>>>>>> f9885ef8
  */
 void kvfree(const void *addr)
 {
