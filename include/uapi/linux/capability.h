--- conflicted
+++ resolved
@@ -376,10 +376,6 @@
  */
 
 #define CAP_PERFMON		38
-<<<<<<< HEAD
-
-#define CAP_LAST_CAP         CAP_PERFMON
-=======
 
 /*
  * CAP_BPF allows the following BPF operations:
@@ -413,7 +409,6 @@
 #define CAP_BPF			39
 
 #define CAP_LAST_CAP         CAP_BPF
->>>>>>> 065fcfd4
 
 #define cap_valid(x) ((x) >= 0 && (x) <= CAP_LAST_CAP)
 
