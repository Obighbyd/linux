#ifndef __LINUX_NL80211_H
#define __LINUX_NL80211_H
/*
 * 802.11 netlink interface public header
 *
 * Copyright 2006-2010 Johannes Berg <johannes@sipsolutions.net>
 * Copyright 2008 Michael Wu <flamingice@sourmilk.net>
 * Copyright 2008 Luis Carlos Cobo <luisca@cozybit.com>
 * Copyright 2008 Michael Buesch <m@bues.ch>
 * Copyright 2008, 2009 Luis R. Rodriguez <lrodriguez@atheros.com>
 * Copyright 2008 Jouni Malinen <jouni.malinen@atheros.com>
 * Copyright 2008 Colin McCabe <colin@cozybit.com>
 * Copyright 2015-2017	Intel Deutschland GmbH
 * Copyright (C) 2018-2020 Intel Corporation
 *
 * Permission to use, copy, modify, and/or distribute this software for any
 * purpose with or without fee is hereby granted, provided that the above
 * copyright notice and this permission notice appear in all copies.
 *
 * THE SOFTWARE IS PROVIDED "AS IS" AND THE AUTHOR DISCLAIMS ALL WARRANTIES
 * WITH REGARD TO THIS SOFTWARE INCLUDING ALL IMPLIED WARRANTIES OF
 * MERCHANTABILITY AND FITNESS. IN NO EVENT SHALL THE AUTHOR BE LIABLE FOR
 * ANY SPECIAL, DIRECT, INDIRECT, OR CONSEQUENTIAL DAMAGES OR ANY DAMAGES
 * WHATSOEVER RESULTING FROM LOSS OF USE, DATA OR PROFITS, WHETHER IN AN
 * ACTION OF CONTRACT, NEGLIGENCE OR OTHER TORTIOUS ACTION, ARISING OUT OF
 * OR IN CONNECTION WITH THE USE OR PERFORMANCE OF THIS SOFTWARE.
 *
 */

/*
 * This header file defines the userspace API to the wireless stack. Please
 * be careful not to break things - i.e. don't move anything around or so
 * unless you can demonstrate that it breaks neither API nor ABI.
 *
 * Additions to the API should be accompanied by actual implementations in
 * an upstream driver, so that example implementations exist in case there
 * are ever concerns about the precise semantics of the API or changes are
 * needed, and to ensure that code for dead (no longer implemented) API
 * can actually be identified and removed.
 * Nonetheless, semantics should also be documented carefully in this file.
 */

#include <linux/types.h>

#define NL80211_GENL_NAME "nl80211"

#define NL80211_MULTICAST_GROUP_CONFIG		"config"
#define NL80211_MULTICAST_GROUP_SCAN		"scan"
#define NL80211_MULTICAST_GROUP_REG		"regulatory"
#define NL80211_MULTICAST_GROUP_MLME		"mlme"
#define NL80211_MULTICAST_GROUP_VENDOR		"vendor"
#define NL80211_MULTICAST_GROUP_NAN		"nan"
#define NL80211_MULTICAST_GROUP_TESTMODE	"testmode"

#define NL80211_EDMG_BW_CONFIG_MIN	4
#define NL80211_EDMG_BW_CONFIG_MAX	15
#define NL80211_EDMG_CHANNELS_MIN	1
#define NL80211_EDMG_CHANNELS_MAX	0x3c /* 0b00111100 */

/**
 * DOC: Station handling
 *
 * Stations are added per interface, but a special case exists with VLAN
 * interfaces. When a station is bound to an AP interface, it may be moved
 * into a VLAN identified by a VLAN interface index (%NL80211_ATTR_STA_VLAN).
 * The station is still assumed to belong to the AP interface it was added
 * to.
 *
 * Station handling varies per interface type and depending on the driver's
 * capabilities.
 *
 * For drivers supporting TDLS with external setup (WIPHY_FLAG_SUPPORTS_TDLS
 * and WIPHY_FLAG_TDLS_EXTERNAL_SETUP), the station lifetime is as follows:
 *  - a setup station entry is added, not yet authorized, without any rate
 *    or capability information, this just exists to avoid race conditions
 *  - when the TDLS setup is done, a single NL80211_CMD_SET_STATION is valid
 *    to add rate and capability information to the station and at the same
 *    time mark it authorized.
 *  - %NL80211_TDLS_ENABLE_LINK is then used
 *  - after this, the only valid operation is to remove it by tearing down
 *    the TDLS link (%NL80211_TDLS_DISABLE_LINK)
 *
 * TODO: need more info for other interface types
 */

/**
 * DOC: Frame transmission/registration support
 *
 * Frame transmission and registration support exists to allow userspace
 * management entities such as wpa_supplicant react to management frames
 * that are not being handled by the kernel. This includes, for example,
 * certain classes of action frames that cannot be handled in the kernel
 * for various reasons.
 *
 * Frame registration is done on a per-interface basis and registrations
 * cannot be removed other than by closing the socket. It is possible to
 * specify a registration filter to register, for example, only for a
 * certain type of action frame. In particular with action frames, those
 * that userspace registers for will not be returned as unhandled by the
 * driver, so that the registered application has to take responsibility
 * for doing that.
 *
 * The type of frame that can be registered for is also dependent on the
 * driver and interface type. The frame types are advertised in wiphy
 * attributes so applications know what to expect.
 *
 * NOTE: When an interface changes type while registrations are active,
 *       these registrations are ignored until the interface type is
 *       changed again. This means that changing the interface type can
 *       lead to a situation that couldn't otherwise be produced, but
 *       any such registrations will be dormant in the sense that they
 *       will not be serviced, i.e. they will not receive any frames.
 *
 * Frame transmission allows userspace to send for example the required
 * responses to action frames. It is subject to some sanity checking,
 * but many frames can be transmitted. When a frame was transmitted, its
 * status is indicated to the sending socket.
 *
 * For more technical details, see the corresponding command descriptions
 * below.
 */

/**
 * DOC: Virtual interface / concurrency capabilities
 *
 * Some devices are able to operate with virtual MACs, they can have
 * more than one virtual interface. The capability handling for this
 * is a bit complex though, as there may be a number of restrictions
 * on the types of concurrency that are supported.
 *
 * To start with, each device supports the interface types listed in
 * the %NL80211_ATTR_SUPPORTED_IFTYPES attribute, but by listing the
 * types there no concurrency is implied.
 *
 * Once concurrency is desired, more attributes must be observed:
 * To start with, since some interface types are purely managed in
 * software, like the AP-VLAN type in mac80211 for example, there's
 * an additional list of these, they can be added at any time and
 * are only restricted by some semantic restrictions (e.g. AP-VLAN
 * cannot be added without a corresponding AP interface). This list
 * is exported in the %NL80211_ATTR_SOFTWARE_IFTYPES attribute.
 *
 * Further, the list of supported combinations is exported. This is
 * in the %NL80211_ATTR_INTERFACE_COMBINATIONS attribute. Basically,
 * it exports a list of "groups", and at any point in time the
 * interfaces that are currently active must fall into any one of
 * the advertised groups. Within each group, there are restrictions
 * on the number of interfaces of different types that are supported
 * and also the number of different channels, along with potentially
 * some other restrictions. See &enum nl80211_if_combination_attrs.
 *
 * All together, these attributes define the concurrency of virtual
 * interfaces that a given device supports.
 */

/**
 * DOC: packet coalesce support
 *
 * In most cases, host that receives IPv4 and IPv6 multicast/broadcast
 * packets does not do anything with these packets. Therefore the
 * reception of these unwanted packets causes unnecessary processing
 * and power consumption.
 *
 * Packet coalesce feature helps to reduce number of received interrupts
 * to host by buffering these packets in firmware/hardware for some
 * predefined time. Received interrupt will be generated when one of the
 * following events occur.
 * a) Expiration of hardware timer whose expiration time is set to maximum
 * coalescing delay of matching coalesce rule.
 * b) Coalescing buffer in hardware reaches it's limit.
 * c) Packet doesn't match any of the configured coalesce rules.
 *
 * User needs to configure following parameters for creating a coalesce
 * rule.
 * a) Maximum coalescing delay
 * b) List of packet patterns which needs to be matched
 * c) Condition for coalescence. pattern 'match' or 'no match'
 * Multiple such rules can be created.
 */

/**
 * DOC: WPA/WPA2 EAPOL handshake offload
 *
 * By setting @NL80211_EXT_FEATURE_4WAY_HANDSHAKE_STA_PSK flag drivers
 * can indicate they support offloading EAPOL handshakes for WPA/WPA2
 * preshared key authentication in station mode. In %NL80211_CMD_CONNECT
 * the preshared key should be specified using %NL80211_ATTR_PMK. Drivers
 * supporting this offload may reject the %NL80211_CMD_CONNECT when no
 * preshared key material is provided, for example when that driver does
 * not support setting the temporal keys through %NL80211_CMD_NEW_KEY.
 *
 * Similarly @NL80211_EXT_FEATURE_4WAY_HANDSHAKE_STA_1X flag can be
 * set by drivers indicating offload support of the PTK/GTK EAPOL
 * handshakes during 802.1X authentication in station mode. In order to
 * use the offload the %NL80211_CMD_CONNECT should have
 * %NL80211_ATTR_WANT_1X_4WAY_HS attribute flag. Drivers supporting this
 * offload may reject the %NL80211_CMD_CONNECT when the attribute flag is
 * not present.
 *
 * By setting @NL80211_EXT_FEATURE_4WAY_HANDSHAKE_AP_PSK flag drivers
 * can indicate they support offloading EAPOL handshakes for WPA/WPA2
 * preshared key authentication in AP mode. In %NL80211_CMD_START_AP
 * the preshared key should be specified using %NL80211_ATTR_PMK. Drivers
 * supporting this offload may reject the %NL80211_CMD_START_AP when no
 * preshared key material is provided, for example when that driver does
 * not support setting the temporal keys through %NL80211_CMD_NEW_KEY.
 *
 * For 802.1X the PMK or PMK-R0 are set by providing %NL80211_ATTR_PMK
 * using %NL80211_CMD_SET_PMK. For offloaded FT support also
 * %NL80211_ATTR_PMKR0_NAME must be provided.
 */

/**
 * DOC: FILS shared key authentication offload
 *
 * FILS shared key authentication offload can be advertized by drivers by
 * setting @NL80211_EXT_FEATURE_FILS_SK_OFFLOAD flag. The drivers that support
 * FILS shared key authentication offload should be able to construct the
 * authentication and association frames for FILS shared key authentication and
 * eventually do a key derivation as per IEEE 802.11ai. The below additional
 * parameters should be given to driver in %NL80211_CMD_CONNECT and/or in
 * %NL80211_CMD_UPDATE_CONNECT_PARAMS.
 *	%NL80211_ATTR_FILS_ERP_USERNAME - used to construct keyname_nai
 *	%NL80211_ATTR_FILS_ERP_REALM - used to construct keyname_nai
 *	%NL80211_ATTR_FILS_ERP_NEXT_SEQ_NUM - used to construct erp message
 *	%NL80211_ATTR_FILS_ERP_RRK - used to generate the rIK and rMSK
 * rIK should be used to generate an authentication tag on the ERP message and
 * rMSK should be used to derive a PMKSA.
 * rIK, rMSK should be generated and keyname_nai, sequence number should be used
 * as specified in IETF RFC 6696.
 *
 * When FILS shared key authentication is completed, driver needs to provide the
 * below additional parameters to userspace, which can be either after setting
 * up a connection or after roaming.
 *	%NL80211_ATTR_FILS_KEK - used for key renewal
 *	%NL80211_ATTR_FILS_ERP_NEXT_SEQ_NUM - used in further EAP-RP exchanges
 *	%NL80211_ATTR_PMKID - used to identify the PMKSA used/generated
 *	%Nl80211_ATTR_PMK - used to update PMKSA cache in userspace
 * The PMKSA can be maintained in userspace persistently so that it can be used
 * later after reboots or wifi turn off/on also.
 *
 * %NL80211_ATTR_FILS_CACHE_ID is the cache identifier advertized by a FILS
 * capable AP supporting PMK caching. It specifies the scope within which the
 * PMKSAs are cached in an ESS. %NL80211_CMD_SET_PMKSA and
 * %NL80211_CMD_DEL_PMKSA are enhanced to allow support for PMKSA caching based
 * on FILS cache identifier. Additionally %NL80211_ATTR_PMK is used with
 * %NL80211_SET_PMKSA to specify the PMK corresponding to a PMKSA for driver to
 * use in a FILS shared key connection with PMKSA caching.
 */

/**
 * DOC: SAE authentication offload
 *
 * By setting @NL80211_EXT_FEATURE_SAE_OFFLOAD flag drivers can indicate they
 * support offloading SAE authentication for WPA3-Personal networks in station
 * mode. Similarly @NL80211_EXT_FEATURE_SAE_OFFLOAD_AP flag can be set by
 * drivers indicating the offload support in AP mode.
 *
 * The password for SAE should be specified using %NL80211_ATTR_SAE_PASSWORD in
 * %NL80211_CMD_CONNECT and %NL80211_CMD_START_AP for station and AP mode
 * respectively.
 */

/**
 * DOC: VLAN offload support for setting group keys and binding STAs to VLANs
 *
 * By setting @NL80211_EXT_FEATURE_VLAN_OFFLOAD flag drivers can indicate they
 * support offloading VLAN functionality in a manner where the driver exposes a
 * single netdev that uses VLAN tagged frames and separate VLAN-specific netdevs
 * can then be added using RTM_NEWLINK/IFLA_VLAN_ID similarly to the Ethernet
 * case. Frames received from stations that are not assigned to any VLAN are
 * delivered on the main netdev and frames to such stations can be sent through
 * that main netdev.
 *
 * %NL80211_CMD_NEW_KEY (for group keys), %NL80211_CMD_NEW_STATION, and
 * %NL80211_CMD_SET_STATION will optionally specify vlan_id using
 * %NL80211_ATTR_VLAN_ID.
 */

/**
 * DOC: TID configuration
 *
 * TID config support can be checked in the %NL80211_ATTR_TID_CONFIG
 * attribute given in wiphy capabilities.
 *
 * The necessary configuration parameters are mentioned in
 * &enum nl80211_tid_config_attr and it will be passed to the
 * %NL80211_CMD_SET_TID_CONFIG command in %NL80211_ATTR_TID_CONFIG.
 *
 * If the configuration needs to be applied for specific peer then the MAC
 * address of the peer needs to be passed in %NL80211_ATTR_MAC, otherwise the
 * configuration will be applied for all the connected peers in the vif except
 * any peers that have peer specific configuration for the TID by default; if
 * the %NL80211_TID_CONFIG_ATTR_OVERRIDE flag is set, peer specific values
 * will be overwritten.
 *
 * All this configuration is valid only for STA's current connection
 * i.e. the configuration will be reset to default when the STA connects back
 * after disconnection/roaming, and this configuration will be cleared when
 * the interface goes down.
 */

/**
 * enum nl80211_commands - supported nl80211 commands
 *
 * @NL80211_CMD_UNSPEC: unspecified command to catch errors
 *
 * @NL80211_CMD_GET_WIPHY: request information about a wiphy or dump request
 *	to get a list of all present wiphys.
 * @NL80211_CMD_SET_WIPHY: set wiphy parameters, needs %NL80211_ATTR_WIPHY or
 *	%NL80211_ATTR_IFINDEX; can be used to set %NL80211_ATTR_WIPHY_NAME,
 *	%NL80211_ATTR_WIPHY_TXQ_PARAMS, %NL80211_ATTR_WIPHY_FREQ,
 *	%NL80211_ATTR_WIPHY_FREQ_OFFSET (and the attributes determining the
 *	channel width; this is used for setting monitor mode channel),
 *	%NL80211_ATTR_WIPHY_RETRY_SHORT, %NL80211_ATTR_WIPHY_RETRY_LONG,
 *	%NL80211_ATTR_WIPHY_FRAG_THRESHOLD, and/or
 *	%NL80211_ATTR_WIPHY_RTS_THRESHOLD.  However, for setting the channel,
 *	see %NL80211_CMD_SET_CHANNEL instead, the support here is for backward
 *	compatibility only.
 * @NL80211_CMD_NEW_WIPHY: Newly created wiphy, response to get request
 *	or rename notification. Has attributes %NL80211_ATTR_WIPHY and
 *	%NL80211_ATTR_WIPHY_NAME.
 * @NL80211_CMD_DEL_WIPHY: Wiphy deleted. Has attributes
 *	%NL80211_ATTR_WIPHY and %NL80211_ATTR_WIPHY_NAME.
 *
 * @NL80211_CMD_GET_INTERFACE: Request an interface's configuration;
 *	either a dump request for all interfaces or a specific get with a
 *	single %NL80211_ATTR_IFINDEX is supported.
 * @NL80211_CMD_SET_INTERFACE: Set type of a virtual interface, requires
 *	%NL80211_ATTR_IFINDEX and %NL80211_ATTR_IFTYPE.
 * @NL80211_CMD_NEW_INTERFACE: Newly created virtual interface or response
 *	to %NL80211_CMD_GET_INTERFACE. Has %NL80211_ATTR_IFINDEX,
 *	%NL80211_ATTR_WIPHY and %NL80211_ATTR_IFTYPE attributes. Can also
 *	be sent from userspace to request creation of a new virtual interface,
 *	then requires attributes %NL80211_ATTR_WIPHY, %NL80211_ATTR_IFTYPE and
 *	%NL80211_ATTR_IFNAME.
 * @NL80211_CMD_DEL_INTERFACE: Virtual interface was deleted, has attributes
 *	%NL80211_ATTR_IFINDEX and %NL80211_ATTR_WIPHY. Can also be sent from
 *	userspace to request deletion of a virtual interface, then requires
 *	attribute %NL80211_ATTR_IFINDEX.
 *
 * @NL80211_CMD_GET_KEY: Get sequence counter information for a key specified
 *	by %NL80211_ATTR_KEY_IDX and/or %NL80211_ATTR_MAC.
 * @NL80211_CMD_SET_KEY: Set key attributes %NL80211_ATTR_KEY_DEFAULT,
 *	%NL80211_ATTR_KEY_DEFAULT_MGMT, or %NL80211_ATTR_KEY_THRESHOLD.
 * @NL80211_CMD_NEW_KEY: add a key with given %NL80211_ATTR_KEY_DATA,
 *	%NL80211_ATTR_KEY_IDX, %NL80211_ATTR_MAC, %NL80211_ATTR_KEY_CIPHER,
 *	and %NL80211_ATTR_KEY_SEQ attributes.
 * @NL80211_CMD_DEL_KEY: delete a key identified by %NL80211_ATTR_KEY_IDX
 *	or %NL80211_ATTR_MAC.
 *
 * @NL80211_CMD_GET_BEACON: (not used)
 * @NL80211_CMD_SET_BEACON: change the beacon on an access point interface
 *	using the %NL80211_ATTR_BEACON_HEAD and %NL80211_ATTR_BEACON_TAIL
 *	attributes. For drivers that generate the beacon and probe responses
 *	internally, the following attributes must be provided: %NL80211_ATTR_IE,
 *	%NL80211_ATTR_IE_PROBE_RESP and %NL80211_ATTR_IE_ASSOC_RESP.
 * @NL80211_CMD_START_AP: Start AP operation on an AP interface, parameters
 *	are like for %NL80211_CMD_SET_BEACON, and additionally parameters that
 *	do not change are used, these include %NL80211_ATTR_BEACON_INTERVAL,
 *	%NL80211_ATTR_DTIM_PERIOD, %NL80211_ATTR_SSID,
 *	%NL80211_ATTR_HIDDEN_SSID, %NL80211_ATTR_CIPHERS_PAIRWISE,
 *	%NL80211_ATTR_CIPHER_GROUP, %NL80211_ATTR_WPA_VERSIONS,
 *	%NL80211_ATTR_AKM_SUITES, %NL80211_ATTR_PRIVACY,
 *	%NL80211_ATTR_AUTH_TYPE, %NL80211_ATTR_INACTIVITY_TIMEOUT,
 *	%NL80211_ATTR_ACL_POLICY and %NL80211_ATTR_MAC_ADDRS.
 *	The channel to use can be set on the interface or be given using the
 *	%NL80211_ATTR_WIPHY_FREQ and %NL80211_ATTR_WIPHY_FREQ_OFFSET, and the
 *	attributes determining channel width.
 * @NL80211_CMD_NEW_BEACON: old alias for %NL80211_CMD_START_AP
 * @NL80211_CMD_STOP_AP: Stop AP operation on the given interface
 * @NL80211_CMD_DEL_BEACON: old alias for %NL80211_CMD_STOP_AP
 *
 * @NL80211_CMD_GET_STATION: Get station attributes for station identified by
 *	%NL80211_ATTR_MAC on the interface identified by %NL80211_ATTR_IFINDEX.
 * @NL80211_CMD_SET_STATION: Set station attributes for station identified by
 *	%NL80211_ATTR_MAC on the interface identified by %NL80211_ATTR_IFINDEX.
 * @NL80211_CMD_NEW_STATION: Add a station with given attributes to the
 *	interface identified by %NL80211_ATTR_IFINDEX.
 * @NL80211_CMD_DEL_STATION: Remove a station identified by %NL80211_ATTR_MAC
 *	or, if no MAC address given, all stations, on the interface identified
 *	by %NL80211_ATTR_IFINDEX. %NL80211_ATTR_MGMT_SUBTYPE and
 *	%NL80211_ATTR_REASON_CODE can optionally be used to specify which type
 *	of disconnection indication should be sent to the station
 *	(Deauthentication or Disassociation frame and reason code for that
 *	frame).
 *
 * @NL80211_CMD_GET_MPATH: Get mesh path attributes for mesh path to
 * 	destination %NL80211_ATTR_MAC on the interface identified by
 * 	%NL80211_ATTR_IFINDEX.
 * @NL80211_CMD_SET_MPATH:  Set mesh path attributes for mesh path to
 * 	destination %NL80211_ATTR_MAC on the interface identified by
 * 	%NL80211_ATTR_IFINDEX.
 * @NL80211_CMD_NEW_MPATH: Create a new mesh path for the destination given by
 *	%NL80211_ATTR_MAC via %NL80211_ATTR_MPATH_NEXT_HOP.
 * @NL80211_CMD_DEL_MPATH: Delete a mesh path to the destination given by
 *	%NL80211_ATTR_MAC.
 * @NL80211_CMD_NEW_PATH: Add a mesh path with given attributes to the
 *	interface identified by %NL80211_ATTR_IFINDEX.
 * @NL80211_CMD_DEL_PATH: Remove a mesh path identified by %NL80211_ATTR_MAC
 *	or, if no MAC address given, all mesh paths, on the interface identified
 *	by %NL80211_ATTR_IFINDEX.
 * @NL80211_CMD_SET_BSS: Set BSS attributes for BSS identified by
 *	%NL80211_ATTR_IFINDEX.
 *
 * @NL80211_CMD_GET_REG: ask the wireless core to send us its currently set
 *	regulatory domain. If %NL80211_ATTR_WIPHY is specified and the device
 *	has a private regulatory domain, it will be returned. Otherwise, the
 *	global regdomain will be returned.
 *	A device will have a private regulatory domain if it uses the
 *	regulatory_hint() API. Even when a private regdomain is used the channel
 *	information will still be mended according to further hints from
 *	the regulatory core to help with compliance. A dump version of this API
 *	is now available which will returns the global regdomain as well as
 *	all private regdomains of present wiphys (for those that have it).
 *	If a wiphy is self-managed (%NL80211_ATTR_WIPHY_SELF_MANAGED_REG), then
 *	its private regdomain is the only valid one for it. The regulatory
 *	core is not used to help with compliance in this case.
 * @NL80211_CMD_SET_REG: Set current regulatory domain. CRDA sends this command
 *	after being queried by the kernel. CRDA replies by sending a regulatory
 *	domain structure which consists of %NL80211_ATTR_REG_ALPHA set to our
 *	current alpha2 if it found a match. It also provides
 * 	NL80211_ATTR_REG_RULE_FLAGS, and a set of regulatory rules. Each
 * 	regulatory rule is a nested set of attributes  given by
 * 	%NL80211_ATTR_REG_RULE_FREQ_[START|END] and
 * 	%NL80211_ATTR_FREQ_RANGE_MAX_BW with an attached power rule given by
 * 	%NL80211_ATTR_REG_RULE_POWER_MAX_ANT_GAIN and
 * 	%NL80211_ATTR_REG_RULE_POWER_MAX_EIRP.
 * @NL80211_CMD_REQ_SET_REG: ask the wireless core to set the regulatory domain
 * 	to the specified ISO/IEC 3166-1 alpha2 country code. The core will
 * 	store this as a valid request and then query userspace for it.
 *
 * @NL80211_CMD_GET_MESH_CONFIG: Get mesh networking properties for the
 *	interface identified by %NL80211_ATTR_IFINDEX
 *
 * @NL80211_CMD_SET_MESH_CONFIG: Set mesh networking properties for the
 *      interface identified by %NL80211_ATTR_IFINDEX
 *
 * @NL80211_CMD_SET_MGMT_EXTRA_IE: Set extra IEs for management frames. The
 *	interface is identified with %NL80211_ATTR_IFINDEX and the management
 *	frame subtype with %NL80211_ATTR_MGMT_SUBTYPE. The extra IE data to be
 *	added to the end of the specified management frame is specified with
 *	%NL80211_ATTR_IE. If the command succeeds, the requested data will be
 *	added to all specified management frames generated by
 *	kernel/firmware/driver.
 *	Note: This command has been removed and it is only reserved at this
 *	point to avoid re-using existing command number. The functionality this
 *	command was planned for has been provided with cleaner design with the
 *	option to specify additional IEs in NL80211_CMD_TRIGGER_SCAN,
 *	NL80211_CMD_AUTHENTICATE, NL80211_CMD_ASSOCIATE,
 *	NL80211_CMD_DEAUTHENTICATE, and NL80211_CMD_DISASSOCIATE.
 *
 * @NL80211_CMD_GET_SCAN: get scan results
 * @NL80211_CMD_TRIGGER_SCAN: trigger a new scan with the given parameters
 *	%NL80211_ATTR_TX_NO_CCK_RATE is used to decide whether to send the
 *	probe requests at CCK rate or not. %NL80211_ATTR_BSSID can be used to
 *	specify a BSSID to scan for; if not included, the wildcard BSSID will
 *	be used.
 * @NL80211_CMD_NEW_SCAN_RESULTS: scan notification (as a reply to
 *	NL80211_CMD_GET_SCAN and on the "scan" multicast group)
 * @NL80211_CMD_SCAN_ABORTED: scan was aborted, for unspecified reasons,
 *	partial scan results may be available
 *
 * @NL80211_CMD_START_SCHED_SCAN: start a scheduled scan at certain
 *	intervals and certain number of cycles, as specified by
 *	%NL80211_ATTR_SCHED_SCAN_PLANS. If %NL80211_ATTR_SCHED_SCAN_PLANS is
 *	not specified and only %NL80211_ATTR_SCHED_SCAN_INTERVAL is specified,
 *	scheduled scan will run in an infinite loop with the specified interval.
 *	These attributes are mutually exculsive,
 *	i.e. NL80211_ATTR_SCHED_SCAN_INTERVAL must not be passed if
 *	NL80211_ATTR_SCHED_SCAN_PLANS is defined.
 *	If for some reason scheduled scan is aborted by the driver, all scan
 *	plans are canceled (including scan plans that did not start yet).
 *	Like with normal scans, if SSIDs (%NL80211_ATTR_SCAN_SSIDS)
 *	are passed, they are used in the probe requests.  For
 *	broadcast, a broadcast SSID must be passed (ie. an empty
 *	string).  If no SSID is passed, no probe requests are sent and
 *	a passive scan is performed.  %NL80211_ATTR_SCAN_FREQUENCIES,
 *	if passed, define which channels should be scanned; if not
 *	passed, all channels allowed for the current regulatory domain
 *	are used.  Extra IEs can also be passed from the userspace by
 *	using the %NL80211_ATTR_IE attribute.  The first cycle of the
 *	scheduled scan can be delayed by %NL80211_ATTR_SCHED_SCAN_DELAY
 *	is supplied. If the device supports multiple concurrent scheduled
 *	scans, it will allow such when the caller provides the flag attribute
 *	%NL80211_ATTR_SCHED_SCAN_MULTI to indicate user-space support for it.
 * @NL80211_CMD_STOP_SCHED_SCAN: stop a scheduled scan. Returns -ENOENT if
 *	scheduled scan is not running. The caller may assume that as soon
 *	as the call returns, it is safe to start a new scheduled scan again.
 * @NL80211_CMD_SCHED_SCAN_RESULTS: indicates that there are scheduled scan
 *	results available.
 * @NL80211_CMD_SCHED_SCAN_STOPPED: indicates that the scheduled scan has
 *	stopped.  The driver may issue this event at any time during a
 *	scheduled scan.  One reason for stopping the scan is if the hardware
 *	does not support starting an association or a normal scan while running
 *	a scheduled scan.  This event is also sent when the
 *	%NL80211_CMD_STOP_SCHED_SCAN command is received or when the interface
 *	is brought down while a scheduled scan was running.
 *
 * @NL80211_CMD_GET_SURVEY: get survey resuls, e.g. channel occupation
 *      or noise level
 * @NL80211_CMD_NEW_SURVEY_RESULTS: survey data notification (as a reply to
 *	NL80211_CMD_GET_SURVEY and on the "scan" multicast group)
 *
 * @NL80211_CMD_SET_PMKSA: Add a PMKSA cache entry using %NL80211_ATTR_MAC
 *	(for the BSSID), %NL80211_ATTR_PMKID, and optionally %NL80211_ATTR_PMK
 *	(PMK is used for PTKSA derivation in case of FILS shared key offload) or
 *	using %NL80211_ATTR_SSID, %NL80211_ATTR_FILS_CACHE_ID,
 *	%NL80211_ATTR_PMKID, and %NL80211_ATTR_PMK in case of FILS
 *	authentication where %NL80211_ATTR_FILS_CACHE_ID is the identifier
 *	advertized by a FILS capable AP identifying the scope of PMKSA in an
 *	ESS.
 * @NL80211_CMD_DEL_PMKSA: Delete a PMKSA cache entry, using %NL80211_ATTR_MAC
 *	(for the BSSID) and %NL80211_ATTR_PMKID or using %NL80211_ATTR_SSID,
 *	%NL80211_ATTR_FILS_CACHE_ID, and %NL80211_ATTR_PMKID in case of FILS
 *	authentication.
 * @NL80211_CMD_FLUSH_PMKSA: Flush all PMKSA cache entries.
 *
 * @NL80211_CMD_REG_CHANGE: indicates to userspace the regulatory domain
 * 	has been changed and provides details of the request information
 * 	that caused the change such as who initiated the regulatory request
 * 	(%NL80211_ATTR_REG_INITIATOR), the wiphy_idx
 * 	(%NL80211_ATTR_REG_ALPHA2) on which the request was made from if
 * 	the initiator was %NL80211_REGDOM_SET_BY_COUNTRY_IE or
 * 	%NL80211_REGDOM_SET_BY_DRIVER, the type of regulatory domain
 * 	set (%NL80211_ATTR_REG_TYPE), if the type of regulatory domain is
 * 	%NL80211_REG_TYPE_COUNTRY the alpha2 to which we have moved on
 * 	to (%NL80211_ATTR_REG_ALPHA2).
 * @NL80211_CMD_REG_BEACON_HINT: indicates to userspace that an AP beacon
 * 	has been found while world roaming thus enabling active scan or
 * 	any mode of operation that initiates TX (beacons) on a channel
 * 	where we would not have been able to do either before. As an example
 * 	if you are world roaming (regulatory domain set to world or if your
 * 	driver is using a custom world roaming regulatory domain) and while
 * 	doing a passive scan on the 5 GHz band you find an AP there (if not
 * 	on a DFS channel) you will now be able to actively scan for that AP
 * 	or use AP mode on your card on that same channel. Note that this will
 * 	never be used for channels 1-11 on the 2 GHz band as they are always
 * 	enabled world wide. This beacon hint is only sent if your device had
 * 	either disabled active scanning or beaconing on a channel. We send to
 * 	userspace the wiphy on which we removed a restriction from
 * 	(%NL80211_ATTR_WIPHY) and the channel on which this occurred
 * 	before (%NL80211_ATTR_FREQ_BEFORE) and after (%NL80211_ATTR_FREQ_AFTER)
 * 	the beacon hint was processed.
 *
 * @NL80211_CMD_AUTHENTICATE: authentication request and notification.
 *	This command is used both as a command (request to authenticate) and
 *	as an event on the "mlme" multicast group indicating completion of the
 *	authentication process.
 *	When used as a command, %NL80211_ATTR_IFINDEX is used to identify the
 *	interface. %NL80211_ATTR_MAC is used to specify PeerSTAAddress (and
 *	BSSID in case of station mode). %NL80211_ATTR_SSID is used to specify
 *	the SSID (mainly for association, but is included in authentication
 *	request, too, to help BSS selection. %NL80211_ATTR_WIPHY_FREQ +
 *	%NL80211_ATTR_WIPHY_FREQ_OFFSET is used to specify the frequence of the
 *	channel in MHz. %NL80211_ATTR_AUTH_TYPE is used to specify the
 *	authentication type. %NL80211_ATTR_IE is used to define IEs
 *	(VendorSpecificInfo, but also including RSN IE and FT IEs) to be added
 *	to the frame.
 *	When used as an event, this reports reception of an Authentication
 *	frame in station and IBSS modes when the local MLME processed the
 *	frame, i.e., it was for the local STA and was received in correct
 *	state. This is similar to MLME-AUTHENTICATE.confirm primitive in the
 *	MLME SAP interface (kernel providing MLME, userspace SME). The
 *	included %NL80211_ATTR_FRAME attribute contains the management frame
 *	(including both the header and frame body, but not FCS). This event is
 *	also used to indicate if the authentication attempt timed out. In that
 *	case the %NL80211_ATTR_FRAME attribute is replaced with a
 *	%NL80211_ATTR_TIMED_OUT flag (and %NL80211_ATTR_MAC to indicate which
 *	pending authentication timed out).
 * @NL80211_CMD_ASSOCIATE: association request and notification; like
 *	NL80211_CMD_AUTHENTICATE but for Association and Reassociation
 *	(similar to MLME-ASSOCIATE.request, MLME-REASSOCIATE.request,
 *	MLME-ASSOCIATE.confirm or MLME-REASSOCIATE.confirm primitives). The
 *	%NL80211_ATTR_PREV_BSSID attribute is used to specify whether the
 *	request is for the initial association to an ESS (that attribute not
 *	included) or for reassociation within the ESS (that attribute is
 *	included).
 * @NL80211_CMD_DEAUTHENTICATE: deauthentication request and notification; like
 *	NL80211_CMD_AUTHENTICATE but for Deauthentication frames (similar to
 *	MLME-DEAUTHENTICATION.request and MLME-DEAUTHENTICATE.indication
 *	primitives).
 * @NL80211_CMD_DISASSOCIATE: disassociation request and notification; like
 *	NL80211_CMD_AUTHENTICATE but for Disassociation frames (similar to
 *	MLME-DISASSOCIATE.request and MLME-DISASSOCIATE.indication primitives).
 *
 * @NL80211_CMD_MICHAEL_MIC_FAILURE: notification of a locally detected Michael
 *	MIC (part of TKIP) failure; sent on the "mlme" multicast group; the
 *	event includes %NL80211_ATTR_MAC to describe the source MAC address of
 *	the frame with invalid MIC, %NL80211_ATTR_KEY_TYPE to show the key
 *	type, %NL80211_ATTR_KEY_IDX to indicate the key identifier, and
 *	%NL80211_ATTR_KEY_SEQ to indicate the TSC value of the frame; this
 *	event matches with MLME-MICHAELMICFAILURE.indication() primitive
 *
 * @NL80211_CMD_JOIN_IBSS: Join a new IBSS -- given at least an SSID and a
 *	FREQ attribute (for the initial frequency if no peer can be found)
 *	and optionally a MAC (as BSSID) and FREQ_FIXED attribute if those
 *	should be fixed rather than automatically determined. Can only be
 *	executed on a network interface that is UP, and fixed BSSID/FREQ
 *	may be rejected. Another optional parameter is the beacon interval,
 *	given in the %NL80211_ATTR_BEACON_INTERVAL attribute, which if not
 *	given defaults to 100 TU (102.4ms).
 * @NL80211_CMD_LEAVE_IBSS: Leave the IBSS -- no special arguments, the IBSS is
 *	determined by the network interface.
 *
 * @NL80211_CMD_TESTMODE: testmode command, takes a wiphy (or ifindex) attribute
 *	to identify the device, and the TESTDATA blob attribute to pass through
 *	to the driver.
 *
 * @NL80211_CMD_CONNECT: connection request and notification; this command
 *	requests to connect to a specified network but without separating
 *	auth and assoc steps. For this, you need to specify the SSID in a
 *	%NL80211_ATTR_SSID attribute, and can optionally specify the association
 *	IEs in %NL80211_ATTR_IE, %NL80211_ATTR_AUTH_TYPE,
 *	%NL80211_ATTR_USE_MFP, %NL80211_ATTR_MAC, %NL80211_ATTR_WIPHY_FREQ,
 *	%NL80211_ATTR_WIPHY_FREQ_OFFSET, %NL80211_ATTR_CONTROL_PORT,
 *	%NL80211_ATTR_CONTROL_PORT_ETHERTYPE,
 *	%NL80211_ATTR_CONTROL_PORT_NO_ENCRYPT,
 *	%NL80211_ATTR_CONTROL_PORT_OVER_NL80211, %NL80211_ATTR_MAC_HINT, and
 *	%NL80211_ATTR_WIPHY_FREQ_HINT.
 *	If included, %NL80211_ATTR_MAC and %NL80211_ATTR_WIPHY_FREQ are
 *	restrictions on BSS selection, i.e., they effectively prevent roaming
 *	within the ESS. %NL80211_ATTR_MAC_HINT and %NL80211_ATTR_WIPHY_FREQ_HINT
 *	can be included to provide a recommendation of the initial BSS while
 *	allowing the driver to roam to other BSSes within the ESS and also to
 *	ignore this recommendation if the indicated BSS is not ideal. Only one
 *	set of BSSID,frequency parameters is used (i.e., either the enforcing
 *	%NL80211_ATTR_MAC,%NL80211_ATTR_WIPHY_FREQ or the less strict
 *	%NL80211_ATTR_MAC_HINT and %NL80211_ATTR_WIPHY_FREQ_HINT).
 *	Driver shall not modify the IEs specified through %NL80211_ATTR_IE if
 *	%NL80211_ATTR_MAC is included. However, if %NL80211_ATTR_MAC_HINT is
 *	included, these IEs through %NL80211_ATTR_IE are specified by the user
 *	space based on the best possible BSS selected. Thus, if the driver ends
 *	up selecting a different BSS, it can modify these IEs accordingly (e.g.
 *	userspace asks the driver to perform PMKSA caching with BSS1 and the
 *	driver ends up selecting BSS2 with different PMKSA cache entry; RSNIE
 *	has to get updated with the apt PMKID).
 *	%NL80211_ATTR_PREV_BSSID can be used to request a reassociation within
 *	the ESS in case the device is already associated and an association with
 *	a different BSS is desired.
 *	Background scan period can optionally be
 *	specified in %NL80211_ATTR_BG_SCAN_PERIOD,
 *	if not specified default background scan configuration
 *	in driver is used and if period value is 0, bg scan will be disabled.
 *	This attribute is ignored if driver does not support roam scan.
 *	It is also sent as an event, with the BSSID and response IEs when the
 *	connection is established or failed to be established. This can be
 *	determined by the %NL80211_ATTR_STATUS_CODE attribute (0 = success,
 *	non-zero = failure). If %NL80211_ATTR_TIMED_OUT is included in the
 *	event, the connection attempt failed due to not being able to initiate
 *	authentication/association or not receiving a response from the AP.
 *	Non-zero %NL80211_ATTR_STATUS_CODE value is indicated in that case as
 *	well to remain backwards compatible.
 * @NL80211_CMD_ROAM: Notification indicating the card/driver roamed by itself.
 *	When a security association was established on an 802.1X network using
 *	fast transition, this event should be followed by an
 *	%NL80211_CMD_PORT_AUTHORIZED event.
 * @NL80211_CMD_DISCONNECT: drop a given connection; also used to notify
 *	userspace that a connection was dropped by the AP or due to other
 *	reasons, for this the %NL80211_ATTR_DISCONNECTED_BY_AP and
 *	%NL80211_ATTR_REASON_CODE attributes are used.
 *
 * @NL80211_CMD_SET_WIPHY_NETNS: Set a wiphy's netns. Note that all devices
 *	associated with this wiphy must be down and will follow.
 *
 * @NL80211_CMD_REMAIN_ON_CHANNEL: Request to remain awake on the specified
 *	channel for the specified amount of time. This can be used to do
 *	off-channel operations like transmit a Public Action frame and wait for
 *	a response while being associated to an AP on another channel.
 *	%NL80211_ATTR_IFINDEX is used to specify which interface (and thus
 *	radio) is used. %NL80211_ATTR_WIPHY_FREQ is used to specify the
 *	frequency for the operation.
 *	%NL80211_ATTR_DURATION is used to specify the duration in milliseconds
 *	to remain on the channel. This command is also used as an event to
 *	notify when the requested duration starts (it may take a while for the
 *	driver to schedule this time due to other concurrent needs for the
 *	radio).
 *	When called, this operation returns a cookie (%NL80211_ATTR_COOKIE)
 *	that will be included with any events pertaining to this request;
 *	the cookie is also used to cancel the request.
 * @NL80211_CMD_CANCEL_REMAIN_ON_CHANNEL: This command can be used to cancel a
 *	pending remain-on-channel duration if the desired operation has been
 *	completed prior to expiration of the originally requested duration.
 *	%NL80211_ATTR_WIPHY or %NL80211_ATTR_IFINDEX is used to specify the
 *	radio. The %NL80211_ATTR_COOKIE attribute must be given as well to
 *	uniquely identify the request.
 *	This command is also used as an event to notify when a requested
 *	remain-on-channel duration has expired.
 *
 * @NL80211_CMD_SET_TX_BITRATE_MASK: Set the mask of rates to be used in TX
 *	rate selection. %NL80211_ATTR_IFINDEX is used to specify the interface
 *	and @NL80211_ATTR_TX_RATES the set of allowed rates.
 *
 * @NL80211_CMD_REGISTER_FRAME: Register for receiving certain mgmt frames
 *	(via @NL80211_CMD_FRAME) for processing in userspace. This command
 *	requires an interface index, a frame type attribute (optional for
 *	backward compatibility reasons, if not given assumes action frames)
 *	and a match attribute containing the first few bytes of the frame
 *	that should match, e.g. a single byte for only a category match or
 *	four bytes for vendor frames including the OUI. The registration
 *	cannot be dropped, but is removed automatically when the netlink
 *	socket is closed. Multiple registrations can be made.
 *	The %NL80211_ATTR_RECEIVE_MULTICAST flag attribute can be given if
 *	%NL80211_EXT_FEATURE_MULTICAST_REGISTRATIONS is available, in which
 *	case the registration can also be modified to include/exclude the
 *	flag, rather than requiring unregistration to change it.
 * @NL80211_CMD_REGISTER_ACTION: Alias for @NL80211_CMD_REGISTER_FRAME for
 *	backward compatibility
 * @NL80211_CMD_FRAME: Management frame TX request and RX notification. This
 *	command is used both as a request to transmit a management frame and
 *	as an event indicating reception of a frame that was not processed in
 *	kernel code, but is for us (i.e., which may need to be processed in a
 *	user space application). %NL80211_ATTR_FRAME is used to specify the
 *	frame contents (including header). %NL80211_ATTR_WIPHY_FREQ is used
 *	to indicate on which channel the frame is to be transmitted or was
 *	received. If this channel is not the current channel (remain-on-channel
 *	or the operational channel) the device will switch to the given channel
 *	and transmit the frame, optionally waiting for a response for the time
 *	specified using %NL80211_ATTR_DURATION. When called, this operation
 *	returns a cookie (%NL80211_ATTR_COOKIE) that will be included with the
 *	TX status event pertaining to the TX request.
 *	%NL80211_ATTR_TX_NO_CCK_RATE is used to decide whether to send the
 *	management frames at CCK rate or not in 2GHz band.
 *	%NL80211_ATTR_CSA_C_OFFSETS_TX is an array of offsets to CSA
 *	counters which will be updated to the current value. This attribute
 *	is used during CSA period.
 * @NL80211_CMD_FRAME_WAIT_CANCEL: When an off-channel TX was requested, this
 *	command may be used with the corresponding cookie to cancel the wait
 *	time if it is known that it is no longer necessary.  This command is
 *	also sent as an event whenever the driver has completed the off-channel
 *	wait time.
 * @NL80211_CMD_ACTION: Alias for @NL80211_CMD_FRAME for backward compatibility.
 * @NL80211_CMD_FRAME_TX_STATUS: Report TX status of a management frame
 *	transmitted with %NL80211_CMD_FRAME. %NL80211_ATTR_COOKIE identifies
 *	the TX command and %NL80211_ATTR_FRAME includes the contents of the
 *	frame. %NL80211_ATTR_ACK flag is included if the recipient acknowledged
 *	the frame.
 * @NL80211_CMD_ACTION_TX_STATUS: Alias for @NL80211_CMD_FRAME_TX_STATUS for
 *	backward compatibility.
 *
 * @NL80211_CMD_SET_POWER_SAVE: Set powersave, using %NL80211_ATTR_PS_STATE
 * @NL80211_CMD_GET_POWER_SAVE: Get powersave status in %NL80211_ATTR_PS_STATE
 *
 * @NL80211_CMD_SET_CQM: Connection quality monitor configuration. This command
 *	is used to configure connection quality monitoring notification trigger
 *	levels.
 * @NL80211_CMD_NOTIFY_CQM: Connection quality monitor notification. This
 *	command is used as an event to indicate the that a trigger level was
 *	reached.
 * @NL80211_CMD_SET_CHANNEL: Set the channel (using %NL80211_ATTR_WIPHY_FREQ
 *	and the attributes determining channel width) the given interface
 *	(identifed by %NL80211_ATTR_IFINDEX) shall operate on.
 *	In case multiple channels are supported by the device, the mechanism
 *	with which it switches channels is implementation-defined.
 *	When a monitor interface is given, it can only switch channel while
 *	no other interfaces are operating to avoid disturbing the operation
 *	of any other interfaces, and other interfaces will again take
 *	precedence when they are used.
 *
 * @NL80211_CMD_SET_WDS_PEER: Set the MAC address of the peer on a WDS interface
 *	(no longer supported).
 *
 * @NL80211_CMD_SET_MULTICAST_TO_UNICAST: Configure if this AP should perform
 *	multicast to unicast conversion. When enabled, all multicast packets
 *	with ethertype ARP, IPv4 or IPv6 (possibly within an 802.1Q header)
 *	will be sent out to each station once with the destination (multicast)
 *	MAC address replaced by the station's MAC address. Note that this may
 *	break certain expectations of the receiver, e.g. the ability to drop
 *	unicast IP packets encapsulated in multicast L2 frames, or the ability
 *	to not send destination unreachable messages in such cases.
 *	This can only be toggled per BSS. Configure this on an interface of
 *	type %NL80211_IFTYPE_AP. It applies to all its VLAN interfaces
 *	(%NL80211_IFTYPE_AP_VLAN), except for those in 4addr (WDS) mode.
 *	If %NL80211_ATTR_MULTICAST_TO_UNICAST_ENABLED is not present with this
 *	command, the feature is disabled.
 *
 * @NL80211_CMD_JOIN_MESH: Join a mesh. The mesh ID must be given, and initial
 *	mesh config parameters may be given.
 * @NL80211_CMD_LEAVE_MESH: Leave the mesh network -- no special arguments, the
 *	network is determined by the network interface.
 *
 * @NL80211_CMD_UNPROT_DEAUTHENTICATE: Unprotected deauthentication frame
 *	notification. This event is used to indicate that an unprotected
 *	deauthentication frame was dropped when MFP is in use.
 * @NL80211_CMD_UNPROT_DISASSOCIATE: Unprotected disassociation frame
 *	notification. This event is used to indicate that an unprotected
 *	disassociation frame was dropped when MFP is in use.
 *
 * @NL80211_CMD_NEW_PEER_CANDIDATE: Notification on the reception of a
 *      beacon or probe response from a compatible mesh peer.  This is only
 *      sent while no station information (sta_info) exists for the new peer
 *      candidate and when @NL80211_MESH_SETUP_USERSPACE_AUTH,
 *      @NL80211_MESH_SETUP_USERSPACE_AMPE, or
 *      @NL80211_MESH_SETUP_USERSPACE_MPM is set.  On reception of this
 *      notification, userspace may decide to create a new station
 *      (@NL80211_CMD_NEW_STATION).  To stop this notification from
 *      reoccurring, the userspace authentication daemon may want to create the
 *      new station with the AUTHENTICATED flag unset and maybe change it later
 *      depending on the authentication result.
 *
 * @NL80211_CMD_GET_WOWLAN: get Wake-on-Wireless-LAN (WoWLAN) settings.
 * @NL80211_CMD_SET_WOWLAN: set Wake-on-Wireless-LAN (WoWLAN) settings.
 *	Since wireless is more complex than wired ethernet, it supports
 *	various triggers. These triggers can be configured through this
 *	command with the %NL80211_ATTR_WOWLAN_TRIGGERS attribute. For
 *	more background information, see
 *	https://wireless.wiki.kernel.org/en/users/Documentation/WoWLAN.
 *	The @NL80211_CMD_SET_WOWLAN command can also be used as a notification
 *	from the driver reporting the wakeup reason. In this case, the
 *	@NL80211_ATTR_WOWLAN_TRIGGERS attribute will contain the reason
 *	for the wakeup, if it was caused by wireless. If it is not present
 *	in the wakeup notification, the wireless device didn't cause the
 *	wakeup but reports that it was woken up.
 *
 * @NL80211_CMD_SET_REKEY_OFFLOAD: This command is used give the driver
 *	the necessary information for supporting GTK rekey offload. This
 *	feature is typically used during WoWLAN. The configuration data
 *	is contained in %NL80211_ATTR_REKEY_DATA (which is nested and
 *	contains the data in sub-attributes). After rekeying happened,
 *	this command may also be sent by the driver as an MLME event to
 *	inform userspace of the new replay counter.
 *
 * @NL80211_CMD_PMKSA_CANDIDATE: This is used as an event to inform userspace
 *	of PMKSA caching dandidates.
 *
 * @NL80211_CMD_TDLS_OPER: Perform a high-level TDLS command (e.g. link setup).
 *	In addition, this can be used as an event to request userspace to take
 *	actions on TDLS links (set up a new link or tear down an existing one).
 *	In such events, %NL80211_ATTR_TDLS_OPERATION indicates the requested
 *	operation, %NL80211_ATTR_MAC contains the peer MAC address, and
 *	%NL80211_ATTR_REASON_CODE the reason code to be used (only with
 *	%NL80211_TDLS_TEARDOWN).
 * @NL80211_CMD_TDLS_MGMT: Send a TDLS management frame. The
 *	%NL80211_ATTR_TDLS_ACTION attribute determines the type of frame to be
 *	sent. Public Action codes (802.11-2012 8.1.5.1) will be sent as
 *	802.11 management frames, while TDLS action codes (802.11-2012
 *	8.5.13.1) will be encapsulated and sent as data frames. The currently
 *	supported Public Action code is %WLAN_PUB_ACTION_TDLS_DISCOVER_RES
 *	and the currently supported TDLS actions codes are given in
 *	&enum ieee80211_tdls_actioncode.
 *
 * @NL80211_CMD_UNEXPECTED_FRAME: Used by an application controlling an AP
 *	(or GO) interface (i.e. hostapd) to ask for unexpected frames to
 *	implement sending deauth to stations that send unexpected class 3
 *	frames. Also used as the event sent by the kernel when such a frame
 *	is received.
 *	For the event, the %NL80211_ATTR_MAC attribute carries the TA and
 *	other attributes like the interface index are present.
 *	If used as the command it must have an interface index and you can
 *	only unsubscribe from the event by closing the socket. Subscription
 *	is also for %NL80211_CMD_UNEXPECTED_4ADDR_FRAME events.
 *
 * @NL80211_CMD_UNEXPECTED_4ADDR_FRAME: Sent as an event indicating that the
 *	associated station identified by %NL80211_ATTR_MAC sent a 4addr frame
 *	and wasn't already in a 4-addr VLAN. The event will be sent similarly
 *	to the %NL80211_CMD_UNEXPECTED_FRAME event, to the same listener.
 *
 * @NL80211_CMD_PROBE_CLIENT: Probe an associated station on an AP interface
 *	by sending a null data frame to it and reporting when the frame is
 *	acknowleged. This is used to allow timing out inactive clients. Uses
 *	%NL80211_ATTR_IFINDEX and %NL80211_ATTR_MAC. The command returns a
 *	direct reply with an %NL80211_ATTR_COOKIE that is later used to match
 *	up the event with the request. The event includes the same data and
 *	has %NL80211_ATTR_ACK set if the frame was ACKed.
 *
 * @NL80211_CMD_REGISTER_BEACONS: Register this socket to receive beacons from
 *	other BSSes when any interfaces are in AP mode. This helps implement
 *	OLBC handling in hostapd. Beacons are reported in %NL80211_CMD_FRAME
 *	messages. Note that per PHY only one application may register.
 *
 * @NL80211_CMD_SET_NOACK_MAP: sets a bitmap for the individual TIDs whether
 *      No Acknowledgement Policy should be applied.
 *
 * @NL80211_CMD_CH_SWITCH_NOTIFY: An AP or GO may decide to switch channels
 *	independently of the userspace SME, send this event indicating
 *	%NL80211_ATTR_IFINDEX is now on %NL80211_ATTR_WIPHY_FREQ and the
 *	attributes determining channel width.  This indication may also be
 *	sent when a remotely-initiated switch (e.g., when a STA receives a CSA
 *	from the remote AP) is completed;
 *
 * @NL80211_CMD_CH_SWITCH_STARTED_NOTIFY: Notify that a channel switch
 *	has been started on an interface, regardless of the initiator
 *	(ie. whether it was requested from a remote device or
 *	initiated on our own).  It indicates that
 *	%NL80211_ATTR_IFINDEX will be on %NL80211_ATTR_WIPHY_FREQ
 *	after %NL80211_ATTR_CH_SWITCH_COUNT TBTT's.  The userspace may
 *	decide to react to this indication by requesting other
 *	interfaces to change channel as well.
 *
 * @NL80211_CMD_START_P2P_DEVICE: Start the given P2P Device, identified by
 *	its %NL80211_ATTR_WDEV identifier. It must have been created with
 *	%NL80211_CMD_NEW_INTERFACE previously. After it has been started, the
 *	P2P Device can be used for P2P operations, e.g. remain-on-channel and
 *	public action frame TX.
 * @NL80211_CMD_STOP_P2P_DEVICE: Stop the given P2P Device, identified by
 *	its %NL80211_ATTR_WDEV identifier.
 *
 * @NL80211_CMD_CONN_FAILED: connection request to an AP failed; used to
 *	notify userspace that AP has rejected the connection request from a
 *	station, due to particular reason. %NL80211_ATTR_CONN_FAILED_REASON
 *	is used for this.
 *
 * @NL80211_CMD_SET_MCAST_RATE: Change the rate used to send multicast frames
 *	for IBSS or MESH vif.
 *
 * @NL80211_CMD_SET_MAC_ACL: sets ACL for MAC address based access control.
 *	This is to be used with the drivers advertising the support of MAC
 *	address based access control. List of MAC addresses is passed in
 *	%NL80211_ATTR_MAC_ADDRS and ACL policy is passed in
 *	%NL80211_ATTR_ACL_POLICY. Driver will enable ACL with this list, if it
 *	is not already done. The new list will replace any existing list. Driver
 *	will clear its ACL when the list of MAC addresses passed is empty. This
 *	command is used in AP/P2P GO mode. Driver has to make sure to clear its
 *	ACL list during %NL80211_CMD_STOP_AP.
 *
 * @NL80211_CMD_RADAR_DETECT: Start a Channel availability check (CAC). Once
 *	a radar is detected or the channel availability scan (CAC) has finished
 *	or was aborted, or a radar was detected, usermode will be notified with
 *	this event. This command is also used to notify userspace about radars
 *	while operating on this channel.
 *	%NL80211_ATTR_RADAR_EVENT is used to inform about the type of the
 *	event.
 *
 * @NL80211_CMD_GET_PROTOCOL_FEATURES: Get global nl80211 protocol features,
 *	i.e. features for the nl80211 protocol rather than device features.
 *	Returns the features in the %NL80211_ATTR_PROTOCOL_FEATURES bitmap.
 *
 * @NL80211_CMD_UPDATE_FT_IES: Pass down the most up-to-date Fast Transition
 *	Information Element to the WLAN driver
 *
 * @NL80211_CMD_FT_EVENT: Send a Fast transition event from the WLAN driver
 *	to the supplicant. This will carry the target AP's MAC address along
 *	with the relevant Information Elements. This event is used to report
 *	received FT IEs (MDIE, FTIE, RSN IE, TIE, RICIE).
 *
 * @NL80211_CMD_CRIT_PROTOCOL_START: Indicates user-space will start running
 *	a critical protocol that needs more reliability in the connection to
 *	complete.
 *
 * @NL80211_CMD_CRIT_PROTOCOL_STOP: Indicates the connection reliability can
 *	return back to normal.
 *
 * @NL80211_CMD_GET_COALESCE: Get currently supported coalesce rules.
 * @NL80211_CMD_SET_COALESCE: Configure coalesce rules or clear existing rules.
 *
 * @NL80211_CMD_CHANNEL_SWITCH: Perform a channel switch by announcing the
 *	new channel information (Channel Switch Announcement - CSA)
 *	in the beacon for some time (as defined in the
 *	%NL80211_ATTR_CH_SWITCH_COUNT parameter) and then change to the
 *	new channel. Userspace provides the new channel information (using
 *	%NL80211_ATTR_WIPHY_FREQ and the attributes determining channel
 *	width). %NL80211_ATTR_CH_SWITCH_BLOCK_TX may be supplied to inform
 *	other station that transmission must be blocked until the channel
 *	switch is complete.
 *
 * @NL80211_CMD_VENDOR: Vendor-specified command/event. The command is specified
 *	by the %NL80211_ATTR_VENDOR_ID attribute and a sub-command in
 *	%NL80211_ATTR_VENDOR_SUBCMD. Parameter(s) can be transported in
 *	%NL80211_ATTR_VENDOR_DATA.
 *	For feature advertisement, the %NL80211_ATTR_VENDOR_DATA attribute is
 *	used in the wiphy data as a nested attribute containing descriptions
 *	(&struct nl80211_vendor_cmd_info) of the supported vendor commands.
 *	This may also be sent as an event with the same attributes.
 *
 * @NL80211_CMD_SET_QOS_MAP: Set Interworking QoS mapping for IP DSCP values.
 *	The QoS mapping information is included in %NL80211_ATTR_QOS_MAP. If
 *	that attribute is not included, QoS mapping is disabled. Since this
 *	QoS mapping is relevant for IP packets, it is only valid during an
 *	association. This is cleared on disassociation and AP restart.
 *
 * @NL80211_CMD_ADD_TX_TS: Ask the kernel to add a traffic stream for the given
 *	%NL80211_ATTR_TSID and %NL80211_ATTR_MAC with %NL80211_ATTR_USER_PRIO
 *	and %NL80211_ATTR_ADMITTED_TIME parameters.
 *	Note that the action frame handshake with the AP shall be handled by
 *	userspace via the normal management RX/TX framework, this only sets
 *	up the TX TS in the driver/device.
 *	If the admitted time attribute is not added then the request just checks
 *	if a subsequent setup could be successful, the intent is to use this to
 *	avoid setting up a session with the AP when local restrictions would
 *	make that impossible. However, the subsequent "real" setup may still
 *	fail even if the check was successful.
 * @NL80211_CMD_DEL_TX_TS: Remove an existing TS with the %NL80211_ATTR_TSID
 *	and %NL80211_ATTR_MAC parameters. It isn't necessary to call this
 *	before removing a station entry entirely, or before disassociating
 *	or similar, cleanup will happen in the driver/device in this case.
 *
 * @NL80211_CMD_GET_MPP: Get mesh path attributes for mesh proxy path to
 *	destination %NL80211_ATTR_MAC on the interface identified by
 *	%NL80211_ATTR_IFINDEX.
 *
 * @NL80211_CMD_JOIN_OCB: Join the OCB network. The center frequency and
 *	bandwidth of a channel must be given.
 * @NL80211_CMD_LEAVE_OCB: Leave the OCB network -- no special arguments, the
 *	network is determined by the network interface.
 *
 * @NL80211_CMD_TDLS_CHANNEL_SWITCH: Start channel-switching with a TDLS peer,
 *	identified by the %NL80211_ATTR_MAC parameter. A target channel is
 *	provided via %NL80211_ATTR_WIPHY_FREQ and other attributes determining
 *	channel width/type. The target operating class is given via
 *	%NL80211_ATTR_OPER_CLASS.
 *	The driver is responsible for continually initiating channel-switching
 *	operations and returning to the base channel for communication with the
 *	AP.
 * @NL80211_CMD_TDLS_CANCEL_CHANNEL_SWITCH: Stop channel-switching with a TDLS
 *	peer given by %NL80211_ATTR_MAC. Both peers must be on the base channel
 *	when this command completes.
 *
 * @NL80211_CMD_WIPHY_REG_CHANGE: Similar to %NL80211_CMD_REG_CHANGE, but used
 *	as an event to indicate changes for devices with wiphy-specific regdom
 *	management.
 *
 * @NL80211_CMD_ABORT_SCAN: Stop an ongoing scan. Returns -ENOENT if a scan is
 *	not running. The driver indicates the status of the scan through
 *	cfg80211_scan_done().
 *
 * @NL80211_CMD_START_NAN: Start NAN operation, identified by its
 *	%NL80211_ATTR_WDEV interface. This interface must have been
 *	previously created with %NL80211_CMD_NEW_INTERFACE. After it
 *	has been started, the NAN interface will create or join a
 *	cluster. This command must have a valid
 *	%NL80211_ATTR_NAN_MASTER_PREF attribute and optional
 *	%NL80211_ATTR_BANDS attributes.  If %NL80211_ATTR_BANDS is
 *	omitted or set to 0, it means don't-care and the device will
 *	decide what to use.  After this command NAN functions can be
 *	added.
 * @NL80211_CMD_STOP_NAN: Stop the NAN operation, identified by
 *	its %NL80211_ATTR_WDEV interface.
 * @NL80211_CMD_ADD_NAN_FUNCTION: Add a NAN function. The function is defined
 *	with %NL80211_ATTR_NAN_FUNC nested attribute. When called, this
 *	operation returns the strictly positive and unique instance id
 *	(%NL80211_ATTR_NAN_FUNC_INST_ID) and a cookie (%NL80211_ATTR_COOKIE)
 *	of the function upon success.
 *	Since instance ID's can be re-used, this cookie is the right
 *	way to identify the function. This will avoid races when a termination
 *	event is handled by the user space after it has already added a new
 *	function that got the same instance id from the kernel as the one
 *	which just terminated.
 *	This cookie may be used in NAN events even before the command
 *	returns, so userspace shouldn't process NAN events until it processes
 *	the response to this command.
 *	Look at %NL80211_ATTR_SOCKET_OWNER as well.
 * @NL80211_CMD_DEL_NAN_FUNCTION: Delete a NAN function by cookie.
 *	This command is also used as a notification sent when a NAN function is
 *	terminated. This will contain a %NL80211_ATTR_NAN_FUNC_INST_ID
 *	and %NL80211_ATTR_COOKIE attributes.
 * @NL80211_CMD_CHANGE_NAN_CONFIG: Change current NAN
 *	configuration. NAN must be operational (%NL80211_CMD_START_NAN
 *	was executed).  It must contain at least one of the following
 *	attributes: %NL80211_ATTR_NAN_MASTER_PREF,
 *	%NL80211_ATTR_BANDS.  If %NL80211_ATTR_BANDS is omitted, the
 *	current configuration is not changed.  If it is present but
 *	set to zero, the configuration is changed to don't-care
 *	(i.e. the device can decide what to do).
 * @NL80211_CMD_NAN_FUNC_MATCH: Notification sent when a match is reported.
 *	This will contain a %NL80211_ATTR_NAN_MATCH nested attribute and
 *	%NL80211_ATTR_COOKIE.
 *
 * @NL80211_CMD_UPDATE_CONNECT_PARAMS: Update one or more connect parameters
 *	for subsequent roaming cases if the driver or firmware uses internal
 *	BSS selection. This command can be issued only while connected and it
 *	does not result in a change for the current association. Currently,
 *	only the %NL80211_ATTR_IE data is used and updated with this command.
 *
 * @NL80211_CMD_SET_PMK: For offloaded 4-Way handshake, set the PMK or PMK-R0
 *	for the given authenticator address (specified with %NL80211_ATTR_MAC).
 *	When %NL80211_ATTR_PMKR0_NAME is set, %NL80211_ATTR_PMK specifies the
 *	PMK-R0, otherwise it specifies the PMK.
 * @NL80211_CMD_DEL_PMK: For offloaded 4-Way handshake, delete the previously
 *	configured PMK for the authenticator address identified by
 *	%NL80211_ATTR_MAC.
 * @NL80211_CMD_PORT_AUTHORIZED: An event that indicates an 802.1X FT roam was
 *	completed successfully. Drivers that support 4 way handshake offload
 *	should send this event after indicating 802.1X FT assocation with
 *	%NL80211_CMD_ROAM. If the 4 way handshake failed %NL80211_CMD_DISCONNECT
 *	should be indicated instead.
 * @NL80211_CMD_CONTROL_PORT_FRAME: Control Port (e.g. PAE) frame TX request
 *	and RX notification.  This command is used both as a request to transmit
 *	a control port frame and as a notification that a control port frame
 *	has been received. %NL80211_ATTR_FRAME is used to specify the
 *	frame contents.  The frame is the raw EAPoL data, without ethernet or
 *	802.11 headers.
 *	When used as an event indication %NL80211_ATTR_CONTROL_PORT_ETHERTYPE,
 *	%NL80211_ATTR_CONTROL_PORT_NO_ENCRYPT and %NL80211_ATTR_MAC are added
 *	indicating the protocol type of the received frame; whether the frame
 *	was received unencrypted and the MAC address of the peer respectively.
 *
 * @NL80211_CMD_RELOAD_REGDB: Request that the regdb firmware file is reloaded.
 *
 * @NL80211_CMD_EXTERNAL_AUTH: This interface is exclusively defined for host
 *	drivers that do not define separate commands for authentication and
 *	association, but rely on user space for the authentication to happen.
 *	This interface acts both as the event request (driver to user space)
 *	to trigger the authentication and command response (userspace to
 *	driver) to indicate the authentication status.
 *
 *	User space uses the %NL80211_CMD_CONNECT command to the host driver to
 *	trigger a connection. The host driver selects a BSS and further uses
 *	this interface to offload only the authentication part to the user
 *	space. Authentication frames are passed between the driver and user
 *	space through the %NL80211_CMD_FRAME interface. Host driver proceeds
 *	further with the association after getting successful authentication
 *	status. User space indicates the authentication status through
 *	%NL80211_ATTR_STATUS_CODE attribute in %NL80211_CMD_EXTERNAL_AUTH
 *	command interface.
 *
 *	Host driver reports this status on an authentication failure to the
 *	user space through the connect result as the user space would have
 *	initiated the connection through the connect request.
 *
 * @NL80211_CMD_STA_OPMODE_CHANGED: An event that notify station's
 *	ht opmode or vht opmode changes using any of %NL80211_ATTR_SMPS_MODE,
 *	%NL80211_ATTR_CHANNEL_WIDTH,%NL80211_ATTR_NSS attributes with its
 *	address(specified in %NL80211_ATTR_MAC).
 *
 * @NL80211_CMD_GET_FTM_RESPONDER_STATS: Retrieve FTM responder statistics, in
 *	the %NL80211_ATTR_FTM_RESPONDER_STATS attribute.
 *
 * @NL80211_CMD_PEER_MEASUREMENT_START: start a (set of) peer measurement(s)
 *	with the given parameters, which are encapsulated in the nested
 *	%NL80211_ATTR_PEER_MEASUREMENTS attribute. Optionally, MAC address
 *	randomization may be enabled and configured by specifying the
 *	%NL80211_ATTR_MAC and %NL80211_ATTR_MAC_MASK attributes.
 *	If a timeout is requested, use the %NL80211_ATTR_TIMEOUT attribute.
 *	A u64 cookie for further %NL80211_ATTR_COOKIE use is returned in
 *	the netlink extended ack message.
 *
 *	To cancel a measurement, close the socket that requested it.
 *
 *	Measurement results are reported to the socket that requested the
 *	measurement using @NL80211_CMD_PEER_MEASUREMENT_RESULT when they
 *	become available, so applications must ensure a large enough socket
 *	buffer size.
 *
 *	Depending on driver support it may or may not be possible to start
 *	multiple concurrent measurements.
 * @NL80211_CMD_PEER_MEASUREMENT_RESULT: This command number is used for the
 *	result notification from the driver to the requesting socket.
 * @NL80211_CMD_PEER_MEASUREMENT_COMPLETE: Notification only, indicating that
 *	the measurement completed, using the measurement cookie
 *	(%NL80211_ATTR_COOKIE).
 *
 * @NL80211_CMD_NOTIFY_RADAR: Notify the kernel that a radar signal was
 *	detected and reported by a neighboring device on the channel
 *	indicated by %NL80211_ATTR_WIPHY_FREQ and other attributes
 *	determining the width and type.
 *
 * @NL80211_CMD_UPDATE_OWE_INFO: This interface allows the host driver to
 *	offload OWE processing to user space. This intends to support
 *	OWE AKM by the host drivers that implement SME but rely
 *	on the user space for the cryptographic/DH IE processing in AP mode.
 *
 * @NL80211_CMD_PROBE_MESH_LINK: The requirement for mesh link metric
 *	refreshing, is that from one mesh point we be able to send some data
 *	frames to other mesh points which are not currently selected as a
 *	primary traffic path, but which are only 1 hop away. The absence of
 *	the primary path to the chosen node makes it necessary to apply some
 *	form of marking on a chosen packet stream so that the packets can be
 *	properly steered to the selected node for testing, and not by the
 *	regular mesh path lookup. Further, the packets must be of type data
 *	so that the rate control (often embedded in firmware) is used for
 *	rate selection.
 *
 *	Here attribute %NL80211_ATTR_MAC is used to specify connected mesh
 *	peer MAC address and %NL80211_ATTR_FRAME is used to specify the frame
 *	content. The frame is ethernet data.
 *
 * @NL80211_CMD_SET_TID_CONFIG: Data frame TID specific configuration
 *	is passed using %NL80211_ATTR_TID_CONFIG attribute.
 *
 * @NL80211_CMD_UNPROT_BEACON: Unprotected or incorrectly protected Beacon
 *	frame. This event is used to indicate that a received Beacon frame was
 *	dropped because it did not include a valid MME MIC while beacon
 *	protection was enabled (BIGTK configured in station mode).
 *
 * @NL80211_CMD_CONTROL_PORT_FRAME_TX_STATUS: Report TX status of a control
 *	port frame transmitted with %NL80211_CMD_CONTROL_PORT_FRAME.
 *	%NL80211_ATTR_COOKIE identifies the TX command and %NL80211_ATTR_FRAME
 *	includes the contents of the frame. %NL80211_ATTR_ACK flag is included
 *	if the recipient acknowledged the frame.
 *
 * @NL80211_CMD_SET_SAR_SPECS: SAR power limitation configuration is
 *	passed using %NL80211_ATTR_SAR_SPEC. %NL80211_ATTR_WIPHY is used to
 *	specify the wiphy index to be applied to.
 *
 * @NL80211_CMD_MAX: highest used command number
 * @__NL80211_CMD_AFTER_LAST: internal use
 */
enum nl80211_commands {
/* don't change the order or add anything between, this is ABI! */
	NL80211_CMD_UNSPEC,

	NL80211_CMD_GET_WIPHY,		/* can dump */
	NL80211_CMD_SET_WIPHY,
	NL80211_CMD_NEW_WIPHY,
	NL80211_CMD_DEL_WIPHY,

	NL80211_CMD_GET_INTERFACE,	/* can dump */
	NL80211_CMD_SET_INTERFACE,
	NL80211_CMD_NEW_INTERFACE,
	NL80211_CMD_DEL_INTERFACE,

	NL80211_CMD_GET_KEY,
	NL80211_CMD_SET_KEY,
	NL80211_CMD_NEW_KEY,
	NL80211_CMD_DEL_KEY,

	NL80211_CMD_GET_BEACON,
	NL80211_CMD_SET_BEACON,
	NL80211_CMD_START_AP,
	NL80211_CMD_NEW_BEACON = NL80211_CMD_START_AP,
	NL80211_CMD_STOP_AP,
	NL80211_CMD_DEL_BEACON = NL80211_CMD_STOP_AP,

	NL80211_CMD_GET_STATION,
	NL80211_CMD_SET_STATION,
	NL80211_CMD_NEW_STATION,
	NL80211_CMD_DEL_STATION,

	NL80211_CMD_GET_MPATH,
	NL80211_CMD_SET_MPATH,
	NL80211_CMD_NEW_MPATH,
	NL80211_CMD_DEL_MPATH,

	NL80211_CMD_SET_BSS,

	NL80211_CMD_SET_REG,
	NL80211_CMD_REQ_SET_REG,

	NL80211_CMD_GET_MESH_CONFIG,
	NL80211_CMD_SET_MESH_CONFIG,

	NL80211_CMD_SET_MGMT_EXTRA_IE /* reserved; not used */,

	NL80211_CMD_GET_REG,

	NL80211_CMD_GET_SCAN,
	NL80211_CMD_TRIGGER_SCAN,
	NL80211_CMD_NEW_SCAN_RESULTS,
	NL80211_CMD_SCAN_ABORTED,

	NL80211_CMD_REG_CHANGE,

	NL80211_CMD_AUTHENTICATE,
	NL80211_CMD_ASSOCIATE,
	NL80211_CMD_DEAUTHENTICATE,
	NL80211_CMD_DISASSOCIATE,

	NL80211_CMD_MICHAEL_MIC_FAILURE,

	NL80211_CMD_REG_BEACON_HINT,

	NL80211_CMD_JOIN_IBSS,
	NL80211_CMD_LEAVE_IBSS,

	NL80211_CMD_TESTMODE,

	NL80211_CMD_CONNECT,
	NL80211_CMD_ROAM,
	NL80211_CMD_DISCONNECT,

	NL80211_CMD_SET_WIPHY_NETNS,

	NL80211_CMD_GET_SURVEY,
	NL80211_CMD_NEW_SURVEY_RESULTS,

	NL80211_CMD_SET_PMKSA,
	NL80211_CMD_DEL_PMKSA,
	NL80211_CMD_FLUSH_PMKSA,

	NL80211_CMD_REMAIN_ON_CHANNEL,
	NL80211_CMD_CANCEL_REMAIN_ON_CHANNEL,

	NL80211_CMD_SET_TX_BITRATE_MASK,

	NL80211_CMD_REGISTER_FRAME,
	NL80211_CMD_REGISTER_ACTION = NL80211_CMD_REGISTER_FRAME,
	NL80211_CMD_FRAME,
	NL80211_CMD_ACTION = NL80211_CMD_FRAME,
	NL80211_CMD_FRAME_TX_STATUS,
	NL80211_CMD_ACTION_TX_STATUS = NL80211_CMD_FRAME_TX_STATUS,

	NL80211_CMD_SET_POWER_SAVE,
	NL80211_CMD_GET_POWER_SAVE,

	NL80211_CMD_SET_CQM,
	NL80211_CMD_NOTIFY_CQM,

	NL80211_CMD_SET_CHANNEL,
	NL80211_CMD_SET_WDS_PEER,

	NL80211_CMD_FRAME_WAIT_CANCEL,

	NL80211_CMD_JOIN_MESH,
	NL80211_CMD_LEAVE_MESH,

	NL80211_CMD_UNPROT_DEAUTHENTICATE,
	NL80211_CMD_UNPROT_DISASSOCIATE,

	NL80211_CMD_NEW_PEER_CANDIDATE,

	NL80211_CMD_GET_WOWLAN,
	NL80211_CMD_SET_WOWLAN,

	NL80211_CMD_START_SCHED_SCAN,
	NL80211_CMD_STOP_SCHED_SCAN,
	NL80211_CMD_SCHED_SCAN_RESULTS,
	NL80211_CMD_SCHED_SCAN_STOPPED,

	NL80211_CMD_SET_REKEY_OFFLOAD,

	NL80211_CMD_PMKSA_CANDIDATE,

	NL80211_CMD_TDLS_OPER,
	NL80211_CMD_TDLS_MGMT,

	NL80211_CMD_UNEXPECTED_FRAME,

	NL80211_CMD_PROBE_CLIENT,

	NL80211_CMD_REGISTER_BEACONS,

	NL80211_CMD_UNEXPECTED_4ADDR_FRAME,

	NL80211_CMD_SET_NOACK_MAP,

	NL80211_CMD_CH_SWITCH_NOTIFY,

	NL80211_CMD_START_P2P_DEVICE,
	NL80211_CMD_STOP_P2P_DEVICE,

	NL80211_CMD_CONN_FAILED,

	NL80211_CMD_SET_MCAST_RATE,

	NL80211_CMD_SET_MAC_ACL,

	NL80211_CMD_RADAR_DETECT,

	NL80211_CMD_GET_PROTOCOL_FEATURES,

	NL80211_CMD_UPDATE_FT_IES,
	NL80211_CMD_FT_EVENT,

	NL80211_CMD_CRIT_PROTOCOL_START,
	NL80211_CMD_CRIT_PROTOCOL_STOP,

	NL80211_CMD_GET_COALESCE,
	NL80211_CMD_SET_COALESCE,

	NL80211_CMD_CHANNEL_SWITCH,

	NL80211_CMD_VENDOR,

	NL80211_CMD_SET_QOS_MAP,

	NL80211_CMD_ADD_TX_TS,
	NL80211_CMD_DEL_TX_TS,

	NL80211_CMD_GET_MPP,

	NL80211_CMD_JOIN_OCB,
	NL80211_CMD_LEAVE_OCB,

	NL80211_CMD_CH_SWITCH_STARTED_NOTIFY,

	NL80211_CMD_TDLS_CHANNEL_SWITCH,
	NL80211_CMD_TDLS_CANCEL_CHANNEL_SWITCH,

	NL80211_CMD_WIPHY_REG_CHANGE,

	NL80211_CMD_ABORT_SCAN,

	NL80211_CMD_START_NAN,
	NL80211_CMD_STOP_NAN,
	NL80211_CMD_ADD_NAN_FUNCTION,
	NL80211_CMD_DEL_NAN_FUNCTION,
	NL80211_CMD_CHANGE_NAN_CONFIG,
	NL80211_CMD_NAN_MATCH,

	NL80211_CMD_SET_MULTICAST_TO_UNICAST,

	NL80211_CMD_UPDATE_CONNECT_PARAMS,

	NL80211_CMD_SET_PMK,
	NL80211_CMD_DEL_PMK,

	NL80211_CMD_PORT_AUTHORIZED,

	NL80211_CMD_RELOAD_REGDB,

	NL80211_CMD_EXTERNAL_AUTH,

	NL80211_CMD_STA_OPMODE_CHANGED,

	NL80211_CMD_CONTROL_PORT_FRAME,

	NL80211_CMD_GET_FTM_RESPONDER_STATS,

	NL80211_CMD_PEER_MEASUREMENT_START,
	NL80211_CMD_PEER_MEASUREMENT_RESULT,
	NL80211_CMD_PEER_MEASUREMENT_COMPLETE,

	NL80211_CMD_NOTIFY_RADAR,

	NL80211_CMD_UPDATE_OWE_INFO,

	NL80211_CMD_PROBE_MESH_LINK,

	NL80211_CMD_SET_TID_CONFIG,

	NL80211_CMD_UNPROT_BEACON,

	NL80211_CMD_CONTROL_PORT_FRAME_TX_STATUS,

	NL80211_CMD_SET_SAR_SPECS,

	/* add new commands above here */

	/* used to define NL80211_CMD_MAX below */
	__NL80211_CMD_AFTER_LAST,
	NL80211_CMD_MAX = __NL80211_CMD_AFTER_LAST - 1
};

/*
 * Allow user space programs to use #ifdef on new commands by defining them
 * here
 */
#define NL80211_CMD_SET_BSS NL80211_CMD_SET_BSS
#define NL80211_CMD_SET_MGMT_EXTRA_IE NL80211_CMD_SET_MGMT_EXTRA_IE
#define NL80211_CMD_REG_CHANGE NL80211_CMD_REG_CHANGE
#define NL80211_CMD_AUTHENTICATE NL80211_CMD_AUTHENTICATE
#define NL80211_CMD_ASSOCIATE NL80211_CMD_ASSOCIATE
#define NL80211_CMD_DEAUTHENTICATE NL80211_CMD_DEAUTHENTICATE
#define NL80211_CMD_DISASSOCIATE NL80211_CMD_DISASSOCIATE
#define NL80211_CMD_REG_BEACON_HINT NL80211_CMD_REG_BEACON_HINT

#define NL80211_ATTR_FEATURE_FLAGS NL80211_ATTR_FEATURE_FLAGS

/* source-level API compatibility */
#define NL80211_CMD_GET_MESH_PARAMS NL80211_CMD_GET_MESH_CONFIG
#define NL80211_CMD_SET_MESH_PARAMS NL80211_CMD_SET_MESH_CONFIG
#define NL80211_MESH_SETUP_VENDOR_PATH_SEL_IE NL80211_MESH_SETUP_IE

/**
 * enum nl80211_attrs - nl80211 netlink attributes
 *
 * @NL80211_ATTR_UNSPEC: unspecified attribute to catch errors
 *
 * @NL80211_ATTR_WIPHY: index of wiphy to operate on, cf.
 *	/sys/class/ieee80211/<phyname>/index
 * @NL80211_ATTR_WIPHY_NAME: wiphy name (used for renaming)
 * @NL80211_ATTR_WIPHY_TXQ_PARAMS: a nested array of TX queue parameters
 * @NL80211_ATTR_WIPHY_FREQ: frequency of the selected channel in MHz,
 *	defines the channel together with the (deprecated)
 *	%NL80211_ATTR_WIPHY_CHANNEL_TYPE attribute or the attributes
 *	%NL80211_ATTR_CHANNEL_WIDTH and if needed %NL80211_ATTR_CENTER_FREQ1
 *	and %NL80211_ATTR_CENTER_FREQ2
 * @NL80211_ATTR_CHANNEL_WIDTH: u32 attribute containing one of the values
 *	of &enum nl80211_chan_width, describing the channel width. See the
 *	documentation of the enum for more information.
 * @NL80211_ATTR_CENTER_FREQ1: Center frequency of the first part of the
 *	channel, used for anything but 20 MHz bandwidth. In S1G this is the
 *	operating channel center frequency.
 * @NL80211_ATTR_CENTER_FREQ2: Center frequency of the second part of the
 *	channel, used only for 80+80 MHz bandwidth
 * @NL80211_ATTR_WIPHY_CHANNEL_TYPE: included with NL80211_ATTR_WIPHY_FREQ
 *	if HT20 or HT40 are to be used (i.e., HT disabled if not included):
 *	NL80211_CHAN_NO_HT = HT not allowed (i.e., same as not including
 *		this attribute)
 *	NL80211_CHAN_HT20 = HT20 only
 *	NL80211_CHAN_HT40MINUS = secondary channel is below the primary channel
 *	NL80211_CHAN_HT40PLUS = secondary channel is above the primary channel
 *	This attribute is now deprecated.
 * @NL80211_ATTR_WIPHY_RETRY_SHORT: TX retry limit for frames whose length is
 *	less than or equal to the RTS threshold; allowed range: 1..255;
 *	dot11ShortRetryLimit; u8
 * @NL80211_ATTR_WIPHY_RETRY_LONG: TX retry limit for frames whose length is
 *	greater than the RTS threshold; allowed range: 1..255;
 *	dot11ShortLongLimit; u8
 * @NL80211_ATTR_WIPHY_FRAG_THRESHOLD: fragmentation threshold, i.e., maximum
 *	length in octets for frames; allowed range: 256..8000, disable
 *	fragmentation with (u32)-1; dot11FragmentationThreshold; u32
 * @NL80211_ATTR_WIPHY_RTS_THRESHOLD: RTS threshold (TX frames with length
 *	larger than or equal to this use RTS/CTS handshake); allowed range:
 *	0..65536, disable with (u32)-1; dot11RTSThreshold; u32
 * @NL80211_ATTR_WIPHY_COVERAGE_CLASS: Coverage Class as defined by IEEE 802.11
 *	section 7.3.2.9; dot11CoverageClass; u8
 *
 * @NL80211_ATTR_IFINDEX: network interface index of the device to operate on
 * @NL80211_ATTR_IFNAME: network interface name
 * @NL80211_ATTR_IFTYPE: type of virtual interface, see &enum nl80211_iftype
 *
 * @NL80211_ATTR_WDEV: wireless device identifier, used for pseudo-devices
 *	that don't have a netdev (u64)
 *
 * @NL80211_ATTR_MAC: MAC address (various uses)
 *
 * @NL80211_ATTR_KEY_DATA: (temporal) key data; for TKIP this consists of
 *	16 bytes encryption key followed by 8 bytes each for TX and RX MIC
 *	keys
 * @NL80211_ATTR_KEY_IDX: key ID (u8, 0-3)
 * @NL80211_ATTR_KEY_CIPHER: key cipher suite (u32, as defined by IEEE 802.11
 *	section 7.3.2.25.1, e.g. 0x000FAC04)
 * @NL80211_ATTR_KEY_SEQ: transmit key sequence number (IV/PN) for TKIP and
 *	CCMP keys, each six bytes in little endian
 * @NL80211_ATTR_KEY_DEFAULT: Flag attribute indicating the key is default key
 * @NL80211_ATTR_KEY_DEFAULT_MGMT: Flag attribute indicating the key is the
 *	default management key
 * @NL80211_ATTR_CIPHER_SUITES_PAIRWISE: For crypto settings for connect or
 *	other commands, indicates which pairwise cipher suites are used
 * @NL80211_ATTR_CIPHER_SUITE_GROUP: For crypto settings for connect or
 *	other commands, indicates which group cipher suite is used
 *
 * @NL80211_ATTR_BEACON_INTERVAL: beacon interval in TU
 * @NL80211_ATTR_DTIM_PERIOD: DTIM period for beaconing
 * @NL80211_ATTR_BEACON_HEAD: portion of the beacon before the TIM IE
 * @NL80211_ATTR_BEACON_TAIL: portion of the beacon after the TIM IE
 *
 * @NL80211_ATTR_STA_AID: Association ID for the station (u16)
 * @NL80211_ATTR_STA_FLAGS: flags, nested element with NLA_FLAG attributes of
 *	&enum nl80211_sta_flags (deprecated, use %NL80211_ATTR_STA_FLAGS2)
 * @NL80211_ATTR_STA_LISTEN_INTERVAL: listen interval as defined by
 *	IEEE 802.11 7.3.1.6 (u16).
 * @NL80211_ATTR_STA_SUPPORTED_RATES: supported rates, array of supported
 *	rates as defined by IEEE 802.11 7.3.2.2 but without the length
 *	restriction (at most %NL80211_MAX_SUPP_RATES).
 * @NL80211_ATTR_STA_VLAN: interface index of VLAN interface to move station
 *	to, or the AP interface the station was originally added to.
 * @NL80211_ATTR_STA_INFO: information about a station, part of station info
 *	given for %NL80211_CMD_GET_STATION, nested attribute containing
 *	info as possible, see &enum nl80211_sta_info.
 *
 * @NL80211_ATTR_WIPHY_BANDS: Information about an operating bands,
 *	consisting of a nested array.
 *
 * @NL80211_ATTR_MESH_ID: mesh id (1-32 bytes).
 * @NL80211_ATTR_STA_PLINK_ACTION: action to perform on the mesh peer link
 *	(see &enum nl80211_plink_action).
 * @NL80211_ATTR_MPATH_NEXT_HOP: MAC address of the next hop for a mesh path.
 * @NL80211_ATTR_MPATH_INFO: information about a mesh_path, part of mesh path
 * 	info given for %NL80211_CMD_GET_MPATH, nested attribute described at
 *	&enum nl80211_mpath_info.
 *
 * @NL80211_ATTR_MNTR_FLAGS: flags, nested element with NLA_FLAG attributes of
 *      &enum nl80211_mntr_flags.
 *
 * @NL80211_ATTR_REG_ALPHA2: an ISO-3166-alpha2 country code for which the
 * 	current regulatory domain should be set to or is already set to.
 * 	For example, 'CR', for Costa Rica. This attribute is used by the kernel
 * 	to query the CRDA to retrieve one regulatory domain. This attribute can
 * 	also be used by userspace to query the kernel for the currently set
 * 	regulatory domain. We chose an alpha2 as that is also used by the
 * 	IEEE-802.11 country information element to identify a country.
 * 	Users can also simply ask the wireless core to set regulatory domain
 * 	to a specific alpha2.
 * @NL80211_ATTR_REG_RULES: a nested array of regulatory domain regulatory
 *	rules.
 *
 * @NL80211_ATTR_BSS_CTS_PROT: whether CTS protection is enabled (u8, 0 or 1)
 * @NL80211_ATTR_BSS_SHORT_PREAMBLE: whether short preamble is enabled
 *	(u8, 0 or 1)
 * @NL80211_ATTR_BSS_SHORT_SLOT_TIME: whether short slot time enabled
 *	(u8, 0 or 1)
 * @NL80211_ATTR_BSS_BASIC_RATES: basic rates, array of basic
 *	rates in format defined by IEEE 802.11 7.3.2.2 but without the length
 *	restriction (at most %NL80211_MAX_SUPP_RATES).
 *
 * @NL80211_ATTR_HT_CAPABILITY: HT Capability information element (from
 *	association request when used with NL80211_CMD_NEW_STATION)
 *
 * @NL80211_ATTR_SUPPORTED_IFTYPES: nested attribute containing all
 *	supported interface types, each a flag attribute with the number
 *	of the interface mode.
 *
 * @NL80211_ATTR_MGMT_SUBTYPE: Management frame subtype for
 *	%NL80211_CMD_SET_MGMT_EXTRA_IE.
 *
 * @NL80211_ATTR_IE: Information element(s) data (used, e.g., with
 *	%NL80211_CMD_SET_MGMT_EXTRA_IE).
 *
 * @NL80211_ATTR_MAX_NUM_SCAN_SSIDS: number of SSIDs you can scan with
 *	a single scan request, a wiphy attribute.
 * @NL80211_ATTR_MAX_NUM_SCHED_SCAN_SSIDS: number of SSIDs you can
 *	scan with a single scheduled scan request, a wiphy attribute.
 * @NL80211_ATTR_MAX_SCAN_IE_LEN: maximum length of information elements
 *	that can be added to a scan request
 * @NL80211_ATTR_MAX_SCHED_SCAN_IE_LEN: maximum length of information
 *	elements that can be added to a scheduled scan request
 * @NL80211_ATTR_MAX_MATCH_SETS: maximum number of sets that can be
 *	used with @NL80211_ATTR_SCHED_SCAN_MATCH, a wiphy attribute.
 *
 * @NL80211_ATTR_SCAN_FREQUENCIES: nested attribute with frequencies (in MHz)
 * @NL80211_ATTR_SCAN_SSIDS: nested attribute with SSIDs, leave out for passive
 *	scanning and include a zero-length SSID (wildcard) for wildcard scan
 * @NL80211_ATTR_BSS: scan result BSS
 *
 * @NL80211_ATTR_REG_INITIATOR: indicates who requested the regulatory domain
 * 	currently in effect. This could be any of the %NL80211_REGDOM_SET_BY_*
 * @NL80211_ATTR_REG_TYPE: indicates the type of the regulatory domain currently
 * 	set. This can be one of the nl80211_reg_type (%NL80211_REGDOM_TYPE_*)
 *
 * @NL80211_ATTR_SUPPORTED_COMMANDS: wiphy attribute that specifies
 *	an array of command numbers (i.e. a mapping index to command number)
 *	that the driver for the given wiphy supports.
 *
 * @NL80211_ATTR_FRAME: frame data (binary attribute), including frame header
 *	and body, but not FCS; used, e.g., with NL80211_CMD_AUTHENTICATE and
 *	NL80211_CMD_ASSOCIATE events
 * @NL80211_ATTR_SSID: SSID (binary attribute, 0..32 octets)
 * @NL80211_ATTR_AUTH_TYPE: AuthenticationType, see &enum nl80211_auth_type,
 *	represented as a u32
 * @NL80211_ATTR_REASON_CODE: ReasonCode for %NL80211_CMD_DEAUTHENTICATE and
 *	%NL80211_CMD_DISASSOCIATE, u16
 *
 * @NL80211_ATTR_KEY_TYPE: Key Type, see &enum nl80211_key_type, represented as
 *	a u32
 *
 * @NL80211_ATTR_FREQ_BEFORE: A channel which has suffered a regulatory change
 * 	due to considerations from a beacon hint. This attribute reflects
 * 	the state of the channel _before_ the beacon hint processing. This
 * 	attributes consists of a nested attribute containing
 * 	NL80211_FREQUENCY_ATTR_*
 * @NL80211_ATTR_FREQ_AFTER: A channel which has suffered a regulatory change
 * 	due to considerations from a beacon hint. This attribute reflects
 * 	the state of the channel _after_ the beacon hint processing. This
 * 	attributes consists of a nested attribute containing
 * 	NL80211_FREQUENCY_ATTR_*
 *
 * @NL80211_ATTR_CIPHER_SUITES: a set of u32 values indicating the supported
 *	cipher suites
 *
 * @NL80211_ATTR_FREQ_FIXED: a flag indicating the IBSS should not try to look
 *	for other networks on different channels
 *
 * @NL80211_ATTR_TIMED_OUT: a flag indicating than an operation timed out; this
 *	is used, e.g., with %NL80211_CMD_AUTHENTICATE event
 *
 * @NL80211_ATTR_USE_MFP: Whether management frame protection (IEEE 802.11w) is
 *	used for the association (&enum nl80211_mfp, represented as a u32);
 *	this attribute can be used with %NL80211_CMD_ASSOCIATE and
 *	%NL80211_CMD_CONNECT requests. %NL80211_MFP_OPTIONAL is not allowed for
 *	%NL80211_CMD_ASSOCIATE since user space SME is expected and hence, it
 *	must have decided whether to use management frame protection or not.
 *	Setting %NL80211_MFP_OPTIONAL with a %NL80211_CMD_CONNECT request will
 *	let the driver (or the firmware) decide whether to use MFP or not.
 *
 * @NL80211_ATTR_STA_FLAGS2: Attribute containing a
 *	&struct nl80211_sta_flag_update.
 *
 * @NL80211_ATTR_CONTROL_PORT: A flag indicating whether user space controls
 *	IEEE 802.1X port, i.e., sets/clears %NL80211_STA_FLAG_AUTHORIZED, in
 *	station mode. If the flag is included in %NL80211_CMD_ASSOCIATE
 *	request, the driver will assume that the port is unauthorized until
 *	authorized by user space. Otherwise, port is marked authorized by
 *	default in station mode.
 * @NL80211_ATTR_CONTROL_PORT_ETHERTYPE: A 16-bit value indicating the
 *	ethertype that will be used for key negotiation. It can be
 *	specified with the associate and connect commands. If it is not
 *	specified, the value defaults to 0x888E (PAE, 802.1X). This
 *	attribute is also used as a flag in the wiphy information to
 *	indicate that protocols other than PAE are supported.
 * @NL80211_ATTR_CONTROL_PORT_NO_ENCRYPT: When included along with
 *	%NL80211_ATTR_CONTROL_PORT_ETHERTYPE, indicates that the custom
 *	ethertype frames used for key negotiation must not be encrypted.
 * @NL80211_ATTR_CONTROL_PORT_OVER_NL80211: A flag indicating whether control
 *	port frames (e.g. of type given in %NL80211_ATTR_CONTROL_PORT_ETHERTYPE)
 *	will be sent directly to the network interface or sent via the NL80211
 *	socket.  If this attribute is missing, then legacy behavior of sending
 *	control port frames directly to the network interface is used.  If the
 *	flag is included, then control port frames are sent over NL80211 instead
 *	using %CMD_CONTROL_PORT_FRAME.  If control port routing over NL80211 is
 *	to be used then userspace must also use the %NL80211_ATTR_SOCKET_OWNER
 *	flag. When used with %NL80211_ATTR_CONTROL_PORT_NO_PREAUTH, pre-auth
 *	frames are not forwared over the control port.
 *
 * @NL80211_ATTR_TESTDATA: Testmode data blob, passed through to the driver.
 *	We recommend using nested, driver-specific attributes within this.
 *
 * @NL80211_ATTR_DISCONNECTED_BY_AP: A flag indicating that the DISCONNECT
 *	event was due to the AP disconnecting the station, and not due to
 *	a local disconnect request.
 * @NL80211_ATTR_STATUS_CODE: StatusCode for the %NL80211_CMD_CONNECT
 *	event (u16)
 * @NL80211_ATTR_PRIVACY: Flag attribute, used with connect(), indicating
 *	that protected APs should be used. This is also used with NEW_BEACON to
 *	indicate that the BSS is to use protection.
 *
 * @NL80211_ATTR_CIPHERS_PAIRWISE: Used with CONNECT, ASSOCIATE, and NEW_BEACON
 *	to indicate which unicast key ciphers will be used with the connection
 *	(an array of u32).
 * @NL80211_ATTR_CIPHER_GROUP: Used with CONNECT, ASSOCIATE, and NEW_BEACON to
 *	indicate which group key cipher will be used with the connection (a
 *	u32).
 * @NL80211_ATTR_WPA_VERSIONS: Used with CONNECT, ASSOCIATE, and NEW_BEACON to
 *	indicate which WPA version(s) the AP we want to associate with is using
 *	(a u32 with flags from &enum nl80211_wpa_versions).
 * @NL80211_ATTR_AKM_SUITES: Used with CONNECT, ASSOCIATE, and NEW_BEACON to
 *	indicate which key management algorithm(s) to use (an array of u32).
 *	This attribute is also sent in response to @NL80211_CMD_GET_WIPHY,
 *	indicating the supported AKM suites, intended for specific drivers which
 *	implement SME and have constraints on which AKMs are supported and also
 *	the cases where an AKM support is offloaded to the driver/firmware.
 *	If there is no such notification from the driver, user space should
 *	assume the driver supports all the AKM suites.
 *
 * @NL80211_ATTR_REQ_IE: (Re)association request information elements as
 *	sent out by the card, for ROAM and successful CONNECT events.
 * @NL80211_ATTR_RESP_IE: (Re)association response information elements as
 *	sent by peer, for ROAM and successful CONNECT events.
 *
 * @NL80211_ATTR_PREV_BSSID: previous BSSID, to be used in ASSOCIATE and CONNECT
 *	commands to specify a request to reassociate within an ESS, i.e., to use
 *	Reassociate Request frame (with the value of this attribute in the
 *	Current AP address field) instead of Association Request frame which is
 *	used for the initial association to an ESS.
 *
 * @NL80211_ATTR_KEY: key information in a nested attribute with
 *	%NL80211_KEY_* sub-attributes
 * @NL80211_ATTR_KEYS: array of keys for static WEP keys for connect()
 *	and join_ibss(), key information is in a nested attribute each
 *	with %NL80211_KEY_* sub-attributes
 *
 * @NL80211_ATTR_PID: Process ID of a network namespace.
 *
 * @NL80211_ATTR_GENERATION: Used to indicate consistent snapshots for
 *	dumps. This number increases whenever the object list being
 *	dumped changes, and as such userspace can verify that it has
 *	obtained a complete and consistent snapshot by verifying that
 *	all dump messages contain the same generation number. If it
 *	changed then the list changed and the dump should be repeated
 *	completely from scratch.
 *
 * @NL80211_ATTR_4ADDR: Use 4-address frames on a virtual interface
 *
 * @NL80211_ATTR_SURVEY_INFO: survey information about a channel, part of
 *      the survey response for %NL80211_CMD_GET_SURVEY, nested attribute
 *      containing info as possible, see &enum survey_info.
 *
 * @NL80211_ATTR_PMKID: PMK material for PMKSA caching.
 * @NL80211_ATTR_MAX_NUM_PMKIDS: maximum number of PMKIDs a firmware can
 *	cache, a wiphy attribute.
 *
 * @NL80211_ATTR_DURATION: Duration of an operation in milliseconds, u32.
 * @NL80211_ATTR_MAX_REMAIN_ON_CHANNEL_DURATION: Device attribute that
 *	specifies the maximum duration that can be requested with the
 *	remain-on-channel operation, in milliseconds, u32.
 *
 * @NL80211_ATTR_COOKIE: Generic 64-bit cookie to identify objects.
 *
 * @NL80211_ATTR_TX_RATES: Nested set of attributes
 *	(enum nl80211_tx_rate_attributes) describing TX rates per band. The
 *	enum nl80211_band value is used as the index (nla_type() of the nested
 *	data. If a band is not included, it will be configured to allow all
 *	rates based on negotiated supported rates information. This attribute
 *	is used with %NL80211_CMD_SET_TX_BITRATE_MASK and with starting AP,
 *	and joining mesh networks (not IBSS yet). In the later case, it must
 *	specify just a single bitrate, which is to be used for the beacon.
 *	The driver must also specify support for this with the extended
 *	features NL80211_EXT_FEATURE_BEACON_RATE_LEGACY,
 *	NL80211_EXT_FEATURE_BEACON_RATE_HT,
 *	NL80211_EXT_FEATURE_BEACON_RATE_VHT and
 *	NL80211_EXT_FEATURE_BEACON_RATE_HE.
 *
 * @NL80211_ATTR_FRAME_MATCH: A binary attribute which typically must contain
 *	at least one byte, currently used with @NL80211_CMD_REGISTER_FRAME.
 * @NL80211_ATTR_FRAME_TYPE: A u16 indicating the frame type/subtype for the
 *	@NL80211_CMD_REGISTER_FRAME command.
 * @NL80211_ATTR_TX_FRAME_TYPES: wiphy capability attribute, which is a
 *	nested attribute of %NL80211_ATTR_FRAME_TYPE attributes, containing
 *	information about which frame types can be transmitted with
 *	%NL80211_CMD_FRAME.
 * @NL80211_ATTR_RX_FRAME_TYPES: wiphy capability attribute, which is a
 *	nested attribute of %NL80211_ATTR_FRAME_TYPE attributes, containing
 *	information about which frame types can be registered for RX.
 *
 * @NL80211_ATTR_ACK: Flag attribute indicating that the frame was
 *	acknowledged by the recipient.
 *
 * @NL80211_ATTR_PS_STATE: powersave state, using &enum nl80211_ps_state values.
 *
 * @NL80211_ATTR_CQM: connection quality monitor configuration in a
 *	nested attribute with %NL80211_ATTR_CQM_* sub-attributes.
 *
 * @NL80211_ATTR_LOCAL_STATE_CHANGE: Flag attribute to indicate that a command
 *	is requesting a local authentication/association state change without
 *	invoking actual management frame exchange. This can be used with
 *	NL80211_CMD_AUTHENTICATE, NL80211_CMD_DEAUTHENTICATE,
 *	NL80211_CMD_DISASSOCIATE.
 *
 * @NL80211_ATTR_AP_ISOLATE: (AP mode) Do not forward traffic between stations
 *	connected to this BSS.
 *
 * @NL80211_ATTR_WIPHY_TX_POWER_SETTING: Transmit power setting type. See
 *      &enum nl80211_tx_power_setting for possible values.
 * @NL80211_ATTR_WIPHY_TX_POWER_LEVEL: Transmit power level in signed mBm units.
 *      This is used in association with @NL80211_ATTR_WIPHY_TX_POWER_SETTING
 *      for non-automatic settings.
 *
 * @NL80211_ATTR_SUPPORT_IBSS_RSN: The device supports IBSS RSN, which mostly
 *	means support for per-station GTKs.
 *
 * @NL80211_ATTR_WIPHY_ANTENNA_TX: Bitmap of allowed antennas for transmitting.
 *	This can be used to mask out antennas which are not attached or should
 *	not be used for transmitting. If an antenna is not selected in this
 *	bitmap the hardware is not allowed to transmit on this antenna.
 *
 *	Each bit represents one antenna, starting with antenna 1 at the first
 *	bit. Depending on which antennas are selected in the bitmap, 802.11n
 *	drivers can derive which chainmasks to use (if all antennas belonging to
 *	a particular chain are disabled this chain should be disabled) and if
 *	a chain has diversity antennas wether diversity should be used or not.
 *	HT capabilities (STBC, TX Beamforming, Antenna selection) can be
 *	derived from the available chains after applying the antenna mask.
 *	Non-802.11n drivers can derive wether to use diversity or not.
 *	Drivers may reject configurations or RX/TX mask combinations they cannot
 *	support by returning -EINVAL.
 *
 * @NL80211_ATTR_WIPHY_ANTENNA_RX: Bitmap of allowed antennas for receiving.
 *	This can be used to mask out antennas which are not attached or should
 *	not be used for receiving. If an antenna is not selected in this bitmap
 *	the hardware should not be configured to receive on this antenna.
 *	For a more detailed description see @NL80211_ATTR_WIPHY_ANTENNA_TX.
 *
 * @NL80211_ATTR_WIPHY_ANTENNA_AVAIL_TX: Bitmap of antennas which are available
 *	for configuration as TX antennas via the above parameters.
 *
 * @NL80211_ATTR_WIPHY_ANTENNA_AVAIL_RX: Bitmap of antennas which are available
 *	for configuration as RX antennas via the above parameters.
 *
 * @NL80211_ATTR_MCAST_RATE: Multicast tx rate (in 100 kbps) for IBSS
 *
 * @NL80211_ATTR_OFFCHANNEL_TX_OK: For management frame TX, the frame may be
 *	transmitted on another channel when the channel given doesn't match
 *	the current channel. If the current channel doesn't match and this
 *	flag isn't set, the frame will be rejected. This is also used as an
 *	nl80211 capability flag.
 *
 * @NL80211_ATTR_BSS_HT_OPMODE: HT operation mode (u16)
 *
 * @NL80211_ATTR_KEY_DEFAULT_TYPES: A nested attribute containing flags
 *	attributes, specifying what a key should be set as default as.
 *	See &enum nl80211_key_default_types.
 *
 * @NL80211_ATTR_MESH_SETUP: Optional mesh setup parameters.  These cannot be
 *	changed once the mesh is active.
 * @NL80211_ATTR_MESH_CONFIG: Mesh configuration parameters, a nested attribute
 *	containing attributes from &enum nl80211_meshconf_params.
 * @NL80211_ATTR_SUPPORT_MESH_AUTH: Currently, this means the underlying driver
 *	allows auth frames in a mesh to be passed to userspace for processing via
 *	the @NL80211_MESH_SETUP_USERSPACE_AUTH flag.
 * @NL80211_ATTR_STA_PLINK_STATE: The state of a mesh peer link as defined in
 *	&enum nl80211_plink_state. Used when userspace is driving the peer link
 *	management state machine.  @NL80211_MESH_SETUP_USERSPACE_AMPE or
 *	@NL80211_MESH_SETUP_USERSPACE_MPM must be enabled.
 *
 * @NL80211_ATTR_WOWLAN_TRIGGERS_SUPPORTED: indicates, as part of the wiphy
 *	capabilities, the supported WoWLAN triggers
 * @NL80211_ATTR_WOWLAN_TRIGGERS: used by %NL80211_CMD_SET_WOWLAN to
 *	indicate which WoW triggers should be enabled. This is also
 *	used by %NL80211_CMD_GET_WOWLAN to get the currently enabled WoWLAN
 *	triggers.
 *
 * @NL80211_ATTR_SCHED_SCAN_INTERVAL: Interval between scheduled scan
 *	cycles, in msecs.
 *
 * @NL80211_ATTR_SCHED_SCAN_MATCH: Nested attribute with one or more
 *	sets of attributes to match during scheduled scans.  Only BSSs
 *	that match any of the sets will be reported.  These are
 *	pass-thru filter rules.
 *	For a match to succeed, the BSS must match all attributes of a
 *	set.  Since not every hardware supports matching all types of
 *	attributes, there is no guarantee that the reported BSSs are
 *	fully complying with the match sets and userspace needs to be
 *	able to ignore them by itself.
 *	Thus, the implementation is somewhat hardware-dependent, but
 *	this is only an optimization and the userspace application
 *	needs to handle all the non-filtered results anyway.
 *	If the match attributes don't make sense when combined with
 *	the values passed in @NL80211_ATTR_SCAN_SSIDS (eg. if an SSID
 *	is included in the probe request, but the match attributes
 *	will never let it go through), -EINVAL may be returned.
 *	If omitted, no filtering is done.
 *
 * @NL80211_ATTR_INTERFACE_COMBINATIONS: Nested attribute listing the supported
 *	interface combinations. In each nested item, it contains attributes
 *	defined in &enum nl80211_if_combination_attrs.
 * @NL80211_ATTR_SOFTWARE_IFTYPES: Nested attribute (just like
 *	%NL80211_ATTR_SUPPORTED_IFTYPES) containing the interface types that
 *	are managed in software: interfaces of these types aren't subject to
 *	any restrictions in their number or combinations.
 *
 * @NL80211_ATTR_REKEY_DATA: nested attribute containing the information
 *	necessary for GTK rekeying in the device, see &enum nl80211_rekey_data.
 *
 * @NL80211_ATTR_SCAN_SUPP_RATES: rates per to be advertised as supported in scan,
 *	nested array attribute containing an entry for each band, with the entry
 *	being a list of supported rates as defined by IEEE 802.11 7.3.2.2 but
 *	without the length restriction (at most %NL80211_MAX_SUPP_RATES).
 *
 * @NL80211_ATTR_HIDDEN_SSID: indicates whether SSID is to be hidden from Beacon
 *	and Probe Response (when response to wildcard Probe Request); see
 *	&enum nl80211_hidden_ssid, represented as a u32
 *
 * @NL80211_ATTR_IE_PROBE_RESP: Information element(s) for Probe Response frame.
 *	This is used with %NL80211_CMD_NEW_BEACON and %NL80211_CMD_SET_BEACON to
 *	provide extra IEs (e.g., WPS/P2P IE) into Probe Response frames when the
 *	driver (or firmware) replies to Probe Request frames.
 * @NL80211_ATTR_IE_ASSOC_RESP: Information element(s) for (Re)Association
 *	Response frames. This is used with %NL80211_CMD_NEW_BEACON and
 *	%NL80211_CMD_SET_BEACON to provide extra IEs (e.g., WPS/P2P IE) into
 *	(Re)Association Response frames when the driver (or firmware) replies to
 *	(Re)Association Request frames.
 *
 * @NL80211_ATTR_STA_WME: Nested attribute containing the wme configuration
 *	of the station, see &enum nl80211_sta_wme_attr.
 * @NL80211_ATTR_SUPPORT_AP_UAPSD: the device supports uapsd when working
 *	as AP.
 *
 * @NL80211_ATTR_ROAM_SUPPORT: Indicates whether the firmware is capable of
 *	roaming to another AP in the same ESS if the signal lever is low.
 *
 * @NL80211_ATTR_PMKSA_CANDIDATE: Nested attribute containing the PMKSA caching
 *	candidate information, see &enum nl80211_pmksa_candidate_attr.
 *
 * @NL80211_ATTR_TX_NO_CCK_RATE: Indicates whether to use CCK rate or not
 *	for management frames transmission. In order to avoid p2p probe/action
 *	frames are being transmitted at CCK rate in 2GHz band, the user space
 *	applications use this attribute.
 *	This attribute is used with %NL80211_CMD_TRIGGER_SCAN and
 *	%NL80211_CMD_FRAME commands.
 *
 * @NL80211_ATTR_TDLS_ACTION: Low level TDLS action code (e.g. link setup
 *	request, link setup confirm, link teardown, etc.). Values are
 *	described in the TDLS (802.11z) specification.
 * @NL80211_ATTR_TDLS_DIALOG_TOKEN: Non-zero token for uniquely identifying a
 *	TDLS conversation between two devices.
 * @NL80211_ATTR_TDLS_OPERATION: High level TDLS operation; see
 *	&enum nl80211_tdls_operation, represented as a u8.
 * @NL80211_ATTR_TDLS_SUPPORT: A flag indicating the device can operate
 *	as a TDLS peer sta.
 * @NL80211_ATTR_TDLS_EXTERNAL_SETUP: The TDLS discovery/setup and teardown
 *	procedures should be performed by sending TDLS packets via
 *	%NL80211_CMD_TDLS_MGMT. Otherwise %NL80211_CMD_TDLS_OPER should be
 *	used for asking the driver to perform a TDLS operation.
 *
 * @NL80211_ATTR_DEVICE_AP_SME: This u32 attribute may be listed for devices
 *	that have AP support to indicate that they have the AP SME integrated
 *	with support for the features listed in this attribute, see
 *	&enum nl80211_ap_sme_features.
 *
 * @NL80211_ATTR_DONT_WAIT_FOR_ACK: Used with %NL80211_CMD_FRAME, this tells
 *	the driver to not wait for an acknowledgement. Note that due to this,
 *	it will also not give a status callback nor return a cookie. This is
 *	mostly useful for probe responses to save airtime.
 *
 * @NL80211_ATTR_FEATURE_FLAGS: This u32 attribute contains flags from
 *	&enum nl80211_feature_flags and is advertised in wiphy information.
 * @NL80211_ATTR_PROBE_RESP_OFFLOAD: Indicates that the HW responds to probe
 *	requests while operating in AP-mode.
 *	This attribute holds a bitmap of the supported protocols for
 *	offloading (see &enum nl80211_probe_resp_offload_support_attr).
 *
 * @NL80211_ATTR_PROBE_RESP: Probe Response template data. Contains the entire
 *	probe-response frame. The DA field in the 802.11 header is zero-ed out,
 *	to be filled by the FW.
 * @NL80211_ATTR_DISABLE_HT:  Force HT capable interfaces to disable
 *      this feature.  Currently, only supported in mac80211 drivers.
 * @NL80211_ATTR_HT_CAPABILITY_MASK: Specify which bits of the
 *      ATTR_HT_CAPABILITY to which attention should be paid.
 *      Currently, only mac80211 NICs support this feature.
 *      The values that may be configured are:
 *       MCS rates, MAX-AMSDU, HT-20-40 and HT_CAP_SGI_40
 *       AMPDU density and AMPDU factor.
 *      All values are treated as suggestions and may be ignored
 *      by the driver as required.  The actual values may be seen in
 *      the station debugfs ht_caps file.
 *
 * @NL80211_ATTR_DFS_REGION: region for regulatory rules which this country
 *    abides to when initiating radiation on DFS channels. A country maps
 *    to one DFS region.
 *
 * @NL80211_ATTR_NOACK_MAP: This u16 bitmap contains the No Ack Policy of
 *      up to 16 TIDs.
 *
 * @NL80211_ATTR_INACTIVITY_TIMEOUT: timeout value in seconds, this can be
 *	used by the drivers which has MLME in firmware and does not have support
 *	to report per station tx/rx activity to free up the station entry from
 *	the list. This needs to be used when the driver advertises the
 *	capability to timeout the stations.
 *
 * @NL80211_ATTR_RX_SIGNAL_DBM: signal strength in dBm (as a 32-bit int);
 *	this attribute is (depending on the driver capabilities) added to
 *	received frames indicated with %NL80211_CMD_FRAME.
 *
 * @NL80211_ATTR_BG_SCAN_PERIOD: Background scan period in seconds
 *      or 0 to disable background scan.
 *
 * @NL80211_ATTR_USER_REG_HINT_TYPE: type of regulatory hint passed from
 *	userspace. If unset it is assumed the hint comes directly from
 *	a user. If set code could specify exactly what type of source
 *	was used to provide the hint. For the different types of
 *	allowed user regulatory hints see nl80211_user_reg_hint_type.
 *
 * @NL80211_ATTR_CONN_FAILED_REASON: The reason for which AP has rejected
 *	the connection request from a station. nl80211_connect_failed_reason
 *	enum has different reasons of connection failure.
 *
 * @NL80211_ATTR_AUTH_DATA: Fields and elements in Authentication frames.
 *	This contains the authentication frame body (non-IE and IE data),
 *	excluding the Authentication algorithm number, i.e., starting at the
 *	Authentication transaction sequence number field. It is used with
 *	authentication algorithms that need special fields to be added into
 *	the frames (SAE and FILS). Currently, only the SAE cases use the
 *	initial two fields (Authentication transaction sequence number and
 *	Status code). However, those fields are included in the attribute data
 *	for all authentication algorithms to keep the attribute definition
 *	consistent.
 *
 * @NL80211_ATTR_VHT_CAPABILITY: VHT Capability information element (from
 *	association request when used with NL80211_CMD_NEW_STATION)
 *
 * @NL80211_ATTR_SCAN_FLAGS: scan request control flags (u32)
 *
 * @NL80211_ATTR_P2P_CTWINDOW: P2P GO Client Traffic Window (u8), used with
 *	the START_AP and SET_BSS commands
 * @NL80211_ATTR_P2P_OPPPS: P2P GO opportunistic PS (u8), used with the
 *	START_AP and SET_BSS commands. This can have the values 0 or 1;
 *	if not given in START_AP 0 is assumed, if not given in SET_BSS
 *	no change is made.
 *
 * @NL80211_ATTR_LOCAL_MESH_POWER_MODE: local mesh STA link-specific power mode
 *	defined in &enum nl80211_mesh_power_mode.
 *
 * @NL80211_ATTR_ACL_POLICY: ACL policy, see &enum nl80211_acl_policy,
 *	carried in a u32 attribute
 *
 * @NL80211_ATTR_MAC_ADDRS: Array of nested MAC addresses, used for
 *	MAC ACL.
 *
 * @NL80211_ATTR_MAC_ACL_MAX: u32 attribute to advertise the maximum
 *	number of MAC addresses that a device can support for MAC
 *	ACL.
 *
 * @NL80211_ATTR_RADAR_EVENT: Type of radar event for notification to userspace,
 *	contains a value of enum nl80211_radar_event (u32).
 *
 * @NL80211_ATTR_EXT_CAPA: 802.11 extended capabilities that the kernel driver
 *	has and handles. The format is the same as the IE contents. See
 *	802.11-2012 8.4.2.29 for more information.
 * @NL80211_ATTR_EXT_CAPA_MASK: Extended capabilities that the kernel driver
 *	has set in the %NL80211_ATTR_EXT_CAPA value, for multibit fields.
 *
 * @NL80211_ATTR_STA_CAPABILITY: Station capabilities (u16) are advertised to
 *	the driver, e.g., to enable TDLS power save (PU-APSD).
 *
 * @NL80211_ATTR_STA_EXT_CAPABILITY: Station extended capabilities are
 *	advertised to the driver, e.g., to enable TDLS off channel operations
 *	and PU-APSD.
 *
 * @NL80211_ATTR_PROTOCOL_FEATURES: global nl80211 feature flags, see
 *	&enum nl80211_protocol_features, the attribute is a u32.
 *
 * @NL80211_ATTR_SPLIT_WIPHY_DUMP: flag attribute, userspace supports
 *	receiving the data for a single wiphy split across multiple
 *	messages, given with wiphy dump message
 *
 * @NL80211_ATTR_MDID: Mobility Domain Identifier
 *
 * @NL80211_ATTR_IE_RIC: Resource Information Container Information
 *	Element
 *
 * @NL80211_ATTR_CRIT_PROT_ID: critical protocol identifier requiring increased
 *	reliability, see &enum nl80211_crit_proto_id (u16).
 * @NL80211_ATTR_MAX_CRIT_PROT_DURATION: duration in milliseconds in which
 *      the connection should have increased reliability (u16).
 *
 * @NL80211_ATTR_PEER_AID: Association ID for the peer TDLS station (u16).
 *	This is similar to @NL80211_ATTR_STA_AID but with a difference of being
 *	allowed to be used with the first @NL80211_CMD_SET_STATION command to
 *	update a TDLS peer STA entry.
 *
 * @NL80211_ATTR_COALESCE_RULE: Coalesce rule information.
 *
 * @NL80211_ATTR_CH_SWITCH_COUNT: u32 attribute specifying the number of TBTT's
 *	until the channel switch event.
 * @NL80211_ATTR_CH_SWITCH_BLOCK_TX: flag attribute specifying that transmission
 *	must be blocked on the current channel (before the channel switch
 *	operation). Also included in the channel switch started event if quiet
 *	was requested by the AP.
 * @NL80211_ATTR_CSA_IES: Nested set of attributes containing the IE information
 *	for the time while performing a channel switch.
 * @NL80211_ATTR_CNTDWN_OFFS_BEACON: An array of offsets (u16) to the channel
 *	switch or color change counters in the beacons tail (%NL80211_ATTR_BEACON_TAIL).
 * @NL80211_ATTR_CNTDWN_OFFS_PRESP: An array of offsets (u16) to the channel
 *	switch or color change counters in the probe response (%NL80211_ATTR_PROBE_RESP).
 *
 * @NL80211_ATTR_RXMGMT_FLAGS: flags for nl80211_send_mgmt(), u32.
 *	As specified in the &enum nl80211_rxmgmt_flags.
 *
 * @NL80211_ATTR_STA_SUPPORTED_CHANNELS: array of supported channels.
 *
 * @NL80211_ATTR_STA_SUPPORTED_OPER_CLASSES: array of supported
 *      operating classes.
 *
 * @NL80211_ATTR_HANDLE_DFS: A flag indicating whether user space
 *	controls DFS operation in IBSS mode. If the flag is included in
 *	%NL80211_CMD_JOIN_IBSS request, the driver will allow use of DFS
 *	channels and reports radar events to userspace. Userspace is required
 *	to react to radar events, e.g. initiate a channel switch or leave the
 *	IBSS network.
 *
 * @NL80211_ATTR_SUPPORT_5_MHZ: A flag indicating that the device supports
 *	5 MHz channel bandwidth.
 * @NL80211_ATTR_SUPPORT_10_MHZ: A flag indicating that the device supports
 *	10 MHz channel bandwidth.
 *
 * @NL80211_ATTR_OPMODE_NOTIF: Operating mode field from Operating Mode
 *	Notification Element based on association request when used with
 *	%NL80211_CMD_NEW_STATION or %NL80211_CMD_SET_STATION (only when
 *	%NL80211_FEATURE_FULL_AP_CLIENT_STATE is supported, or with TDLS);
 *	u8 attribute.
 *
 * @NL80211_ATTR_VENDOR_ID: The vendor ID, either a 24-bit OUI or, if
 *	%NL80211_VENDOR_ID_IS_LINUX is set, a special Linux ID (not used yet)
 * @NL80211_ATTR_VENDOR_SUBCMD: vendor sub-command
 * @NL80211_ATTR_VENDOR_DATA: data for the vendor command, if any; this
 *	attribute is also used for vendor command feature advertisement
 * @NL80211_ATTR_VENDOR_EVENTS: used for event list advertising in the wiphy
 *	info, containing a nested array of possible events
 *
 * @NL80211_ATTR_QOS_MAP: IP DSCP mapping for Interworking QoS mapping. This
 *	data is in the format defined for the payload of the QoS Map Set element
 *	in IEEE Std 802.11-2012, 8.4.2.97.
 *
 * @NL80211_ATTR_MAC_HINT: MAC address recommendation as initial BSS
 * @NL80211_ATTR_WIPHY_FREQ_HINT: frequency of the recommended initial BSS
 *
 * @NL80211_ATTR_MAX_AP_ASSOC_STA: Device attribute that indicates how many
 *	associated stations are supported in AP mode (including P2P GO); u32.
 *	Since drivers may not have a fixed limit on the maximum number (e.g.,
 *	other concurrent operations may affect this), drivers are allowed to
 *	advertise values that cannot always be met. In such cases, an attempt
 *	to add a new station entry with @NL80211_CMD_NEW_STATION may fail.
 *
 * @NL80211_ATTR_CSA_C_OFFSETS_TX: An array of csa counter offsets (u16) which
 *	should be updated when the frame is transmitted.
 * @NL80211_ATTR_MAX_CSA_COUNTERS: U8 attribute used to advertise the maximum
 *	supported number of csa counters.
 *
 * @NL80211_ATTR_TDLS_PEER_CAPABILITY: flags for TDLS peer capabilities, u32.
 *	As specified in the &enum nl80211_tdls_peer_capability.
 *
 * @NL80211_ATTR_SOCKET_OWNER: Flag attribute, if set during interface
 *	creation then the new interface will be owned by the netlink socket
 *	that created it and will be destroyed when the socket is closed.
 *	If set during scheduled scan start then the new scan req will be
 *	owned by the netlink socket that created it and the scheduled scan will
 *	be stopped when the socket is closed.
 *	If set during configuration of regulatory indoor operation then the
 *	regulatory indoor configuration would be owned by the netlink socket
 *	that configured the indoor setting, and the indoor operation would be
 *	cleared when the socket is closed.
 *	If set during NAN interface creation, the interface will be destroyed
 *	if the socket is closed just like any other interface. Moreover, NAN
 *	notifications will be sent in unicast to that socket. Without this
 *	attribute, the notifications will be sent to the %NL80211_MCGRP_NAN
 *	multicast group.
 *	If set during %NL80211_CMD_ASSOCIATE or %NL80211_CMD_CONNECT the
 *	station will deauthenticate when the socket is closed.
 *	If set during %NL80211_CMD_JOIN_IBSS the IBSS will be automatically
 *	torn down when the socket is closed.
 *	If set during %NL80211_CMD_JOIN_MESH the mesh setup will be
 *	automatically torn down when the socket is closed.
 *	If set during %NL80211_CMD_START_AP the AP will be automatically
 *	disabled when the socket is closed.
 *
 * @NL80211_ATTR_TDLS_INITIATOR: flag attribute indicating the current end is
 *	the TDLS link initiator.
 *
 * @NL80211_ATTR_USE_RRM: flag for indicating whether the current connection
 *	shall support Radio Resource Measurements (11k). This attribute can be
 *	used with %NL80211_CMD_ASSOCIATE and %NL80211_CMD_CONNECT requests.
 *	User space applications are expected to use this flag only if the
 *	underlying device supports these minimal RRM features:
 *		%NL80211_FEATURE_DS_PARAM_SET_IE_IN_PROBES,
 *		%NL80211_FEATURE_QUIET,
 *	Or, if global RRM is supported, see:
 *		%NL80211_EXT_FEATURE_RRM
 *	If this flag is used, driver must add the Power Capabilities IE to the
 *	association request. In addition, it must also set the RRM capability
 *	flag in the association request's Capability Info field.
 *
 * @NL80211_ATTR_WIPHY_DYN_ACK: flag attribute used to enable ACK timeout
 *	estimation algorithm (dynack). In order to activate dynack
 *	%NL80211_FEATURE_ACKTO_ESTIMATION feature flag must be set by lower
 *	drivers to indicate dynack capability. Dynack is automatically disabled
 *	setting valid value for coverage class.
 *
 * @NL80211_ATTR_TSID: a TSID value (u8 attribute)
 * @NL80211_ATTR_USER_PRIO: user priority value (u8 attribute)
 * @NL80211_ATTR_ADMITTED_TIME: admitted time in units of 32 microseconds
 *	(per second) (u16 attribute)
 *
 * @NL80211_ATTR_SMPS_MODE: SMPS mode to use (ap mode). see
 *	&enum nl80211_smps_mode.
 *
 * @NL80211_ATTR_OPER_CLASS: operating class
 *
 * @NL80211_ATTR_MAC_MASK: MAC address mask
 *
 * @NL80211_ATTR_WIPHY_SELF_MANAGED_REG: flag attribute indicating this device
 *	is self-managing its regulatory information and any regulatory domain
 *	obtained from it is coming from the device's wiphy and not the global
 *	cfg80211 regdomain.
 *
 * @NL80211_ATTR_EXT_FEATURES: extended feature flags contained in a byte
 *	array. The feature flags are identified by their bit index (see &enum
 *	nl80211_ext_feature_index). The bit index is ordered starting at the
 *	least-significant bit of the first byte in the array, ie. bit index 0
 *	is located at bit 0 of byte 0. bit index 25 would be located at bit 1
 *	of byte 3 (u8 array).
 *
 * @NL80211_ATTR_SURVEY_RADIO_STATS: Request overall radio statistics to be
 *	returned along with other survey data. If set, @NL80211_CMD_GET_SURVEY
 *	may return a survey entry without a channel indicating global radio
 *	statistics (only some values are valid and make sense.)
 *	For devices that don't return such an entry even then, the information
 *	should be contained in the result as the sum of the respective counters
 *	over all channels.
 *
 * @NL80211_ATTR_SCHED_SCAN_DELAY: delay before the first cycle of a
 *	scheduled scan is started.  Or the delay before a WoWLAN
 *	net-detect scan is started, counting from the moment the
 *	system is suspended.  This value is a u32, in seconds.

 * @NL80211_ATTR_REG_INDOOR: flag attribute, if set indicates that the device
 *      is operating in an indoor environment.
 *
 * @NL80211_ATTR_MAX_NUM_SCHED_SCAN_PLANS: maximum number of scan plans for
 *	scheduled scan supported by the device (u32), a wiphy attribute.
 * @NL80211_ATTR_MAX_SCAN_PLAN_INTERVAL: maximum interval (in seconds) for
 *	a scan plan (u32), a wiphy attribute.
 * @NL80211_ATTR_MAX_SCAN_PLAN_ITERATIONS: maximum number of iterations in
 *	a scan plan (u32), a wiphy attribute.
 * @NL80211_ATTR_SCHED_SCAN_PLANS: a list of scan plans for scheduled scan.
 *	Each scan plan defines the number of scan iterations and the interval
 *	between scans. The last scan plan will always run infinitely,
 *	thus it must not specify the number of iterations, only the interval
 *	between scans. The scan plans are executed sequentially.
 *	Each scan plan is a nested attribute of &enum nl80211_sched_scan_plan.
 * @NL80211_ATTR_PBSS: flag attribute. If set it means operate
 *	in a PBSS. Specified in %NL80211_CMD_CONNECT to request
 *	connecting to a PCP, and in %NL80211_CMD_START_AP to start
 *	a PCP instead of AP. Relevant for DMG networks only.
 * @NL80211_ATTR_BSS_SELECT: nested attribute for driver supporting the
 *	BSS selection feature. When used with %NL80211_CMD_GET_WIPHY it contains
 *	attributes according &enum nl80211_bss_select_attr to indicate what
 *	BSS selection behaviours are supported. When used with %NL80211_CMD_CONNECT
 *	it contains the behaviour-specific attribute containing the parameters for
 *	BSS selection to be done by driver and/or firmware.
 *
 * @NL80211_ATTR_STA_SUPPORT_P2P_PS: whether P2P PS mechanism supported
 *	or not. u8, one of the values of &enum nl80211_sta_p2p_ps_status
 *
 * @NL80211_ATTR_PAD: attribute used for padding for 64-bit alignment
 *
 * @NL80211_ATTR_IFTYPE_EXT_CAPA: Nested attribute of the following attributes:
 *	%NL80211_ATTR_IFTYPE, %NL80211_ATTR_EXT_CAPA,
 *	%NL80211_ATTR_EXT_CAPA_MASK, to specify the extended capabilities per
 *	interface type.
 *
 * @NL80211_ATTR_MU_MIMO_GROUP_DATA: array of 24 bytes that defines a MU-MIMO
 *	groupID for monitor mode.
 *	The first 8 bytes are a mask that defines the membership in each
 *	group (there are 64 groups, group 0 and 63 are reserved),
 *	each bit represents a group and set to 1 for being a member in
 *	that group and 0 for not being a member.
 *	The remaining 16 bytes define the position in each group: 2 bits for
 *	each group.
 *	(smaller group numbers represented on most significant bits and bigger
 *	group numbers on least significant bits.)
 *	This attribute is used only if all interfaces are in monitor mode.
 *	Set this attribute in order to monitor packets using the given MU-MIMO
 *	groupID data.
 *	to turn off that feature set all the bits of the groupID to zero.
 * @NL80211_ATTR_MU_MIMO_FOLLOW_MAC_ADDR: mac address for the sniffer to follow
 *	when using MU-MIMO air sniffer.
 *	to turn that feature off set an invalid mac address
 *	(e.g. FF:FF:FF:FF:FF:FF)
 *
 * @NL80211_ATTR_SCAN_START_TIME_TSF: The time at which the scan was actually
 *	started (u64). The time is the TSF of the BSS the interface that
 *	requested the scan is connected to (if available, otherwise this
 *	attribute must not be included).
 * @NL80211_ATTR_SCAN_START_TIME_TSF_BSSID: The BSS according to which
 *	%NL80211_ATTR_SCAN_START_TIME_TSF is set.
 * @NL80211_ATTR_MEASUREMENT_DURATION: measurement duration in TUs (u16). If
 *	%NL80211_ATTR_MEASUREMENT_DURATION_MANDATORY is not set, this is the
 *	maximum measurement duration allowed. This attribute is used with
 *	measurement requests. It can also be used with %NL80211_CMD_TRIGGER_SCAN
 *	if the scan is used for beacon report radio measurement.
 * @NL80211_ATTR_MEASUREMENT_DURATION_MANDATORY: flag attribute that indicates
 *	that the duration specified with %NL80211_ATTR_MEASUREMENT_DURATION is
 *	mandatory. If this flag is not set, the duration is the maximum duration
 *	and the actual measurement duration may be shorter.
 *
 * @NL80211_ATTR_MESH_PEER_AID: Association ID for the mesh peer (u16). This is
 *	used to pull the stored data for mesh peer in power save state.
 *
 * @NL80211_ATTR_NAN_MASTER_PREF: the master preference to be used by
 *	%NL80211_CMD_START_NAN and optionally with
 *	%NL80211_CMD_CHANGE_NAN_CONFIG. Its type is u8 and it can't be 0.
 *	Also, values 1 and 255 are reserved for certification purposes and
 *	should not be used during a normal device operation.
 * @NL80211_ATTR_BANDS: operating bands configuration.  This is a u32
 *	bitmask of BIT(NL80211_BAND_*) as described in %enum
 *	nl80211_band.  For instance, for NL80211_BAND_2GHZ, bit 0
 *	would be set.  This attribute is used with
 *	%NL80211_CMD_START_NAN and %NL80211_CMD_CHANGE_NAN_CONFIG, and
 *	it is optional.  If no bands are set, it means don't-care and
 *	the device will decide what to use.
 * @NL80211_ATTR_NAN_FUNC: a function that can be added to NAN. See
 *	&enum nl80211_nan_func_attributes for description of this nested
 *	attribute.
 * @NL80211_ATTR_NAN_MATCH: used to report a match. This is a nested attribute.
 *	See &enum nl80211_nan_match_attributes.
 * @NL80211_ATTR_FILS_KEK: KEK for FILS (Re)Association Request/Response frame
 *	protection.
 * @NL80211_ATTR_FILS_NONCES: Nonces (part of AAD) for FILS (Re)Association
 *	Request/Response frame protection. This attribute contains the 16 octet
 *	STA Nonce followed by 16 octets of AP Nonce.
 *
 * @NL80211_ATTR_MULTICAST_TO_UNICAST_ENABLED: Indicates whether or not multicast
 *	packets should be send out as unicast to all stations (flag attribute).
 *
 * @NL80211_ATTR_BSSID: The BSSID of the AP. Note that %NL80211_ATTR_MAC is also
 *	used in various commands/events for specifying the BSSID.
 *
 * @NL80211_ATTR_SCHED_SCAN_RELATIVE_RSSI: Relative RSSI threshold by which
 *	other BSSs has to be better or slightly worse than the current
 *	connected BSS so that they get reported to user space.
 *	This will give an opportunity to userspace to consider connecting to
 *	other matching BSSs which have better or slightly worse RSSI than
 *	the current connected BSS by using an offloaded operation to avoid
 *	unnecessary wakeups.
 *
 * @NL80211_ATTR_SCHED_SCAN_RSSI_ADJUST: When present the RSSI level for BSSs in
 *	the specified band is to be adjusted before doing
 *	%NL80211_ATTR_SCHED_SCAN_RELATIVE_RSSI based comparison to figure out
 *	better BSSs. The attribute value is a packed structure
 *	value as specified by &struct nl80211_bss_select_rssi_adjust.
 *
 * @NL80211_ATTR_TIMEOUT_REASON: The reason for which an operation timed out.
 *	u32 attribute with an &enum nl80211_timeout_reason value. This is used,
 *	e.g., with %NL80211_CMD_CONNECT event.
 *
 * @NL80211_ATTR_FILS_ERP_USERNAME: EAP Re-authentication Protocol (ERP)
 *	username part of NAI used to refer keys rRK and rIK. This is used with
 *	%NL80211_CMD_CONNECT.
 *
 * @NL80211_ATTR_FILS_ERP_REALM: EAP Re-authentication Protocol (ERP) realm part
 *	of NAI specifying the domain name of the ER server. This is used with
 *	%NL80211_CMD_CONNECT.
 *
 * @NL80211_ATTR_FILS_ERP_NEXT_SEQ_NUM: Unsigned 16-bit ERP next sequence number
 *	to use in ERP messages. This is used in generating the FILS wrapped data
 *	for FILS authentication and is used with %NL80211_CMD_CONNECT.
 *
 * @NL80211_ATTR_FILS_ERP_RRK: ERP re-authentication Root Key (rRK) for the
 *	NAI specified by %NL80211_ATTR_FILS_ERP_USERNAME and
 *	%NL80211_ATTR_FILS_ERP_REALM. This is used for generating rIK and rMSK
 *	from successful FILS authentication and is used with
 *	%NL80211_CMD_CONNECT.
 *
 * @NL80211_ATTR_FILS_CACHE_ID: A 2-octet identifier advertized by a FILS AP
 *	identifying the scope of PMKSAs. This is used with
 *	@NL80211_CMD_SET_PMKSA and @NL80211_CMD_DEL_PMKSA.
 *
 * @NL80211_ATTR_PMK: attribute for passing PMK key material. Used with
 *	%NL80211_CMD_SET_PMKSA for the PMKSA identified by %NL80211_ATTR_PMKID.
 *	For %NL80211_CMD_CONNECT and %NL80211_CMD_START_AP it is used to provide
 *	PSK for offloading 4-way handshake for WPA/WPA2-PSK networks. For 802.1X
 *	authentication it is used with %NL80211_CMD_SET_PMK. For offloaded FT
 *	support this attribute specifies the PMK-R0 if NL80211_ATTR_PMKR0_NAME
 *	is included as well.
 *
 * @NL80211_ATTR_SCHED_SCAN_MULTI: flag attribute which user-space shall use to
 *	indicate that it supports multiple active scheduled scan requests.
 * @NL80211_ATTR_SCHED_SCAN_MAX_REQS: indicates maximum number of scheduled
 *	scan request that may be active for the device (u32).
 *
 * @NL80211_ATTR_WANT_1X_4WAY_HS: flag attribute which user-space can include
 *	in %NL80211_CMD_CONNECT to indicate that for 802.1X authentication it
 *	wants to use the supported offload of the 4-way handshake.
 * @NL80211_ATTR_PMKR0_NAME: PMK-R0 Name for offloaded FT.
 * @NL80211_ATTR_PORT_AUTHORIZED: (reserved)
 *
 * @NL80211_ATTR_EXTERNAL_AUTH_ACTION: Identify the requested external
 *     authentication operation (u32 attribute with an
 *     &enum nl80211_external_auth_action value). This is used with the
 *     %NL80211_CMD_EXTERNAL_AUTH request event.
 * @NL80211_ATTR_EXTERNAL_AUTH_SUPPORT: Flag attribute indicating that the user
 *	space supports external authentication. This attribute shall be used
 *	with %NL80211_CMD_CONNECT and %NL80211_CMD_START_AP request. The driver
 *	may offload authentication processing to user space if this capability
 *	is indicated in the respective requests from the user space.
 *
 * @NL80211_ATTR_NSS: Station's New/updated  RX_NSS value notified using this
 *	u8 attribute. This is used with %NL80211_CMD_STA_OPMODE_CHANGED.
 *
 * @NL80211_ATTR_TXQ_STATS: TXQ statistics (nested attribute, see &enum
 *      nl80211_txq_stats)
 * @NL80211_ATTR_TXQ_LIMIT: Total packet limit for the TXQ queues for this phy.
 *      The smaller of this and the memory limit is enforced.
 * @NL80211_ATTR_TXQ_MEMORY_LIMIT: Total memory limit (in bytes) for the
 *      TXQ queues for this phy. The smaller of this and the packet limit is
 *      enforced.
 * @NL80211_ATTR_TXQ_QUANTUM: TXQ scheduler quantum (bytes). Number of bytes
 *      a flow is assigned on each round of the DRR scheduler.
 * @NL80211_ATTR_HE_CAPABILITY: HE Capability information element (from
 *	association request when used with NL80211_CMD_NEW_STATION). Can be set
 *	only if %NL80211_STA_FLAG_WME is set.
 *
 * @NL80211_ATTR_FTM_RESPONDER: nested attribute which user-space can include
 *	in %NL80211_CMD_START_AP or %NL80211_CMD_SET_BEACON for fine timing
 *	measurement (FTM) responder functionality and containing parameters as
 *	possible, see &enum nl80211_ftm_responder_attr
 *
 * @NL80211_ATTR_FTM_RESPONDER_STATS: Nested attribute with FTM responder
 *	statistics, see &enum nl80211_ftm_responder_stats.
 *
 * @NL80211_ATTR_TIMEOUT: Timeout for the given operation in milliseconds (u32),
 *	if the attribute is not given no timeout is requested. Note that 0 is an
 *	invalid value.
 *
 * @NL80211_ATTR_PEER_MEASUREMENTS: peer measurements request (and result)
 *	data, uses nested attributes specified in
 *	&enum nl80211_peer_measurement_attrs.
 *	This is also used for capability advertisement in the wiphy information,
 *	with the appropriate sub-attributes.
 *
 * @NL80211_ATTR_AIRTIME_WEIGHT: Station's weight when scheduled by the airtime
 *	scheduler.
 *
 * @NL80211_ATTR_STA_TX_POWER_SETTING: Transmit power setting type (u8) for
 *	station associated with the AP. See &enum nl80211_tx_power_setting for
 *	possible values.
 * @NL80211_ATTR_STA_TX_POWER: Transmit power level (s16) in dBm units. This
 *	allows to set Tx power for a station. If this attribute is not included,
 *	the default per-interface tx power setting will be overriding. Driver
 *	should be picking up the lowest tx power, either tx power per-interface
 *	or per-station.
 *
 * @NL80211_ATTR_SAE_PASSWORD: attribute for passing SAE password material. It
 *	is used with %NL80211_CMD_CONNECT to provide password for offloading
 *	SAE authentication for WPA3-Personal networks.
 *
 * @NL80211_ATTR_TWT_RESPONDER: Enable target wait time responder support.
 *
 * @NL80211_ATTR_HE_OBSS_PD: nested attribute for OBSS Packet Detection
 *	functionality.
 *
 * @NL80211_ATTR_WIPHY_EDMG_CHANNELS: bitmap that indicates the 2.16 GHz
 *	channel(s) that are allowed to be used for EDMG transmissions.
 *	Defined by IEEE P802.11ay/D4.0 section 9.4.2.251. (u8 attribute)
 * @NL80211_ATTR_WIPHY_EDMG_BW_CONFIG: Channel BW Configuration subfield encodes
 *	the allowed channel bandwidth configurations. (u8 attribute)
 *	Defined by IEEE P802.11ay/D4.0 section 9.4.2.251, Table 13.
 *
 * @NL80211_ATTR_VLAN_ID: VLAN ID (1..4094) for the station and VLAN group key
 *	(u16).
 *
 * @NL80211_ATTR_HE_BSS_COLOR: nested attribute for BSS Color Settings.
 *
 * @NL80211_ATTR_IFTYPE_AKM_SUITES: nested array attribute, with each entry
 *	using attributes from &enum nl80211_iftype_akm_attributes. This
 *	attribute is sent in a response to %NL80211_CMD_GET_WIPHY indicating
 *	supported AKM suites capability per interface. AKMs advertised in
 *	%NL80211_ATTR_AKM_SUITES are default capabilities if AKM suites not
 *	advertised for a specific interface type.
 *
 * @NL80211_ATTR_TID_CONFIG: TID specific configuration in a
 *	nested attribute with &enum nl80211_tid_config_attr sub-attributes;
 *	on output (in wiphy attributes) it contains only the feature sub-
 *	attributes.
 *
 * @NL80211_ATTR_CONTROL_PORT_NO_PREAUTH: disable preauth frame rx on control
 *	port in order to forward/receive them as ordinary data frames.
 *
 * @NL80211_ATTR_PMK_LIFETIME: Maximum lifetime for PMKSA in seconds (u32,
 *	dot11RSNAConfigPMKReauthThreshold; 0 is not a valid value).
 *	An optional parameter configured through %NL80211_CMD_SET_PMKSA.
 *	Drivers that trigger roaming need to know the lifetime of the
 *	configured PMKSA for triggering the full vs. PMKSA caching based
 *	authentication. This timeout helps authentication methods like SAE,
 *	where PMK gets updated only by going through a full (new SAE)
 *	authentication instead of getting updated during an association for EAP
 *	authentication. No new full authentication within the PMK expiry shall
 *	result in a disassociation at the end of the lifetime.
 *
 * @NL80211_ATTR_PMK_REAUTH_THRESHOLD: Reauthentication threshold time, in
 *	terms of percentage of %NL80211_ATTR_PMK_LIFETIME
 *	(u8, dot11RSNAConfigPMKReauthThreshold, 1..100). This is an optional
 *	parameter configured through %NL80211_CMD_SET_PMKSA. Requests the
 *	driver to trigger a full authentication roam (without PMKSA caching)
 *	after the reauthentication threshold time, but before the PMK lifetime
 *	has expired.
 *
 *	Authentication methods like SAE need to be able to generate a new PMKSA
 *	entry without having to force a disconnection after the PMK timeout. If
 *	no roaming occurs between the reauth threshold and PMK expiration,
 *	disassociation is still forced.
 * @NL80211_ATTR_RECEIVE_MULTICAST: multicast flag for the
 *	%NL80211_CMD_REGISTER_FRAME command, see the description there.
 * @NL80211_ATTR_WIPHY_FREQ_OFFSET: offset of the associated
 *	%NL80211_ATTR_WIPHY_FREQ in positive KHz. Only valid when supplied with
 *	an %NL80211_ATTR_WIPHY_FREQ_OFFSET.
 * @NL80211_ATTR_CENTER_FREQ1_OFFSET: Center frequency offset in KHz for the
 *	first channel segment specified in %NL80211_ATTR_CENTER_FREQ1.
 * @NL80211_ATTR_SCAN_FREQ_KHZ: nested attribute with KHz frequencies
 *
 * @NL80211_ATTR_HE_6GHZ_CAPABILITY: HE 6 GHz Band Capability element (from
 *	association request when used with NL80211_CMD_NEW_STATION).
 *
 * @NL80211_ATTR_FILS_DISCOVERY: Optional parameter to configure FILS
 *	discovery. It is a nested attribute, see
 *	&enum nl80211_fils_discovery_attributes.
 *
 * @NL80211_ATTR_UNSOL_BCAST_PROBE_RESP: Optional parameter to configure
 *	unsolicited broadcast probe response. It is a nested attribute, see
 *	&enum nl80211_unsol_bcast_probe_resp_attributes.
 *
 * @NL80211_ATTR_S1G_CAPABILITY: S1G Capability information element (from
 *	association request when used with NL80211_CMD_NEW_STATION)
 * @NL80211_ATTR_S1G_CAPABILITY_MASK: S1G Capability Information element
 *	override mask. Used with NL80211_ATTR_S1G_CAPABILITY in
 *	NL80211_CMD_ASSOCIATE or NL80211_CMD_CONNECT.
 *
<<<<<<< HEAD
=======
 * @NL80211_ATTR_SAE_PWE: Indicates the mechanism(s) allowed for SAE PWE
 *	derivation in WPA3-Personal networks which are using SAE authentication.
 *	This is a u8 attribute that encapsulates one of the values from
 *	&enum nl80211_sae_pwe_mechanism.
 *
 * @NL80211_ATTR_SAR_SPEC: SAR power limitation specification when
 *	used with %NL80211_CMD_SET_SAR_SPECS. The message contains fields
 *	of %nl80211_sar_attrs which specifies the sar type and related
 *	sar specs. Sar specs contains array of %nl80211_sar_specs_attrs.
 *
 * @NL80211_ATTR_RECONNECT_REQUESTED: flag attribute, used with deauth and
 *	disassoc events to indicate that an immediate reconnect to the AP
 *	is desired.
 *
>>>>>>> 356006a6
 * @NUM_NL80211_ATTR: total number of nl80211_attrs available
 * @NL80211_ATTR_MAX: highest attribute number currently defined
 * @__NL80211_ATTR_AFTER_LAST: internal use
 */
enum nl80211_attrs {
/* don't change the order or add anything between, this is ABI! */
	NL80211_ATTR_UNSPEC,

	NL80211_ATTR_WIPHY,
	NL80211_ATTR_WIPHY_NAME,

	NL80211_ATTR_IFINDEX,
	NL80211_ATTR_IFNAME,
	NL80211_ATTR_IFTYPE,

	NL80211_ATTR_MAC,

	NL80211_ATTR_KEY_DATA,
	NL80211_ATTR_KEY_IDX,
	NL80211_ATTR_KEY_CIPHER,
	NL80211_ATTR_KEY_SEQ,
	NL80211_ATTR_KEY_DEFAULT,

	NL80211_ATTR_BEACON_INTERVAL,
	NL80211_ATTR_DTIM_PERIOD,
	NL80211_ATTR_BEACON_HEAD,
	NL80211_ATTR_BEACON_TAIL,

	NL80211_ATTR_STA_AID,
	NL80211_ATTR_STA_FLAGS,
	NL80211_ATTR_STA_LISTEN_INTERVAL,
	NL80211_ATTR_STA_SUPPORTED_RATES,
	NL80211_ATTR_STA_VLAN,
	NL80211_ATTR_STA_INFO,

	NL80211_ATTR_WIPHY_BANDS,

	NL80211_ATTR_MNTR_FLAGS,

	NL80211_ATTR_MESH_ID,
	NL80211_ATTR_STA_PLINK_ACTION,
	NL80211_ATTR_MPATH_NEXT_HOP,
	NL80211_ATTR_MPATH_INFO,

	NL80211_ATTR_BSS_CTS_PROT,
	NL80211_ATTR_BSS_SHORT_PREAMBLE,
	NL80211_ATTR_BSS_SHORT_SLOT_TIME,

	NL80211_ATTR_HT_CAPABILITY,

	NL80211_ATTR_SUPPORTED_IFTYPES,

	NL80211_ATTR_REG_ALPHA2,
	NL80211_ATTR_REG_RULES,

	NL80211_ATTR_MESH_CONFIG,

	NL80211_ATTR_BSS_BASIC_RATES,

	NL80211_ATTR_WIPHY_TXQ_PARAMS,
	NL80211_ATTR_WIPHY_FREQ,
	NL80211_ATTR_WIPHY_CHANNEL_TYPE,

	NL80211_ATTR_KEY_DEFAULT_MGMT,

	NL80211_ATTR_MGMT_SUBTYPE,
	NL80211_ATTR_IE,

	NL80211_ATTR_MAX_NUM_SCAN_SSIDS,

	NL80211_ATTR_SCAN_FREQUENCIES,
	NL80211_ATTR_SCAN_SSIDS,
	NL80211_ATTR_GENERATION, /* replaces old SCAN_GENERATION */
	NL80211_ATTR_BSS,

	NL80211_ATTR_REG_INITIATOR,
	NL80211_ATTR_REG_TYPE,

	NL80211_ATTR_SUPPORTED_COMMANDS,

	NL80211_ATTR_FRAME,
	NL80211_ATTR_SSID,
	NL80211_ATTR_AUTH_TYPE,
	NL80211_ATTR_REASON_CODE,

	NL80211_ATTR_KEY_TYPE,

	NL80211_ATTR_MAX_SCAN_IE_LEN,
	NL80211_ATTR_CIPHER_SUITES,

	NL80211_ATTR_FREQ_BEFORE,
	NL80211_ATTR_FREQ_AFTER,

	NL80211_ATTR_FREQ_FIXED,


	NL80211_ATTR_WIPHY_RETRY_SHORT,
	NL80211_ATTR_WIPHY_RETRY_LONG,
	NL80211_ATTR_WIPHY_FRAG_THRESHOLD,
	NL80211_ATTR_WIPHY_RTS_THRESHOLD,

	NL80211_ATTR_TIMED_OUT,

	NL80211_ATTR_USE_MFP,

	NL80211_ATTR_STA_FLAGS2,

	NL80211_ATTR_CONTROL_PORT,

	NL80211_ATTR_TESTDATA,

	NL80211_ATTR_PRIVACY,

	NL80211_ATTR_DISCONNECTED_BY_AP,
	NL80211_ATTR_STATUS_CODE,

	NL80211_ATTR_CIPHER_SUITES_PAIRWISE,
	NL80211_ATTR_CIPHER_SUITE_GROUP,
	NL80211_ATTR_WPA_VERSIONS,
	NL80211_ATTR_AKM_SUITES,

	NL80211_ATTR_REQ_IE,
	NL80211_ATTR_RESP_IE,

	NL80211_ATTR_PREV_BSSID,

	NL80211_ATTR_KEY,
	NL80211_ATTR_KEYS,

	NL80211_ATTR_PID,

	NL80211_ATTR_4ADDR,

	NL80211_ATTR_SURVEY_INFO,

	NL80211_ATTR_PMKID,
	NL80211_ATTR_MAX_NUM_PMKIDS,

	NL80211_ATTR_DURATION,

	NL80211_ATTR_COOKIE,

	NL80211_ATTR_WIPHY_COVERAGE_CLASS,

	NL80211_ATTR_TX_RATES,

	NL80211_ATTR_FRAME_MATCH,

	NL80211_ATTR_ACK,

	NL80211_ATTR_PS_STATE,

	NL80211_ATTR_CQM,

	NL80211_ATTR_LOCAL_STATE_CHANGE,

	NL80211_ATTR_AP_ISOLATE,

	NL80211_ATTR_WIPHY_TX_POWER_SETTING,
	NL80211_ATTR_WIPHY_TX_POWER_LEVEL,

	NL80211_ATTR_TX_FRAME_TYPES,
	NL80211_ATTR_RX_FRAME_TYPES,
	NL80211_ATTR_FRAME_TYPE,

	NL80211_ATTR_CONTROL_PORT_ETHERTYPE,
	NL80211_ATTR_CONTROL_PORT_NO_ENCRYPT,

	NL80211_ATTR_SUPPORT_IBSS_RSN,

	NL80211_ATTR_WIPHY_ANTENNA_TX,
	NL80211_ATTR_WIPHY_ANTENNA_RX,

	NL80211_ATTR_MCAST_RATE,

	NL80211_ATTR_OFFCHANNEL_TX_OK,

	NL80211_ATTR_BSS_HT_OPMODE,

	NL80211_ATTR_KEY_DEFAULT_TYPES,

	NL80211_ATTR_MAX_REMAIN_ON_CHANNEL_DURATION,

	NL80211_ATTR_MESH_SETUP,

	NL80211_ATTR_WIPHY_ANTENNA_AVAIL_TX,
	NL80211_ATTR_WIPHY_ANTENNA_AVAIL_RX,

	NL80211_ATTR_SUPPORT_MESH_AUTH,
	NL80211_ATTR_STA_PLINK_STATE,

	NL80211_ATTR_WOWLAN_TRIGGERS,
	NL80211_ATTR_WOWLAN_TRIGGERS_SUPPORTED,

	NL80211_ATTR_SCHED_SCAN_INTERVAL,

	NL80211_ATTR_INTERFACE_COMBINATIONS,
	NL80211_ATTR_SOFTWARE_IFTYPES,

	NL80211_ATTR_REKEY_DATA,

	NL80211_ATTR_MAX_NUM_SCHED_SCAN_SSIDS,
	NL80211_ATTR_MAX_SCHED_SCAN_IE_LEN,

	NL80211_ATTR_SCAN_SUPP_RATES,

	NL80211_ATTR_HIDDEN_SSID,

	NL80211_ATTR_IE_PROBE_RESP,
	NL80211_ATTR_IE_ASSOC_RESP,

	NL80211_ATTR_STA_WME,
	NL80211_ATTR_SUPPORT_AP_UAPSD,

	NL80211_ATTR_ROAM_SUPPORT,

	NL80211_ATTR_SCHED_SCAN_MATCH,
	NL80211_ATTR_MAX_MATCH_SETS,

	NL80211_ATTR_PMKSA_CANDIDATE,

	NL80211_ATTR_TX_NO_CCK_RATE,

	NL80211_ATTR_TDLS_ACTION,
	NL80211_ATTR_TDLS_DIALOG_TOKEN,
	NL80211_ATTR_TDLS_OPERATION,
	NL80211_ATTR_TDLS_SUPPORT,
	NL80211_ATTR_TDLS_EXTERNAL_SETUP,

	NL80211_ATTR_DEVICE_AP_SME,

	NL80211_ATTR_DONT_WAIT_FOR_ACK,

	NL80211_ATTR_FEATURE_FLAGS,

	NL80211_ATTR_PROBE_RESP_OFFLOAD,

	NL80211_ATTR_PROBE_RESP,

	NL80211_ATTR_DFS_REGION,

	NL80211_ATTR_DISABLE_HT,
	NL80211_ATTR_HT_CAPABILITY_MASK,

	NL80211_ATTR_NOACK_MAP,

	NL80211_ATTR_INACTIVITY_TIMEOUT,

	NL80211_ATTR_RX_SIGNAL_DBM,

	NL80211_ATTR_BG_SCAN_PERIOD,

	NL80211_ATTR_WDEV,

	NL80211_ATTR_USER_REG_HINT_TYPE,

	NL80211_ATTR_CONN_FAILED_REASON,

	NL80211_ATTR_AUTH_DATA,

	NL80211_ATTR_VHT_CAPABILITY,

	NL80211_ATTR_SCAN_FLAGS,

	NL80211_ATTR_CHANNEL_WIDTH,
	NL80211_ATTR_CENTER_FREQ1,
	NL80211_ATTR_CENTER_FREQ2,

	NL80211_ATTR_P2P_CTWINDOW,
	NL80211_ATTR_P2P_OPPPS,

	NL80211_ATTR_LOCAL_MESH_POWER_MODE,

	NL80211_ATTR_ACL_POLICY,

	NL80211_ATTR_MAC_ADDRS,

	NL80211_ATTR_MAC_ACL_MAX,

	NL80211_ATTR_RADAR_EVENT,

	NL80211_ATTR_EXT_CAPA,
	NL80211_ATTR_EXT_CAPA_MASK,

	NL80211_ATTR_STA_CAPABILITY,
	NL80211_ATTR_STA_EXT_CAPABILITY,

	NL80211_ATTR_PROTOCOL_FEATURES,
	NL80211_ATTR_SPLIT_WIPHY_DUMP,

	NL80211_ATTR_DISABLE_VHT,
	NL80211_ATTR_VHT_CAPABILITY_MASK,

	NL80211_ATTR_MDID,
	NL80211_ATTR_IE_RIC,

	NL80211_ATTR_CRIT_PROT_ID,
	NL80211_ATTR_MAX_CRIT_PROT_DURATION,

	NL80211_ATTR_PEER_AID,

	NL80211_ATTR_COALESCE_RULE,

	NL80211_ATTR_CH_SWITCH_COUNT,
	NL80211_ATTR_CH_SWITCH_BLOCK_TX,
	NL80211_ATTR_CSA_IES,
	NL80211_ATTR_CNTDWN_OFFS_BEACON,
	NL80211_ATTR_CNTDWN_OFFS_PRESP,

	NL80211_ATTR_RXMGMT_FLAGS,

	NL80211_ATTR_STA_SUPPORTED_CHANNELS,

	NL80211_ATTR_STA_SUPPORTED_OPER_CLASSES,

	NL80211_ATTR_HANDLE_DFS,

	NL80211_ATTR_SUPPORT_5_MHZ,
	NL80211_ATTR_SUPPORT_10_MHZ,

	NL80211_ATTR_OPMODE_NOTIF,

	NL80211_ATTR_VENDOR_ID,
	NL80211_ATTR_VENDOR_SUBCMD,
	NL80211_ATTR_VENDOR_DATA,
	NL80211_ATTR_VENDOR_EVENTS,

	NL80211_ATTR_QOS_MAP,

	NL80211_ATTR_MAC_HINT,
	NL80211_ATTR_WIPHY_FREQ_HINT,

	NL80211_ATTR_MAX_AP_ASSOC_STA,

	NL80211_ATTR_TDLS_PEER_CAPABILITY,

	NL80211_ATTR_SOCKET_OWNER,

	NL80211_ATTR_CSA_C_OFFSETS_TX,
	NL80211_ATTR_MAX_CSA_COUNTERS,

	NL80211_ATTR_TDLS_INITIATOR,

	NL80211_ATTR_USE_RRM,

	NL80211_ATTR_WIPHY_DYN_ACK,

	NL80211_ATTR_TSID,
	NL80211_ATTR_USER_PRIO,
	NL80211_ATTR_ADMITTED_TIME,

	NL80211_ATTR_SMPS_MODE,

	NL80211_ATTR_OPER_CLASS,

	NL80211_ATTR_MAC_MASK,

	NL80211_ATTR_WIPHY_SELF_MANAGED_REG,

	NL80211_ATTR_EXT_FEATURES,

	NL80211_ATTR_SURVEY_RADIO_STATS,

	NL80211_ATTR_NETNS_FD,

	NL80211_ATTR_SCHED_SCAN_DELAY,

	NL80211_ATTR_REG_INDOOR,

	NL80211_ATTR_MAX_NUM_SCHED_SCAN_PLANS,
	NL80211_ATTR_MAX_SCAN_PLAN_INTERVAL,
	NL80211_ATTR_MAX_SCAN_PLAN_ITERATIONS,
	NL80211_ATTR_SCHED_SCAN_PLANS,

	NL80211_ATTR_PBSS,

	NL80211_ATTR_BSS_SELECT,

	NL80211_ATTR_STA_SUPPORT_P2P_PS,

	NL80211_ATTR_PAD,

	NL80211_ATTR_IFTYPE_EXT_CAPA,

	NL80211_ATTR_MU_MIMO_GROUP_DATA,
	NL80211_ATTR_MU_MIMO_FOLLOW_MAC_ADDR,

	NL80211_ATTR_SCAN_START_TIME_TSF,
	NL80211_ATTR_SCAN_START_TIME_TSF_BSSID,
	NL80211_ATTR_MEASUREMENT_DURATION,
	NL80211_ATTR_MEASUREMENT_DURATION_MANDATORY,

	NL80211_ATTR_MESH_PEER_AID,

	NL80211_ATTR_NAN_MASTER_PREF,
	NL80211_ATTR_BANDS,
	NL80211_ATTR_NAN_FUNC,
	NL80211_ATTR_NAN_MATCH,

	NL80211_ATTR_FILS_KEK,
	NL80211_ATTR_FILS_NONCES,

	NL80211_ATTR_MULTICAST_TO_UNICAST_ENABLED,

	NL80211_ATTR_BSSID,

	NL80211_ATTR_SCHED_SCAN_RELATIVE_RSSI,
	NL80211_ATTR_SCHED_SCAN_RSSI_ADJUST,

	NL80211_ATTR_TIMEOUT_REASON,

	NL80211_ATTR_FILS_ERP_USERNAME,
	NL80211_ATTR_FILS_ERP_REALM,
	NL80211_ATTR_FILS_ERP_NEXT_SEQ_NUM,
	NL80211_ATTR_FILS_ERP_RRK,
	NL80211_ATTR_FILS_CACHE_ID,

	NL80211_ATTR_PMK,

	NL80211_ATTR_SCHED_SCAN_MULTI,
	NL80211_ATTR_SCHED_SCAN_MAX_REQS,

	NL80211_ATTR_WANT_1X_4WAY_HS,
	NL80211_ATTR_PMKR0_NAME,
	NL80211_ATTR_PORT_AUTHORIZED,

	NL80211_ATTR_EXTERNAL_AUTH_ACTION,
	NL80211_ATTR_EXTERNAL_AUTH_SUPPORT,

	NL80211_ATTR_NSS,
	NL80211_ATTR_ACK_SIGNAL,

	NL80211_ATTR_CONTROL_PORT_OVER_NL80211,

	NL80211_ATTR_TXQ_STATS,
	NL80211_ATTR_TXQ_LIMIT,
	NL80211_ATTR_TXQ_MEMORY_LIMIT,
	NL80211_ATTR_TXQ_QUANTUM,

	NL80211_ATTR_HE_CAPABILITY,

	NL80211_ATTR_FTM_RESPONDER,

	NL80211_ATTR_FTM_RESPONDER_STATS,

	NL80211_ATTR_TIMEOUT,

	NL80211_ATTR_PEER_MEASUREMENTS,

	NL80211_ATTR_AIRTIME_WEIGHT,
	NL80211_ATTR_STA_TX_POWER_SETTING,
	NL80211_ATTR_STA_TX_POWER,

	NL80211_ATTR_SAE_PASSWORD,

	NL80211_ATTR_TWT_RESPONDER,

	NL80211_ATTR_HE_OBSS_PD,

	NL80211_ATTR_WIPHY_EDMG_CHANNELS,
	NL80211_ATTR_WIPHY_EDMG_BW_CONFIG,

	NL80211_ATTR_VLAN_ID,

	NL80211_ATTR_HE_BSS_COLOR,

	NL80211_ATTR_IFTYPE_AKM_SUITES,

	NL80211_ATTR_TID_CONFIG,

	NL80211_ATTR_CONTROL_PORT_NO_PREAUTH,

	NL80211_ATTR_PMK_LIFETIME,
	NL80211_ATTR_PMK_REAUTH_THRESHOLD,

	NL80211_ATTR_RECEIVE_MULTICAST,
	NL80211_ATTR_WIPHY_FREQ_OFFSET,
	NL80211_ATTR_CENTER_FREQ1_OFFSET,
	NL80211_ATTR_SCAN_FREQ_KHZ,

	NL80211_ATTR_HE_6GHZ_CAPABILITY,

	NL80211_ATTR_FILS_DISCOVERY,

	NL80211_ATTR_UNSOL_BCAST_PROBE_RESP,

	NL80211_ATTR_S1G_CAPABILITY,
	NL80211_ATTR_S1G_CAPABILITY_MASK,

<<<<<<< HEAD
=======
	NL80211_ATTR_SAE_PWE,

	NL80211_ATTR_RECONNECT_REQUESTED,

	NL80211_ATTR_SAR_SPEC,

>>>>>>> 356006a6
	/* add attributes here, update the policy in nl80211.c */

	__NL80211_ATTR_AFTER_LAST,
	NUM_NL80211_ATTR = __NL80211_ATTR_AFTER_LAST,
	NL80211_ATTR_MAX = __NL80211_ATTR_AFTER_LAST - 1
};

/* source-level API compatibility */
#define NL80211_ATTR_SCAN_GENERATION NL80211_ATTR_GENERATION
#define	NL80211_ATTR_MESH_PARAMS NL80211_ATTR_MESH_CONFIG
#define NL80211_ATTR_IFACE_SOCKET_OWNER NL80211_ATTR_SOCKET_OWNER
#define NL80211_ATTR_SAE_DATA NL80211_ATTR_AUTH_DATA
#define NL80211_ATTR_CSA_C_OFF_BEACON NL80211_ATTR_CNTDWN_OFFS_BEACON
#define NL80211_ATTR_CSA_C_OFF_PRESP NL80211_ATTR_CNTDWN_OFFS_PRESP

/*
 * Allow user space programs to use #ifdef on new attributes by defining them
 * here
 */
#define NL80211_CMD_CONNECT NL80211_CMD_CONNECT
#define NL80211_ATTR_HT_CAPABILITY NL80211_ATTR_HT_CAPABILITY
#define NL80211_ATTR_BSS_BASIC_RATES NL80211_ATTR_BSS_BASIC_RATES
#define NL80211_ATTR_WIPHY_TXQ_PARAMS NL80211_ATTR_WIPHY_TXQ_PARAMS
#define NL80211_ATTR_WIPHY_FREQ NL80211_ATTR_WIPHY_FREQ
#define NL80211_ATTR_WIPHY_CHANNEL_TYPE NL80211_ATTR_WIPHY_CHANNEL_TYPE
#define NL80211_ATTR_MGMT_SUBTYPE NL80211_ATTR_MGMT_SUBTYPE
#define NL80211_ATTR_IE NL80211_ATTR_IE
#define NL80211_ATTR_REG_INITIATOR NL80211_ATTR_REG_INITIATOR
#define NL80211_ATTR_REG_TYPE NL80211_ATTR_REG_TYPE
#define NL80211_ATTR_FRAME NL80211_ATTR_FRAME
#define NL80211_ATTR_SSID NL80211_ATTR_SSID
#define NL80211_ATTR_AUTH_TYPE NL80211_ATTR_AUTH_TYPE
#define NL80211_ATTR_REASON_CODE NL80211_ATTR_REASON_CODE
#define NL80211_ATTR_CIPHER_SUITES_PAIRWISE NL80211_ATTR_CIPHER_SUITES_PAIRWISE
#define NL80211_ATTR_CIPHER_SUITE_GROUP NL80211_ATTR_CIPHER_SUITE_GROUP
#define NL80211_ATTR_WPA_VERSIONS NL80211_ATTR_WPA_VERSIONS
#define NL80211_ATTR_AKM_SUITES NL80211_ATTR_AKM_SUITES
#define NL80211_ATTR_KEY NL80211_ATTR_KEY
#define NL80211_ATTR_KEYS NL80211_ATTR_KEYS
#define NL80211_ATTR_FEATURE_FLAGS NL80211_ATTR_FEATURE_FLAGS

#define NL80211_WIPHY_NAME_MAXLEN		64

#define NL80211_MAX_SUPP_RATES			32
#define NL80211_MAX_SUPP_HT_RATES		77
#define NL80211_MAX_SUPP_REG_RULES		128
#define NL80211_TKIP_DATA_OFFSET_ENCR_KEY	0
#define NL80211_TKIP_DATA_OFFSET_TX_MIC_KEY	16
#define NL80211_TKIP_DATA_OFFSET_RX_MIC_KEY	24
#define NL80211_HT_CAPABILITY_LEN		26
#define NL80211_VHT_CAPABILITY_LEN		12
#define NL80211_HE_MIN_CAPABILITY_LEN           16
#define NL80211_HE_MAX_CAPABILITY_LEN           54
#define NL80211_MAX_NR_CIPHER_SUITES		5
#define NL80211_MAX_NR_AKM_SUITES		2

#define NL80211_MIN_REMAIN_ON_CHANNEL_TIME	10

/* default RSSI threshold for scan results if none specified. */
#define NL80211_SCAN_RSSI_THOLD_OFF		-300

#define NL80211_CQM_TXE_MAX_INTVL		1800

/**
 * enum nl80211_iftype - (virtual) interface types
 *
 * @NL80211_IFTYPE_UNSPECIFIED: unspecified type, driver decides
 * @NL80211_IFTYPE_ADHOC: independent BSS member
 * @NL80211_IFTYPE_STATION: managed BSS member
 * @NL80211_IFTYPE_AP: access point
 * @NL80211_IFTYPE_AP_VLAN: VLAN interface for access points; VLAN interfaces
 *	are a bit special in that they must always be tied to a pre-existing
 *	AP type interface.
 * @NL80211_IFTYPE_WDS: wireless distribution interface
 * @NL80211_IFTYPE_MONITOR: monitor interface receiving all frames
 * @NL80211_IFTYPE_MESH_POINT: mesh point
 * @NL80211_IFTYPE_P2P_CLIENT: P2P client
 * @NL80211_IFTYPE_P2P_GO: P2P group owner
 * @NL80211_IFTYPE_P2P_DEVICE: P2P device interface type, this is not a netdev
 *	and therefore can't be created in the normal ways, use the
 *	%NL80211_CMD_START_P2P_DEVICE and %NL80211_CMD_STOP_P2P_DEVICE
 *	commands to create and destroy one
 * @NL80211_IF_TYPE_OCB: Outside Context of a BSS
 *	This mode corresponds to the MIB variable dot11OCBActivated=true
 * @NL80211_IFTYPE_NAN: NAN device interface type (not a netdev)
 * @NL80211_IFTYPE_MAX: highest interface type number currently defined
 * @NUM_NL80211_IFTYPES: number of defined interface types
 *
 * These values are used with the %NL80211_ATTR_IFTYPE
 * to set the type of an interface.
 *
 */
enum nl80211_iftype {
	NL80211_IFTYPE_UNSPECIFIED,
	NL80211_IFTYPE_ADHOC,
	NL80211_IFTYPE_STATION,
	NL80211_IFTYPE_AP,
	NL80211_IFTYPE_AP_VLAN,
	NL80211_IFTYPE_WDS,
	NL80211_IFTYPE_MONITOR,
	NL80211_IFTYPE_MESH_POINT,
	NL80211_IFTYPE_P2P_CLIENT,
	NL80211_IFTYPE_P2P_GO,
	NL80211_IFTYPE_P2P_DEVICE,
	NL80211_IFTYPE_OCB,
	NL80211_IFTYPE_NAN,

	/* keep last */
	NUM_NL80211_IFTYPES,
	NL80211_IFTYPE_MAX = NUM_NL80211_IFTYPES - 1
};

/**
 * enum nl80211_sta_flags - station flags
 *
 * Station flags. When a station is added to an AP interface, it is
 * assumed to be already associated (and hence authenticated.)
 *
 * @__NL80211_STA_FLAG_INVALID: attribute number 0 is reserved
 * @NL80211_STA_FLAG_AUTHORIZED: station is authorized (802.1X)
 * @NL80211_STA_FLAG_SHORT_PREAMBLE: station is capable of receiving frames
 *	with short barker preamble
 * @NL80211_STA_FLAG_WME: station is WME/QoS capable
 * @NL80211_STA_FLAG_MFP: station uses management frame protection
 * @NL80211_STA_FLAG_AUTHENTICATED: station is authenticated
 * @NL80211_STA_FLAG_TDLS_PEER: station is a TDLS peer -- this flag should
 *	only be used in managed mode (even in the flags mask). Note that the
 *	flag can't be changed, it is only valid while adding a station, and
 *	attempts to change it will silently be ignored (rather than rejected
 *	as errors.)
 * @NL80211_STA_FLAG_ASSOCIATED: station is associated; used with drivers
 *	that support %NL80211_FEATURE_FULL_AP_CLIENT_STATE to transition a
 *	previously added station into associated state
 * @NL80211_STA_FLAG_MAX: highest station flag number currently defined
 * @__NL80211_STA_FLAG_AFTER_LAST: internal use
 */
enum nl80211_sta_flags {
	__NL80211_STA_FLAG_INVALID,
	NL80211_STA_FLAG_AUTHORIZED,
	NL80211_STA_FLAG_SHORT_PREAMBLE,
	NL80211_STA_FLAG_WME,
	NL80211_STA_FLAG_MFP,
	NL80211_STA_FLAG_AUTHENTICATED,
	NL80211_STA_FLAG_TDLS_PEER,
	NL80211_STA_FLAG_ASSOCIATED,

	/* keep last */
	__NL80211_STA_FLAG_AFTER_LAST,
	NL80211_STA_FLAG_MAX = __NL80211_STA_FLAG_AFTER_LAST - 1
};

/**
 * enum nl80211_sta_p2p_ps_status - station support of P2P PS
 *
 * @NL80211_P2P_PS_UNSUPPORTED: station doesn't support P2P PS mechanism
 * @@NL80211_P2P_PS_SUPPORTED: station supports P2P PS mechanism
 * @NUM_NL80211_P2P_PS_STATUS: number of values
 */
enum nl80211_sta_p2p_ps_status {
	NL80211_P2P_PS_UNSUPPORTED = 0,
	NL80211_P2P_PS_SUPPORTED,

	NUM_NL80211_P2P_PS_STATUS,
};

#define NL80211_STA_FLAG_MAX_OLD_API	NL80211_STA_FLAG_TDLS_PEER

/**
 * struct nl80211_sta_flag_update - station flags mask/set
 * @mask: mask of station flags to set
 * @set: which values to set them to
 *
 * Both mask and set contain bits as per &enum nl80211_sta_flags.
 */
struct nl80211_sta_flag_update {
	__u32 mask;
	__u32 set;
} __attribute__((packed));

/**
 * enum nl80211_he_gi - HE guard interval
 * @NL80211_RATE_INFO_HE_GI_0_8: 0.8 usec
 * @NL80211_RATE_INFO_HE_GI_1_6: 1.6 usec
 * @NL80211_RATE_INFO_HE_GI_3_2: 3.2 usec
 */
enum nl80211_he_gi {
	NL80211_RATE_INFO_HE_GI_0_8,
	NL80211_RATE_INFO_HE_GI_1_6,
	NL80211_RATE_INFO_HE_GI_3_2,
};

/**
 * enum nl80211_he_ltf - HE long training field
 * @NL80211_RATE_INFO_HE_1xLTF: 3.2 usec
 * @NL80211_RATE_INFO_HE_2xLTF: 6.4 usec
 * @NL80211_RATE_INFO_HE_4xLTF: 12.8 usec
 */
enum nl80211_he_ltf {
	NL80211_RATE_INFO_HE_1XLTF,
	NL80211_RATE_INFO_HE_2XLTF,
	NL80211_RATE_INFO_HE_4XLTF,
};

/**
 * enum nl80211_he_ru_alloc - HE RU allocation values
 * @NL80211_RATE_INFO_HE_RU_ALLOC_26: 26-tone RU allocation
 * @NL80211_RATE_INFO_HE_RU_ALLOC_52: 52-tone RU allocation
 * @NL80211_RATE_INFO_HE_RU_ALLOC_106: 106-tone RU allocation
 * @NL80211_RATE_INFO_HE_RU_ALLOC_242: 242-tone RU allocation
 * @NL80211_RATE_INFO_HE_RU_ALLOC_484: 484-tone RU allocation
 * @NL80211_RATE_INFO_HE_RU_ALLOC_996: 996-tone RU allocation
 * @NL80211_RATE_INFO_HE_RU_ALLOC_2x996: 2x996-tone RU allocation
 */
enum nl80211_he_ru_alloc {
	NL80211_RATE_INFO_HE_RU_ALLOC_26,
	NL80211_RATE_INFO_HE_RU_ALLOC_52,
	NL80211_RATE_INFO_HE_RU_ALLOC_106,
	NL80211_RATE_INFO_HE_RU_ALLOC_242,
	NL80211_RATE_INFO_HE_RU_ALLOC_484,
	NL80211_RATE_INFO_HE_RU_ALLOC_996,
	NL80211_RATE_INFO_HE_RU_ALLOC_2x996,
};

/**
 * enum nl80211_rate_info - bitrate information
 *
 * These attribute types are used with %NL80211_STA_INFO_TXRATE
 * when getting information about the bitrate of a station.
 * There are 2 attributes for bitrate, a legacy one that represents
 * a 16-bit value, and new one that represents a 32-bit value.
 * If the rate value fits into 16 bit, both attributes are reported
 * with the same value. If the rate is too high to fit into 16 bits
 * (>6.5535Gbps) only 32-bit attribute is included.
 * User space tools encouraged to use the 32-bit attribute and fall
 * back to the 16-bit one for compatibility with older kernels.
 *
 * @__NL80211_RATE_INFO_INVALID: attribute number 0 is reserved
 * @NL80211_RATE_INFO_BITRATE: total bitrate (u16, 100kbit/s)
 * @NL80211_RATE_INFO_MCS: mcs index for 802.11n (u8)
 * @NL80211_RATE_INFO_40_MHZ_WIDTH: 40 MHz dualchannel bitrate
 * @NL80211_RATE_INFO_SHORT_GI: 400ns guard interval
 * @NL80211_RATE_INFO_BITRATE32: total bitrate (u32, 100kbit/s)
 * @NL80211_RATE_INFO_MAX: highest rate_info number currently defined
 * @NL80211_RATE_INFO_VHT_MCS: MCS index for VHT (u8)
 * @NL80211_RATE_INFO_VHT_NSS: number of streams in VHT (u8)
 * @NL80211_RATE_INFO_80_MHZ_WIDTH: 80 MHz VHT rate
 * @NL80211_RATE_INFO_80P80_MHZ_WIDTH: unused - 80+80 is treated the
 *	same as 160 for purposes of the bitrates
 * @NL80211_RATE_INFO_160_MHZ_WIDTH: 160 MHz VHT rate
 * @NL80211_RATE_INFO_10_MHZ_WIDTH: 10 MHz width - note that this is
 *	a legacy rate and will be reported as the actual bitrate, i.e.
 *	half the base (20 MHz) rate
 * @NL80211_RATE_INFO_5_MHZ_WIDTH: 5 MHz width - note that this is
 *	a legacy rate and will be reported as the actual bitrate, i.e.
 *	a quarter of the base (20 MHz) rate
 * @NL80211_RATE_INFO_HE_MCS: HE MCS index (u8, 0-11)
 * @NL80211_RATE_INFO_HE_NSS: HE NSS value (u8, 1-8)
 * @NL80211_RATE_INFO_HE_GI: HE guard interval identifier
 *	(u8, see &enum nl80211_he_gi)
 * @NL80211_RATE_INFO_HE_DCM: HE DCM value (u8, 0/1)
 * @NL80211_RATE_INFO_RU_ALLOC: HE RU allocation, if not present then
 *	non-OFDMA was used (u8, see &enum nl80211_he_ru_alloc)
 * @__NL80211_RATE_INFO_AFTER_LAST: internal use
 */
enum nl80211_rate_info {
	__NL80211_RATE_INFO_INVALID,
	NL80211_RATE_INFO_BITRATE,
	NL80211_RATE_INFO_MCS,
	NL80211_RATE_INFO_40_MHZ_WIDTH,
	NL80211_RATE_INFO_SHORT_GI,
	NL80211_RATE_INFO_BITRATE32,
	NL80211_RATE_INFO_VHT_MCS,
	NL80211_RATE_INFO_VHT_NSS,
	NL80211_RATE_INFO_80_MHZ_WIDTH,
	NL80211_RATE_INFO_80P80_MHZ_WIDTH,
	NL80211_RATE_INFO_160_MHZ_WIDTH,
	NL80211_RATE_INFO_10_MHZ_WIDTH,
	NL80211_RATE_INFO_5_MHZ_WIDTH,
	NL80211_RATE_INFO_HE_MCS,
	NL80211_RATE_INFO_HE_NSS,
	NL80211_RATE_INFO_HE_GI,
	NL80211_RATE_INFO_HE_DCM,
	NL80211_RATE_INFO_HE_RU_ALLOC,

	/* keep last */
	__NL80211_RATE_INFO_AFTER_LAST,
	NL80211_RATE_INFO_MAX = __NL80211_RATE_INFO_AFTER_LAST - 1
};

/**
 * enum nl80211_sta_bss_param - BSS information collected by STA
 *
 * These attribute types are used with %NL80211_STA_INFO_BSS_PARAM
 * when getting information about the bitrate of a station.
 *
 * @__NL80211_STA_BSS_PARAM_INVALID: attribute number 0 is reserved
 * @NL80211_STA_BSS_PARAM_CTS_PROT: whether CTS protection is enabled (flag)
 * @NL80211_STA_BSS_PARAM_SHORT_PREAMBLE:  whether short preamble is enabled
 *	(flag)
 * @NL80211_STA_BSS_PARAM_SHORT_SLOT_TIME:  whether short slot time is enabled
 *	(flag)
 * @NL80211_STA_BSS_PARAM_DTIM_PERIOD: DTIM period for beaconing (u8)
 * @NL80211_STA_BSS_PARAM_BEACON_INTERVAL: Beacon interval (u16)
 * @NL80211_STA_BSS_PARAM_MAX: highest sta_bss_param number currently defined
 * @__NL80211_STA_BSS_PARAM_AFTER_LAST: internal use
 */
enum nl80211_sta_bss_param {
	__NL80211_STA_BSS_PARAM_INVALID,
	NL80211_STA_BSS_PARAM_CTS_PROT,
	NL80211_STA_BSS_PARAM_SHORT_PREAMBLE,
	NL80211_STA_BSS_PARAM_SHORT_SLOT_TIME,
	NL80211_STA_BSS_PARAM_DTIM_PERIOD,
	NL80211_STA_BSS_PARAM_BEACON_INTERVAL,

	/* keep last */
	__NL80211_STA_BSS_PARAM_AFTER_LAST,
	NL80211_STA_BSS_PARAM_MAX = __NL80211_STA_BSS_PARAM_AFTER_LAST - 1
};

/**
 * enum nl80211_sta_info - station information
 *
 * These attribute types are used with %NL80211_ATTR_STA_INFO
 * when getting information about a station.
 *
 * @__NL80211_STA_INFO_INVALID: attribute number 0 is reserved
 * @NL80211_STA_INFO_INACTIVE_TIME: time since last activity (u32, msecs)
 * @NL80211_STA_INFO_RX_BYTES: total received bytes (MPDU length)
 *	(u32, from this station)
 * @NL80211_STA_INFO_TX_BYTES: total transmitted bytes (MPDU length)
 *	(u32, to this station)
 * @NL80211_STA_INFO_RX_BYTES64: total received bytes (MPDU length)
 *	(u64, from this station)
 * @NL80211_STA_INFO_TX_BYTES64: total transmitted bytes (MPDU length)
 *	(u64, to this station)
 * @NL80211_STA_INFO_SIGNAL: signal strength of last received PPDU (u8, dBm)
 * @NL80211_STA_INFO_TX_BITRATE: current unicast tx rate, nested attribute
 * 	containing info as possible, see &enum nl80211_rate_info
 * @NL80211_STA_INFO_RX_PACKETS: total received packet (MSDUs and MMPDUs)
 *	(u32, from this station)
 * @NL80211_STA_INFO_TX_PACKETS: total transmitted packets (MSDUs and MMPDUs)
 *	(u32, to this station)
 * @NL80211_STA_INFO_TX_RETRIES: total retries (MPDUs) (u32, to this station)
 * @NL80211_STA_INFO_TX_FAILED: total failed packets (MPDUs)
 *	(u32, to this station)
 * @NL80211_STA_INFO_SIGNAL_AVG: signal strength average (u8, dBm)
 * @NL80211_STA_INFO_LLID: the station's mesh LLID
 * @NL80211_STA_INFO_PLID: the station's mesh PLID
 * @NL80211_STA_INFO_PLINK_STATE: peer link state for the station
 *	(see %enum nl80211_plink_state)
 * @NL80211_STA_INFO_RX_BITRATE: last unicast data frame rx rate, nested
 *	attribute, like NL80211_STA_INFO_TX_BITRATE.
 * @NL80211_STA_INFO_BSS_PARAM: current station's view of BSS, nested attribute
 *     containing info as possible, see &enum nl80211_sta_bss_param
 * @NL80211_STA_INFO_CONNECTED_TIME: time since the station is last connected
 * @NL80211_STA_INFO_STA_FLAGS: Contains a struct nl80211_sta_flag_update.
 * @NL80211_STA_INFO_BEACON_LOSS: count of times beacon loss was detected (u32)
 * @NL80211_STA_INFO_T_OFFSET: timing offset with respect to this STA (s64)
 * @NL80211_STA_INFO_LOCAL_PM: local mesh STA link-specific power mode
 * @NL80211_STA_INFO_PEER_PM: peer mesh STA link-specific power mode
 * @NL80211_STA_INFO_NONPEER_PM: neighbor mesh STA power save mode towards
 *	non-peer STA
 * @NL80211_STA_INFO_CHAIN_SIGNAL: per-chain signal strength of last PPDU
 *	Contains a nested array of signal strength attributes (u8, dBm)
 * @NL80211_STA_INFO_CHAIN_SIGNAL_AVG: per-chain signal strength average
 *	Same format as NL80211_STA_INFO_CHAIN_SIGNAL.
 * @NL80211_STA_EXPECTED_THROUGHPUT: expected throughput considering also the
 *	802.11 header (u32, kbps)
 * @NL80211_STA_INFO_RX_DROP_MISC: RX packets dropped for unspecified reasons
 *	(u64)
 * @NL80211_STA_INFO_BEACON_RX: number of beacons received from this peer (u64)
 * @NL80211_STA_INFO_BEACON_SIGNAL_AVG: signal strength average
 *	for beacons only (u8, dBm)
 * @NL80211_STA_INFO_TID_STATS: per-TID statistics (see &enum nl80211_tid_stats)
 *	This is a nested attribute where each the inner attribute number is the
 *	TID+1 and the special TID 16 (i.e. value 17) is used for non-QoS frames;
 *	each one of those is again nested with &enum nl80211_tid_stats
 *	attributes carrying the actual values.
 * @NL80211_STA_INFO_RX_DURATION: aggregate PPDU duration for all frames
 *	received from the station (u64, usec)
 * @NL80211_STA_INFO_PAD: attribute used for padding for 64-bit alignment
 * @NL80211_STA_INFO_ACK_SIGNAL: signal strength of the last ACK frame(u8, dBm)
 * @NL80211_STA_INFO_ACK_SIGNAL_AVG: avg signal strength of ACK frames (s8, dBm)
 * @NL80211_STA_INFO_RX_MPDUS: total number of received packets (MPDUs)
 *	(u32, from this station)
 * @NL80211_STA_INFO_FCS_ERROR_COUNT: total number of packets (MPDUs) received
 *	with an FCS error (u32, from this station). This count may not include
 *	some packets with an FCS error due to TA corruption. Hence this counter
 *	might not be fully accurate.
 * @NL80211_STA_INFO_CONNECTED_TO_GATE: set to true if STA has a path to a
 *	mesh gate (u8, 0 or 1)
 * @NL80211_STA_INFO_TX_DURATION: aggregate PPDU duration for all frames
 *	sent to the station (u64, usec)
 * @NL80211_STA_INFO_AIRTIME_WEIGHT: current airtime weight for station (u16)
 * @NL80211_STA_INFO_AIRTIME_LINK_METRIC: airtime link metric for mesh station
 * @NL80211_STA_INFO_ASSOC_AT_BOOTTIME: Timestamp (CLOCK_BOOTTIME, nanoseconds)
 *	of STA's association
 * @NL80211_STA_INFO_CONNECTED_TO_AS: set to true if STA has a path to a
 *	authentication server (u8, 0 or 1)
 * @__NL80211_STA_INFO_AFTER_LAST: internal
 * @NL80211_STA_INFO_MAX: highest possible station info attribute
 */
enum nl80211_sta_info {
	__NL80211_STA_INFO_INVALID,
	NL80211_STA_INFO_INACTIVE_TIME,
	NL80211_STA_INFO_RX_BYTES,
	NL80211_STA_INFO_TX_BYTES,
	NL80211_STA_INFO_LLID,
	NL80211_STA_INFO_PLID,
	NL80211_STA_INFO_PLINK_STATE,
	NL80211_STA_INFO_SIGNAL,
	NL80211_STA_INFO_TX_BITRATE,
	NL80211_STA_INFO_RX_PACKETS,
	NL80211_STA_INFO_TX_PACKETS,
	NL80211_STA_INFO_TX_RETRIES,
	NL80211_STA_INFO_TX_FAILED,
	NL80211_STA_INFO_SIGNAL_AVG,
	NL80211_STA_INFO_RX_BITRATE,
	NL80211_STA_INFO_BSS_PARAM,
	NL80211_STA_INFO_CONNECTED_TIME,
	NL80211_STA_INFO_STA_FLAGS,
	NL80211_STA_INFO_BEACON_LOSS,
	NL80211_STA_INFO_T_OFFSET,
	NL80211_STA_INFO_LOCAL_PM,
	NL80211_STA_INFO_PEER_PM,
	NL80211_STA_INFO_NONPEER_PM,
	NL80211_STA_INFO_RX_BYTES64,
	NL80211_STA_INFO_TX_BYTES64,
	NL80211_STA_INFO_CHAIN_SIGNAL,
	NL80211_STA_INFO_CHAIN_SIGNAL_AVG,
	NL80211_STA_INFO_EXPECTED_THROUGHPUT,
	NL80211_STA_INFO_RX_DROP_MISC,
	NL80211_STA_INFO_BEACON_RX,
	NL80211_STA_INFO_BEACON_SIGNAL_AVG,
	NL80211_STA_INFO_TID_STATS,
	NL80211_STA_INFO_RX_DURATION,
	NL80211_STA_INFO_PAD,
	NL80211_STA_INFO_ACK_SIGNAL,
	NL80211_STA_INFO_ACK_SIGNAL_AVG,
	NL80211_STA_INFO_RX_MPDUS,
	NL80211_STA_INFO_FCS_ERROR_COUNT,
	NL80211_STA_INFO_CONNECTED_TO_GATE,
	NL80211_STA_INFO_TX_DURATION,
	NL80211_STA_INFO_AIRTIME_WEIGHT,
	NL80211_STA_INFO_AIRTIME_LINK_METRIC,
	NL80211_STA_INFO_ASSOC_AT_BOOTTIME,
	NL80211_STA_INFO_CONNECTED_TO_AS,

	/* keep last */
	__NL80211_STA_INFO_AFTER_LAST,
	NL80211_STA_INFO_MAX = __NL80211_STA_INFO_AFTER_LAST - 1
};

/* we renamed this - stay compatible */
#define NL80211_STA_INFO_DATA_ACK_SIGNAL_AVG NL80211_STA_INFO_ACK_SIGNAL_AVG


/**
 * enum nl80211_tid_stats - per TID statistics attributes
 * @__NL80211_TID_STATS_INVALID: attribute number 0 is reserved
 * @NL80211_TID_STATS_RX_MSDU: number of MSDUs received (u64)
 * @NL80211_TID_STATS_TX_MSDU: number of MSDUs transmitted (or
 *	attempted to transmit; u64)
 * @NL80211_TID_STATS_TX_MSDU_RETRIES: number of retries for
 *	transmitted MSDUs (not counting the first attempt; u64)
 * @NL80211_TID_STATS_TX_MSDU_FAILED: number of failed transmitted
 *	MSDUs (u64)
 * @NL80211_TID_STATS_PAD: attribute used for padding for 64-bit alignment
 * @NL80211_TID_STATS_TXQ_STATS: TXQ stats (nested attribute)
 * @NUM_NL80211_TID_STATS: number of attributes here
 * @NL80211_TID_STATS_MAX: highest numbered attribute here
 */
enum nl80211_tid_stats {
	__NL80211_TID_STATS_INVALID,
	NL80211_TID_STATS_RX_MSDU,
	NL80211_TID_STATS_TX_MSDU,
	NL80211_TID_STATS_TX_MSDU_RETRIES,
	NL80211_TID_STATS_TX_MSDU_FAILED,
	NL80211_TID_STATS_PAD,
	NL80211_TID_STATS_TXQ_STATS,

	/* keep last */
	NUM_NL80211_TID_STATS,
	NL80211_TID_STATS_MAX = NUM_NL80211_TID_STATS - 1
};

/**
 * enum nl80211_txq_stats - per TXQ statistics attributes
 * @__NL80211_TXQ_STATS_INVALID: attribute number 0 is reserved
 * @NUM_NL80211_TXQ_STATS: number of attributes here
 * @NL80211_TXQ_STATS_BACKLOG_BYTES: number of bytes currently backlogged
 * @NL80211_TXQ_STATS_BACKLOG_PACKETS: number of packets currently
 *      backlogged
 * @NL80211_TXQ_STATS_FLOWS: total number of new flows seen
 * @NL80211_TXQ_STATS_DROPS: total number of packet drops
 * @NL80211_TXQ_STATS_ECN_MARKS: total number of packet ECN marks
 * @NL80211_TXQ_STATS_OVERLIMIT: number of drops due to queue space overflow
 * @NL80211_TXQ_STATS_OVERMEMORY: number of drops due to memory limit overflow
 *      (only for per-phy stats)
 * @NL80211_TXQ_STATS_COLLISIONS: number of hash collisions
 * @NL80211_TXQ_STATS_TX_BYTES: total number of bytes dequeued from TXQ
 * @NL80211_TXQ_STATS_TX_PACKETS: total number of packets dequeued from TXQ
 * @NL80211_TXQ_STATS_MAX_FLOWS: number of flow buckets for PHY
 * @NL80211_TXQ_STATS_MAX: highest numbered attribute here
 */
enum nl80211_txq_stats {
	__NL80211_TXQ_STATS_INVALID,
	NL80211_TXQ_STATS_BACKLOG_BYTES,
	NL80211_TXQ_STATS_BACKLOG_PACKETS,
	NL80211_TXQ_STATS_FLOWS,
	NL80211_TXQ_STATS_DROPS,
	NL80211_TXQ_STATS_ECN_MARKS,
	NL80211_TXQ_STATS_OVERLIMIT,
	NL80211_TXQ_STATS_OVERMEMORY,
	NL80211_TXQ_STATS_COLLISIONS,
	NL80211_TXQ_STATS_TX_BYTES,
	NL80211_TXQ_STATS_TX_PACKETS,
	NL80211_TXQ_STATS_MAX_FLOWS,

	/* keep last */
	NUM_NL80211_TXQ_STATS,
	NL80211_TXQ_STATS_MAX = NUM_NL80211_TXQ_STATS - 1
};

/**
 * enum nl80211_mpath_flags - nl80211 mesh path flags
 *
 * @NL80211_MPATH_FLAG_ACTIVE: the mesh path is active
 * @NL80211_MPATH_FLAG_RESOLVING: the mesh path discovery process is running
 * @NL80211_MPATH_FLAG_SN_VALID: the mesh path contains a valid SN
 * @NL80211_MPATH_FLAG_FIXED: the mesh path has been manually set
 * @NL80211_MPATH_FLAG_RESOLVED: the mesh path discovery process succeeded
 */
enum nl80211_mpath_flags {
	NL80211_MPATH_FLAG_ACTIVE =	1<<0,
	NL80211_MPATH_FLAG_RESOLVING =	1<<1,
	NL80211_MPATH_FLAG_SN_VALID =	1<<2,
	NL80211_MPATH_FLAG_FIXED =	1<<3,
	NL80211_MPATH_FLAG_RESOLVED =	1<<4,
};

/**
 * enum nl80211_mpath_info - mesh path information
 *
 * These attribute types are used with %NL80211_ATTR_MPATH_INFO when getting
 * information about a mesh path.
 *
 * @__NL80211_MPATH_INFO_INVALID: attribute number 0 is reserved
 * @NL80211_MPATH_INFO_FRAME_QLEN: number of queued frames for this destination
 * @NL80211_MPATH_INFO_SN: destination sequence number
 * @NL80211_MPATH_INFO_METRIC: metric (cost) of this mesh path
 * @NL80211_MPATH_INFO_EXPTIME: expiration time for the path, in msec from now
 * @NL80211_MPATH_INFO_FLAGS: mesh path flags, enumerated in
 * 	&enum nl80211_mpath_flags;
 * @NL80211_MPATH_INFO_DISCOVERY_TIMEOUT: total path discovery timeout, in msec
 * @NL80211_MPATH_INFO_DISCOVERY_RETRIES: mesh path discovery retries
 * @NL80211_MPATH_INFO_HOP_COUNT: hop count to destination
 * @NL80211_MPATH_INFO_PATH_CHANGE: total number of path changes to destination
 * @NL80211_MPATH_INFO_MAX: highest mesh path information attribute number
 *	currently defined
 * @__NL80211_MPATH_INFO_AFTER_LAST: internal use
 */
enum nl80211_mpath_info {
	__NL80211_MPATH_INFO_INVALID,
	NL80211_MPATH_INFO_FRAME_QLEN,
	NL80211_MPATH_INFO_SN,
	NL80211_MPATH_INFO_METRIC,
	NL80211_MPATH_INFO_EXPTIME,
	NL80211_MPATH_INFO_FLAGS,
	NL80211_MPATH_INFO_DISCOVERY_TIMEOUT,
	NL80211_MPATH_INFO_DISCOVERY_RETRIES,
	NL80211_MPATH_INFO_HOP_COUNT,
	NL80211_MPATH_INFO_PATH_CHANGE,

	/* keep last */
	__NL80211_MPATH_INFO_AFTER_LAST,
	NL80211_MPATH_INFO_MAX = __NL80211_MPATH_INFO_AFTER_LAST - 1
};

/**
 * enum nl80211_band_iftype_attr - Interface type data attributes
 *
 * @__NL80211_BAND_IFTYPE_ATTR_INVALID: attribute number 0 is reserved
 * @NL80211_BAND_IFTYPE_ATTR_IFTYPES: nested attribute containing a flag attribute
 *     for each interface type that supports the band data
 * @NL80211_BAND_IFTYPE_ATTR_HE_CAP_MAC: HE MAC capabilities as in HE
 *     capabilities IE
 * @NL80211_BAND_IFTYPE_ATTR_HE_CAP_PHY: HE PHY capabilities as in HE
 *     capabilities IE
 * @NL80211_BAND_IFTYPE_ATTR_HE_CAP_MCS_SET: HE supported NSS/MCS as in HE
 *     capabilities IE
 * @NL80211_BAND_IFTYPE_ATTR_HE_CAP_PPE: HE PPE thresholds information as
 *     defined in HE capabilities IE
 * @NL80211_BAND_IFTYPE_ATTR_MAX: highest band HE capability attribute currently
 *     defined
 * @NL80211_BAND_IFTYPE_ATTR_HE_6GHZ_CAPA: HE 6GHz band capabilities (__le16),
 *	given for all 6 GHz band channels
 * @__NL80211_BAND_IFTYPE_ATTR_AFTER_LAST: internal use
 */
enum nl80211_band_iftype_attr {
	__NL80211_BAND_IFTYPE_ATTR_INVALID,

	NL80211_BAND_IFTYPE_ATTR_IFTYPES,
	NL80211_BAND_IFTYPE_ATTR_HE_CAP_MAC,
	NL80211_BAND_IFTYPE_ATTR_HE_CAP_PHY,
	NL80211_BAND_IFTYPE_ATTR_HE_CAP_MCS_SET,
	NL80211_BAND_IFTYPE_ATTR_HE_CAP_PPE,
	NL80211_BAND_IFTYPE_ATTR_HE_6GHZ_CAPA,

	/* keep last */
	__NL80211_BAND_IFTYPE_ATTR_AFTER_LAST,
	NL80211_BAND_IFTYPE_ATTR_MAX = __NL80211_BAND_IFTYPE_ATTR_AFTER_LAST - 1
};

/**
 * enum nl80211_band_attr - band attributes
 * @__NL80211_BAND_ATTR_INVALID: attribute number 0 is reserved
 * @NL80211_BAND_ATTR_FREQS: supported frequencies in this band,
 *	an array of nested frequency attributes
 * @NL80211_BAND_ATTR_RATES: supported bitrates in this band,
 *	an array of nested bitrate attributes
 * @NL80211_BAND_ATTR_HT_MCS_SET: 16-byte attribute containing the MCS set as
 *	defined in 802.11n
 * @NL80211_BAND_ATTR_HT_CAPA: HT capabilities, as in the HT information IE
 * @NL80211_BAND_ATTR_HT_AMPDU_FACTOR: A-MPDU factor, as in 11n
 * @NL80211_BAND_ATTR_HT_AMPDU_DENSITY: A-MPDU density, as in 11n
 * @NL80211_BAND_ATTR_VHT_MCS_SET: 32-byte attribute containing the MCS set as
 *	defined in 802.11ac
 * @NL80211_BAND_ATTR_VHT_CAPA: VHT capabilities, as in the HT information IE
 * @NL80211_BAND_ATTR_IFTYPE_DATA: nested array attribute, with each entry using
 *	attributes from &enum nl80211_band_iftype_attr
 * @NL80211_BAND_ATTR_EDMG_CHANNELS: bitmap that indicates the 2.16 GHz
 *	channel(s) that are allowed to be used for EDMG transmissions.
 *	Defined by IEEE P802.11ay/D4.0 section 9.4.2.251.
 * @NL80211_BAND_ATTR_EDMG_BW_CONFIG: Channel BW Configuration subfield encodes
 *	the allowed channel bandwidth configurations.
 *	Defined by IEEE P802.11ay/D4.0 section 9.4.2.251, Table 13.
 * @NL80211_BAND_ATTR_MAX: highest band attribute currently defined
 * @__NL80211_BAND_ATTR_AFTER_LAST: internal use
 */
enum nl80211_band_attr {
	__NL80211_BAND_ATTR_INVALID,
	NL80211_BAND_ATTR_FREQS,
	NL80211_BAND_ATTR_RATES,

	NL80211_BAND_ATTR_HT_MCS_SET,
	NL80211_BAND_ATTR_HT_CAPA,
	NL80211_BAND_ATTR_HT_AMPDU_FACTOR,
	NL80211_BAND_ATTR_HT_AMPDU_DENSITY,

	NL80211_BAND_ATTR_VHT_MCS_SET,
	NL80211_BAND_ATTR_VHT_CAPA,
	NL80211_BAND_ATTR_IFTYPE_DATA,

	NL80211_BAND_ATTR_EDMG_CHANNELS,
	NL80211_BAND_ATTR_EDMG_BW_CONFIG,

	/* keep last */
	__NL80211_BAND_ATTR_AFTER_LAST,
	NL80211_BAND_ATTR_MAX = __NL80211_BAND_ATTR_AFTER_LAST - 1
};

#define NL80211_BAND_ATTR_HT_CAPA NL80211_BAND_ATTR_HT_CAPA

/**
 * enum nl80211_wmm_rule - regulatory wmm rule
 *
 * @__NL80211_WMMR_INVALID: attribute number 0 is reserved
 * @NL80211_WMMR_CW_MIN: Minimum contention window slot.
 * @NL80211_WMMR_CW_MAX: Maximum contention window slot.
 * @NL80211_WMMR_AIFSN: Arbitration Inter Frame Space.
 * @NL80211_WMMR_TXOP: Maximum allowed tx operation time.
 * @nl80211_WMMR_MAX: highest possible wmm rule.
 * @__NL80211_WMMR_LAST: Internal use.
 */
enum nl80211_wmm_rule {
	__NL80211_WMMR_INVALID,
	NL80211_WMMR_CW_MIN,
	NL80211_WMMR_CW_MAX,
	NL80211_WMMR_AIFSN,
	NL80211_WMMR_TXOP,

	/* keep last */
	__NL80211_WMMR_LAST,
	NL80211_WMMR_MAX = __NL80211_WMMR_LAST - 1
};

/**
 * enum nl80211_frequency_attr - frequency attributes
 * @__NL80211_FREQUENCY_ATTR_INVALID: attribute number 0 is reserved
 * @NL80211_FREQUENCY_ATTR_FREQ: Frequency in MHz
 * @NL80211_FREQUENCY_ATTR_DISABLED: Channel is disabled in current
 *	regulatory domain.
 * @NL80211_FREQUENCY_ATTR_NO_IR: no mechanisms that initiate radiation
 * 	are permitted on this channel, this includes sending probe
 * 	requests, or modes of operation that require beaconing.
 * @NL80211_FREQUENCY_ATTR_RADAR: Radar detection is mandatory
 *	on this channel in current regulatory domain.
 * @NL80211_FREQUENCY_ATTR_MAX_TX_POWER: Maximum transmission power in mBm
 *	(100 * dBm).
 * @NL80211_FREQUENCY_ATTR_DFS_STATE: current state for DFS
 *	(enum nl80211_dfs_state)
 * @NL80211_FREQUENCY_ATTR_DFS_TIME: time in miliseconds for how long
 *	this channel is in this DFS state.
 * @NL80211_FREQUENCY_ATTR_NO_HT40_MINUS: HT40- isn't possible with this
 *	channel as the control channel
 * @NL80211_FREQUENCY_ATTR_NO_HT40_PLUS: HT40+ isn't possible with this
 *	channel as the control channel
 * @NL80211_FREQUENCY_ATTR_NO_80MHZ: any 80 MHz channel using this channel
 *	as the primary or any of the secondary channels isn't possible,
 *	this includes 80+80 channels
 * @NL80211_FREQUENCY_ATTR_NO_160MHZ: any 160 MHz (but not 80+80) channel
 *	using this channel as the primary or any of the secondary channels
 *	isn't possible
 * @NL80211_FREQUENCY_ATTR_DFS_CAC_TIME: DFS CAC time in milliseconds.
 * @NL80211_FREQUENCY_ATTR_INDOOR_ONLY: Only indoor use is permitted on this
 *	channel. A channel that has the INDOOR_ONLY attribute can only be
 *	used when there is a clear assessment that the device is operating in
 *	an indoor surroundings, i.e., it is connected to AC power (and not
 *	through portable DC inverters) or is under the control of a master
 *	that is acting as an AP and is connected to AC power.
 * @NL80211_FREQUENCY_ATTR_IR_CONCURRENT: IR operation is allowed on this
 *	channel if it's connected concurrently to a BSS on the same channel on
 *	the 2 GHz band or to a channel in the same UNII band (on the 5 GHz
 *	band), and IEEE80211_CHAN_RADAR is not set. Instantiating a GO or TDLS
 *	off-channel on a channel that has the IR_CONCURRENT attribute set can be
 *	done when there is a clear assessment that the device is operating under
 *	the guidance of an authorized master, i.e., setting up a GO or TDLS
 *	off-channel while the device is also connected to an AP with DFS and
 *	radar detection on the UNII band (it is up to user-space, i.e.,
 *	wpa_supplicant to perform the required verifications). Using this
 *	attribute for IR is disallowed for master interfaces (IBSS, AP).
 * @NL80211_FREQUENCY_ATTR_NO_20MHZ: 20 MHz operation is not allowed
 *	on this channel in current regulatory domain.
 * @NL80211_FREQUENCY_ATTR_NO_10MHZ: 10 MHz operation is not allowed
 *	on this channel in current regulatory domain.
 * @NL80211_FREQUENCY_ATTR_WMM: this channel has wmm limitations.
 *	This is a nested attribute that contains the wmm limitation per AC.
 *	(see &enum nl80211_wmm_rule)
 * @NL80211_FREQUENCY_ATTR_NO_HE: HE operation is not allowed on this channel
 *	in current regulatory domain.
 * @NL80211_FREQUENCY_ATTR_OFFSET: frequency offset in KHz
 * @NL80211_FREQUENCY_ATTR_1MHZ: 1 MHz operation is allowed
 *	on this channel in current regulatory domain.
 * @NL80211_FREQUENCY_ATTR_2MHZ: 2 MHz operation is allowed
 *	on this channel in current regulatory domain.
 * @NL80211_FREQUENCY_ATTR_4MHZ: 4 MHz operation is allowed
 *	on this channel in current regulatory domain.
 * @NL80211_FREQUENCY_ATTR_8MHZ: 8 MHz operation is allowed
 *	on this channel in current regulatory domain.
 * @NL80211_FREQUENCY_ATTR_16MHZ: 16 MHz operation is allowed
 *	on this channel in current regulatory domain.
 * @NL80211_FREQUENCY_ATTR_MAX: highest frequency attribute number
 *	currently defined
 * @__NL80211_FREQUENCY_ATTR_AFTER_LAST: internal use
 *
 * See https://apps.fcc.gov/eas/comments/GetPublishedDocument.html?id=327&tn=528122
 * for more information on the FCC description of the relaxations allowed
 * by NL80211_FREQUENCY_ATTR_INDOOR_ONLY and
 * NL80211_FREQUENCY_ATTR_IR_CONCURRENT.
 */
enum nl80211_frequency_attr {
	__NL80211_FREQUENCY_ATTR_INVALID,
	NL80211_FREQUENCY_ATTR_FREQ,
	NL80211_FREQUENCY_ATTR_DISABLED,
	NL80211_FREQUENCY_ATTR_NO_IR,
	__NL80211_FREQUENCY_ATTR_NO_IBSS,
	NL80211_FREQUENCY_ATTR_RADAR,
	NL80211_FREQUENCY_ATTR_MAX_TX_POWER,
	NL80211_FREQUENCY_ATTR_DFS_STATE,
	NL80211_FREQUENCY_ATTR_DFS_TIME,
	NL80211_FREQUENCY_ATTR_NO_HT40_MINUS,
	NL80211_FREQUENCY_ATTR_NO_HT40_PLUS,
	NL80211_FREQUENCY_ATTR_NO_80MHZ,
	NL80211_FREQUENCY_ATTR_NO_160MHZ,
	NL80211_FREQUENCY_ATTR_DFS_CAC_TIME,
	NL80211_FREQUENCY_ATTR_INDOOR_ONLY,
	NL80211_FREQUENCY_ATTR_IR_CONCURRENT,
	NL80211_FREQUENCY_ATTR_NO_20MHZ,
	NL80211_FREQUENCY_ATTR_NO_10MHZ,
	NL80211_FREQUENCY_ATTR_WMM,
	NL80211_FREQUENCY_ATTR_NO_HE,
	NL80211_FREQUENCY_ATTR_OFFSET,
	NL80211_FREQUENCY_ATTR_1MHZ,
	NL80211_FREQUENCY_ATTR_2MHZ,
	NL80211_FREQUENCY_ATTR_4MHZ,
	NL80211_FREQUENCY_ATTR_8MHZ,
	NL80211_FREQUENCY_ATTR_16MHZ,

	/* keep last */
	__NL80211_FREQUENCY_ATTR_AFTER_LAST,
	NL80211_FREQUENCY_ATTR_MAX = __NL80211_FREQUENCY_ATTR_AFTER_LAST - 1
};

#define NL80211_FREQUENCY_ATTR_MAX_TX_POWER NL80211_FREQUENCY_ATTR_MAX_TX_POWER
#define NL80211_FREQUENCY_ATTR_PASSIVE_SCAN	NL80211_FREQUENCY_ATTR_NO_IR
#define NL80211_FREQUENCY_ATTR_NO_IBSS		NL80211_FREQUENCY_ATTR_NO_IR
#define NL80211_FREQUENCY_ATTR_NO_IR		NL80211_FREQUENCY_ATTR_NO_IR
#define NL80211_FREQUENCY_ATTR_GO_CONCURRENT \
					NL80211_FREQUENCY_ATTR_IR_CONCURRENT

/**
 * enum nl80211_bitrate_attr - bitrate attributes
 * @__NL80211_BITRATE_ATTR_INVALID: attribute number 0 is reserved
 * @NL80211_BITRATE_ATTR_RATE: Bitrate in units of 100 kbps
 * @NL80211_BITRATE_ATTR_2GHZ_SHORTPREAMBLE: Short preamble supported
 *	in 2.4 GHz band.
 * @NL80211_BITRATE_ATTR_MAX: highest bitrate attribute number
 *	currently defined
 * @__NL80211_BITRATE_ATTR_AFTER_LAST: internal use
 */
enum nl80211_bitrate_attr {
	__NL80211_BITRATE_ATTR_INVALID,
	NL80211_BITRATE_ATTR_RATE,
	NL80211_BITRATE_ATTR_2GHZ_SHORTPREAMBLE,

	/* keep last */
	__NL80211_BITRATE_ATTR_AFTER_LAST,
	NL80211_BITRATE_ATTR_MAX = __NL80211_BITRATE_ATTR_AFTER_LAST - 1
};

/**
 * enum nl80211_initiator - Indicates the initiator of a reg domain request
 * @NL80211_REGDOM_SET_BY_CORE: Core queried CRDA for a dynamic world
 * 	regulatory domain.
 * @NL80211_REGDOM_SET_BY_USER: User asked the wireless core to set the
 * 	regulatory domain.
 * @NL80211_REGDOM_SET_BY_DRIVER: a wireless drivers has hinted to the
 * 	wireless core it thinks its knows the regulatory domain we should be in.
 * @NL80211_REGDOM_SET_BY_COUNTRY_IE: the wireless core has received an
 * 	802.11 country information element with regulatory information it
 * 	thinks we should consider. cfg80211 only processes the country
 *	code from the IE, and relies on the regulatory domain information
 *	structure passed by userspace (CRDA) from our wireless-regdb.
 *	If a channel is enabled but the country code indicates it should
 *	be disabled we disable the channel and re-enable it upon disassociation.
 */
enum nl80211_reg_initiator {
	NL80211_REGDOM_SET_BY_CORE,
	NL80211_REGDOM_SET_BY_USER,
	NL80211_REGDOM_SET_BY_DRIVER,
	NL80211_REGDOM_SET_BY_COUNTRY_IE,
};

/**
 * enum nl80211_reg_type - specifies the type of regulatory domain
 * @NL80211_REGDOM_TYPE_COUNTRY: the regulatory domain set is one that pertains
 *	to a specific country. When this is set you can count on the
 *	ISO / IEC 3166 alpha2 country code being valid.
 * @NL80211_REGDOM_TYPE_WORLD: the regulatory set domain is the world regulatory
 * 	domain.
 * @NL80211_REGDOM_TYPE_CUSTOM_WORLD: the regulatory domain set is a custom
 * 	driver specific world regulatory domain. These do not apply system-wide
 * 	and are only applicable to the individual devices which have requested
 * 	them to be applied.
 * @NL80211_REGDOM_TYPE_INTERSECTION: the regulatory domain set is the product
 *	of an intersection between two regulatory domains -- the previously
 *	set regulatory domain on the system and the last accepted regulatory
 *	domain request to be processed.
 */
enum nl80211_reg_type {
	NL80211_REGDOM_TYPE_COUNTRY,
	NL80211_REGDOM_TYPE_WORLD,
	NL80211_REGDOM_TYPE_CUSTOM_WORLD,
	NL80211_REGDOM_TYPE_INTERSECTION,
};

/**
 * enum nl80211_reg_rule_attr - regulatory rule attributes
 * @__NL80211_REG_RULE_ATTR_INVALID: attribute number 0 is reserved
 * @NL80211_ATTR_REG_RULE_FLAGS: a set of flags which specify additional
 * 	considerations for a given frequency range. These are the
 * 	&enum nl80211_reg_rule_flags.
 * @NL80211_ATTR_FREQ_RANGE_START: starting frequencry for the regulatory
 * 	rule in KHz. This is not a center of frequency but an actual regulatory
 * 	band edge.
 * @NL80211_ATTR_FREQ_RANGE_END: ending frequency for the regulatory rule
 * 	in KHz. This is not a center a frequency but an actual regulatory
 * 	band edge.
 * @NL80211_ATTR_FREQ_RANGE_MAX_BW: maximum allowed bandwidth for this
 *	frequency range, in KHz.
 * @NL80211_ATTR_POWER_RULE_MAX_ANT_GAIN: the maximum allowed antenna gain
 * 	for a given frequency range. The value is in mBi (100 * dBi).
 * 	If you don't have one then don't send this.
 * @NL80211_ATTR_POWER_RULE_MAX_EIRP: the maximum allowed EIRP for
 * 	a given frequency range. The value is in mBm (100 * dBm).
 * @NL80211_ATTR_DFS_CAC_TIME: DFS CAC time in milliseconds.
 *	If not present or 0 default CAC time will be used.
 * @NL80211_REG_RULE_ATTR_MAX: highest regulatory rule attribute number
 *	currently defined
 * @__NL80211_REG_RULE_ATTR_AFTER_LAST: internal use
 */
enum nl80211_reg_rule_attr {
	__NL80211_REG_RULE_ATTR_INVALID,
	NL80211_ATTR_REG_RULE_FLAGS,

	NL80211_ATTR_FREQ_RANGE_START,
	NL80211_ATTR_FREQ_RANGE_END,
	NL80211_ATTR_FREQ_RANGE_MAX_BW,

	NL80211_ATTR_POWER_RULE_MAX_ANT_GAIN,
	NL80211_ATTR_POWER_RULE_MAX_EIRP,

	NL80211_ATTR_DFS_CAC_TIME,

	/* keep last */
	__NL80211_REG_RULE_ATTR_AFTER_LAST,
	NL80211_REG_RULE_ATTR_MAX = __NL80211_REG_RULE_ATTR_AFTER_LAST - 1
};

/**
 * enum nl80211_sched_scan_match_attr - scheduled scan match attributes
 * @__NL80211_SCHED_SCAN_MATCH_ATTR_INVALID: attribute number 0 is reserved
 * @NL80211_SCHED_SCAN_MATCH_ATTR_SSID: SSID to be used for matching,
 *	only report BSS with matching SSID.
 *	(This cannot be used together with BSSID.)
 * @NL80211_SCHED_SCAN_MATCH_ATTR_RSSI: RSSI threshold (in dBm) for reporting a
 *	BSS in scan results. Filtering is turned off if not specified. Note that
 *	if this attribute is in a match set of its own, then it is treated as
 *	the default value for all matchsets with an SSID, rather than being a
 *	matchset of its own without an RSSI filter. This is due to problems with
 *	how this API was implemented in the past. Also, due to the same problem,
 *	the only way to create a matchset with only an RSSI filter (with this
 *	attribute) is if there's only a single matchset with the RSSI attribute.
 * @NL80211_SCHED_SCAN_MATCH_ATTR_RELATIVE_RSSI: Flag indicating whether
 *	%NL80211_SCHED_SCAN_MATCH_ATTR_RSSI to be used as absolute RSSI or
 *	relative to current bss's RSSI.
 * @NL80211_SCHED_SCAN_MATCH_ATTR_RSSI_ADJUST: When present the RSSI level for
 *	BSS-es in the specified band is to be adjusted before doing
 *	RSSI-based BSS selection. The attribute value is a packed structure
 *	value as specified by &struct nl80211_bss_select_rssi_adjust.
 * @NL80211_SCHED_SCAN_MATCH_ATTR_BSSID: BSSID to be used for matching
 *	(this cannot be used together with SSID).
 * @NL80211_SCHED_SCAN_MATCH_PER_BAND_RSSI: Nested attribute that carries the
 *	band specific minimum rssi thresholds for the bands defined in
 *	enum nl80211_band. The minimum rssi threshold value(s32) specific to a
 *	band shall be encapsulated in attribute with type value equals to one
 *	of the NL80211_BAND_* defined in enum nl80211_band. For example, the
 *	minimum rssi threshold value for 2.4GHZ band shall be encapsulated
 *	within an attribute of type NL80211_BAND_2GHZ. And one or more of such
 *	attributes will be nested within this attribute.
 * @NL80211_SCHED_SCAN_MATCH_ATTR_MAX: highest scheduled scan filter
 *	attribute number currently defined
 * @__NL80211_SCHED_SCAN_MATCH_ATTR_AFTER_LAST: internal use
 */
enum nl80211_sched_scan_match_attr {
	__NL80211_SCHED_SCAN_MATCH_ATTR_INVALID,

	NL80211_SCHED_SCAN_MATCH_ATTR_SSID,
	NL80211_SCHED_SCAN_MATCH_ATTR_RSSI,
	NL80211_SCHED_SCAN_MATCH_ATTR_RELATIVE_RSSI,
	NL80211_SCHED_SCAN_MATCH_ATTR_RSSI_ADJUST,
	NL80211_SCHED_SCAN_MATCH_ATTR_BSSID,
	NL80211_SCHED_SCAN_MATCH_PER_BAND_RSSI,

	/* keep last */
	__NL80211_SCHED_SCAN_MATCH_ATTR_AFTER_LAST,
	NL80211_SCHED_SCAN_MATCH_ATTR_MAX =
		__NL80211_SCHED_SCAN_MATCH_ATTR_AFTER_LAST - 1
};

/* only for backward compatibility */
#define NL80211_ATTR_SCHED_SCAN_MATCH_SSID NL80211_SCHED_SCAN_MATCH_ATTR_SSID

/**
 * enum nl80211_reg_rule_flags - regulatory rule flags
 *
 * @NL80211_RRF_NO_OFDM: OFDM modulation not allowed
 * @NL80211_RRF_NO_CCK: CCK modulation not allowed
 * @NL80211_RRF_NO_INDOOR: indoor operation not allowed
 * @NL80211_RRF_NO_OUTDOOR: outdoor operation not allowed
 * @NL80211_RRF_DFS: DFS support is required to be used
 * @NL80211_RRF_PTP_ONLY: this is only for Point To Point links
 * @NL80211_RRF_PTMP_ONLY: this is only for Point To Multi Point links
 * @NL80211_RRF_NO_IR: no mechanisms that initiate radiation are allowed,
 * 	this includes probe requests or modes of operation that require
 * 	beaconing.
 * @NL80211_RRF_AUTO_BW: maximum available bandwidth should be calculated
 *	base on contiguous rules and wider channels will be allowed to cross
 *	multiple contiguous/overlapping frequency ranges.
 * @NL80211_RRF_IR_CONCURRENT: See %NL80211_FREQUENCY_ATTR_IR_CONCURRENT
 * @NL80211_RRF_NO_HT40MINUS: channels can't be used in HT40- operation
 * @NL80211_RRF_NO_HT40PLUS: channels can't be used in HT40+ operation
 * @NL80211_RRF_NO_80MHZ: 80MHz operation not allowed
 * @NL80211_RRF_NO_160MHZ: 160MHz operation not allowed
 * @NL80211_RRF_NO_HE: HE operation not allowed
 */
enum nl80211_reg_rule_flags {
	NL80211_RRF_NO_OFDM		= 1<<0,
	NL80211_RRF_NO_CCK		= 1<<1,
	NL80211_RRF_NO_INDOOR		= 1<<2,
	NL80211_RRF_NO_OUTDOOR		= 1<<3,
	NL80211_RRF_DFS			= 1<<4,
	NL80211_RRF_PTP_ONLY		= 1<<5,
	NL80211_RRF_PTMP_ONLY		= 1<<6,
	NL80211_RRF_NO_IR		= 1<<7,
	__NL80211_RRF_NO_IBSS		= 1<<8,
	NL80211_RRF_AUTO_BW		= 1<<11,
	NL80211_RRF_IR_CONCURRENT	= 1<<12,
	NL80211_RRF_NO_HT40MINUS	= 1<<13,
	NL80211_RRF_NO_HT40PLUS		= 1<<14,
	NL80211_RRF_NO_80MHZ		= 1<<15,
	NL80211_RRF_NO_160MHZ		= 1<<16,
	NL80211_RRF_NO_HE		= 1<<17,
};

#define NL80211_RRF_PASSIVE_SCAN	NL80211_RRF_NO_IR
#define NL80211_RRF_NO_IBSS		NL80211_RRF_NO_IR
#define NL80211_RRF_NO_IR		NL80211_RRF_NO_IR
#define NL80211_RRF_NO_HT40		(NL80211_RRF_NO_HT40MINUS |\
					 NL80211_RRF_NO_HT40PLUS)
#define NL80211_RRF_GO_CONCURRENT	NL80211_RRF_IR_CONCURRENT

/* For backport compatibility with older userspace */
#define NL80211_RRF_NO_IR_ALL		(NL80211_RRF_NO_IR | __NL80211_RRF_NO_IBSS)

/**
 * enum nl80211_dfs_regions - regulatory DFS regions
 *
 * @NL80211_DFS_UNSET: Country has no DFS master region specified
 * @NL80211_DFS_FCC: Country follows DFS master rules from FCC
 * @NL80211_DFS_ETSI: Country follows DFS master rules from ETSI
 * @NL80211_DFS_JP: Country follows DFS master rules from JP/MKK/Telec
 */
enum nl80211_dfs_regions {
	NL80211_DFS_UNSET	= 0,
	NL80211_DFS_FCC		= 1,
	NL80211_DFS_ETSI	= 2,
	NL80211_DFS_JP		= 3,
};

/**
 * enum nl80211_user_reg_hint_type - type of user regulatory hint
 *
 * @NL80211_USER_REG_HINT_USER: a user sent the hint. This is always
 *	assumed if the attribute is not set.
 * @NL80211_USER_REG_HINT_CELL_BASE: the hint comes from a cellular
 *	base station. Device drivers that have been tested to work
 *	properly to support this type of hint can enable these hints
 *	by setting the NL80211_FEATURE_CELL_BASE_REG_HINTS feature
 *	capability on the struct wiphy. The wireless core will
 *	ignore all cell base station hints until at least one device
 *	present has been registered with the wireless core that
 *	has listed NL80211_FEATURE_CELL_BASE_REG_HINTS as a
 *	supported feature.
 * @NL80211_USER_REG_HINT_INDOOR: a user sent an hint indicating that the
 *	platform is operating in an indoor environment.
 */
enum nl80211_user_reg_hint_type {
	NL80211_USER_REG_HINT_USER	= 0,
	NL80211_USER_REG_HINT_CELL_BASE = 1,
	NL80211_USER_REG_HINT_INDOOR    = 2,
};

/**
 * enum nl80211_survey_info - survey information
 *
 * These attribute types are used with %NL80211_ATTR_SURVEY_INFO
 * when getting information about a survey.
 *
 * @__NL80211_SURVEY_INFO_INVALID: attribute number 0 is reserved
 * @NL80211_SURVEY_INFO_FREQUENCY: center frequency of channel
 * @NL80211_SURVEY_INFO_NOISE: noise level of channel (u8, dBm)
 * @NL80211_SURVEY_INFO_IN_USE: channel is currently being used
 * @NL80211_SURVEY_INFO_TIME: amount of time (in ms) that the radio
 *	was turned on (on channel or globally)
 * @NL80211_SURVEY_INFO_TIME_BUSY: amount of the time the primary
 *	channel was sensed busy (either due to activity or energy detect)
 * @NL80211_SURVEY_INFO_TIME_EXT_BUSY: amount of time the extension
 *	channel was sensed busy
 * @NL80211_SURVEY_INFO_TIME_RX: amount of time the radio spent
 *	receiving data (on channel or globally)
 * @NL80211_SURVEY_INFO_TIME_TX: amount of time the radio spent
 *	transmitting data (on channel or globally)
 * @NL80211_SURVEY_INFO_TIME_SCAN: time the radio spent for scan
 *	(on this channel or globally)
 * @NL80211_SURVEY_INFO_PAD: attribute used for padding for 64-bit alignment
 * @NL80211_SURVEY_INFO_TIME_BSS_RX: amount of time the radio spent
 *	receiving frames destined to the local BSS
 * @NL80211_SURVEY_INFO_MAX: highest survey info attribute number
 *	currently defined
 * @NL80211_SURVEY_INFO_FREQUENCY_OFFSET: center frequency offset in KHz
 * @__NL80211_SURVEY_INFO_AFTER_LAST: internal use
 */
enum nl80211_survey_info {
	__NL80211_SURVEY_INFO_INVALID,
	NL80211_SURVEY_INFO_FREQUENCY,
	NL80211_SURVEY_INFO_NOISE,
	NL80211_SURVEY_INFO_IN_USE,
	NL80211_SURVEY_INFO_TIME,
	NL80211_SURVEY_INFO_TIME_BUSY,
	NL80211_SURVEY_INFO_TIME_EXT_BUSY,
	NL80211_SURVEY_INFO_TIME_RX,
	NL80211_SURVEY_INFO_TIME_TX,
	NL80211_SURVEY_INFO_TIME_SCAN,
	NL80211_SURVEY_INFO_PAD,
	NL80211_SURVEY_INFO_TIME_BSS_RX,
	NL80211_SURVEY_INFO_FREQUENCY_OFFSET,

	/* keep last */
	__NL80211_SURVEY_INFO_AFTER_LAST,
	NL80211_SURVEY_INFO_MAX = __NL80211_SURVEY_INFO_AFTER_LAST - 1
};

/* keep old names for compatibility */
#define NL80211_SURVEY_INFO_CHANNEL_TIME		NL80211_SURVEY_INFO_TIME
#define NL80211_SURVEY_INFO_CHANNEL_TIME_BUSY		NL80211_SURVEY_INFO_TIME_BUSY
#define NL80211_SURVEY_INFO_CHANNEL_TIME_EXT_BUSY	NL80211_SURVEY_INFO_TIME_EXT_BUSY
#define NL80211_SURVEY_INFO_CHANNEL_TIME_RX		NL80211_SURVEY_INFO_TIME_RX
#define NL80211_SURVEY_INFO_CHANNEL_TIME_TX		NL80211_SURVEY_INFO_TIME_TX

/**
 * enum nl80211_mntr_flags - monitor configuration flags
 *
 * Monitor configuration flags.
 *
 * @__NL80211_MNTR_FLAG_INVALID: reserved
 *
 * @NL80211_MNTR_FLAG_FCSFAIL: pass frames with bad FCS
 * @NL80211_MNTR_FLAG_PLCPFAIL: pass frames with bad PLCP
 * @NL80211_MNTR_FLAG_CONTROL: pass control frames
 * @NL80211_MNTR_FLAG_OTHER_BSS: disable BSSID filtering
 * @NL80211_MNTR_FLAG_COOK_FRAMES: report frames after processing.
 *	overrides all other flags.
 * @NL80211_MNTR_FLAG_ACTIVE: use the configured MAC address
 *	and ACK incoming unicast packets.
 *
 * @__NL80211_MNTR_FLAG_AFTER_LAST: internal use
 * @NL80211_MNTR_FLAG_MAX: highest possible monitor flag
 */
enum nl80211_mntr_flags {
	__NL80211_MNTR_FLAG_INVALID,
	NL80211_MNTR_FLAG_FCSFAIL,
	NL80211_MNTR_FLAG_PLCPFAIL,
	NL80211_MNTR_FLAG_CONTROL,
	NL80211_MNTR_FLAG_OTHER_BSS,
	NL80211_MNTR_FLAG_COOK_FRAMES,
	NL80211_MNTR_FLAG_ACTIVE,

	/* keep last */
	__NL80211_MNTR_FLAG_AFTER_LAST,
	NL80211_MNTR_FLAG_MAX = __NL80211_MNTR_FLAG_AFTER_LAST - 1
};

/**
 * enum nl80211_mesh_power_mode - mesh power save modes
 *
 * @NL80211_MESH_POWER_UNKNOWN: The mesh power mode of the mesh STA is
 *	not known or has not been set yet.
 * @NL80211_MESH_POWER_ACTIVE: Active mesh power mode. The mesh STA is
 *	in Awake state all the time.
 * @NL80211_MESH_POWER_LIGHT_SLEEP: Light sleep mode. The mesh STA will
 *	alternate between Active and Doze states, but will wake up for
 *	neighbor's beacons.
 * @NL80211_MESH_POWER_DEEP_SLEEP: Deep sleep mode. The mesh STA will
 *	alternate between Active and Doze states, but may not wake up
 *	for neighbor's beacons.
 *
 * @__NL80211_MESH_POWER_AFTER_LAST - internal use
 * @NL80211_MESH_POWER_MAX - highest possible power save level
 */

enum nl80211_mesh_power_mode {
	NL80211_MESH_POWER_UNKNOWN,
	NL80211_MESH_POWER_ACTIVE,
	NL80211_MESH_POWER_LIGHT_SLEEP,
	NL80211_MESH_POWER_DEEP_SLEEP,

	__NL80211_MESH_POWER_AFTER_LAST,
	NL80211_MESH_POWER_MAX = __NL80211_MESH_POWER_AFTER_LAST - 1
};

/**
 * enum nl80211_meshconf_params - mesh configuration parameters
 *
 * Mesh configuration parameters. These can be changed while the mesh is
 * active.
 *
 * @__NL80211_MESHCONF_INVALID: internal use
 *
 * @NL80211_MESHCONF_RETRY_TIMEOUT: specifies the initial retry timeout in
 *	millisecond units, used by the Peer Link Open message
 *
 * @NL80211_MESHCONF_CONFIRM_TIMEOUT: specifies the initial confirm timeout, in
 *	millisecond units, used by the peer link management to close a peer link
 *
 * @NL80211_MESHCONF_HOLDING_TIMEOUT: specifies the holding timeout, in
 *	millisecond units
 *
 * @NL80211_MESHCONF_MAX_PEER_LINKS: maximum number of peer links allowed
 *	on this mesh interface
 *
 * @NL80211_MESHCONF_MAX_RETRIES: specifies the maximum number of peer link
 *	open retries that can be sent to establish a new peer link instance in a
 *	mesh
 *
 * @NL80211_MESHCONF_TTL: specifies the value of TTL field set at a source mesh
 *	point.
 *
 * @NL80211_MESHCONF_AUTO_OPEN_PLINKS: whether we should automatically open
 *	peer links when we detect compatible mesh peers. Disabled if
 *	@NL80211_MESH_SETUP_USERSPACE_MPM or @NL80211_MESH_SETUP_USERSPACE_AMPE are
 *	set.
 *
 * @NL80211_MESHCONF_HWMP_MAX_PREQ_RETRIES: the number of action frames
 *	containing a PREQ that an MP can send to a particular destination (path
 *	target)
 *
 * @NL80211_MESHCONF_PATH_REFRESH_TIME: how frequently to refresh mesh paths
 *	(in milliseconds)
 *
 * @NL80211_MESHCONF_MIN_DISCOVERY_TIMEOUT: minimum length of time to wait
 *	until giving up on a path discovery (in milliseconds)
 *
 * @NL80211_MESHCONF_HWMP_ACTIVE_PATH_TIMEOUT: The time (in TUs) for which mesh
 *	points receiving a PREQ shall consider the forwarding information from
 *	the root to be valid. (TU = time unit)
 *
 * @NL80211_MESHCONF_HWMP_PREQ_MIN_INTERVAL: The minimum interval of time (in
 *	TUs) during which an MP can send only one action frame containing a PREQ
 *	reference element
 *
 * @NL80211_MESHCONF_HWMP_NET_DIAM_TRVS_TIME: The interval of time (in TUs)
 *	that it takes for an HWMP information element to propagate across the
 *	mesh
 *
 * @NL80211_MESHCONF_HWMP_ROOTMODE: whether root mode is enabled or not
 *
 * @NL80211_MESHCONF_ELEMENT_TTL: specifies the value of TTL field set at a
 *	source mesh point for path selection elements.
 *
 * @NL80211_MESHCONF_HWMP_RANN_INTERVAL:  The interval of time (in TUs) between
 *	root announcements are transmitted.
 *
 * @NL80211_MESHCONF_GATE_ANNOUNCEMENTS: Advertise that this mesh station has
 *	access to a broader network beyond the MBSS.  This is done via Root
 *	Announcement frames.
 *
 * @NL80211_MESHCONF_HWMP_PERR_MIN_INTERVAL: The minimum interval of time (in
 *	TUs) during which a mesh STA can send only one Action frame containing a
 *	PERR element.
 *
 * @NL80211_MESHCONF_FORWARDING: set Mesh STA as forwarding or non-forwarding
 *	or forwarding entity (default is TRUE - forwarding entity)
 *
 * @NL80211_MESHCONF_RSSI_THRESHOLD: RSSI threshold in dBm. This specifies the
 *	threshold for average signal strength of candidate station to establish
 *	a peer link.
 *
 * @NL80211_MESHCONF_SYNC_OFFSET_MAX_NEIGHBOR: maximum number of neighbors
 *	to synchronize to for 11s default synchronization method
 *	(see 11C.12.2.2)
 *
 * @NL80211_MESHCONF_HT_OPMODE: set mesh HT protection mode.
 *
 * @NL80211_MESHCONF_ATTR_MAX: highest possible mesh configuration attribute
 *
 * @NL80211_MESHCONF_HWMP_PATH_TO_ROOT_TIMEOUT: The time (in TUs) for
 *	which mesh STAs receiving a proactive PREQ shall consider the forwarding
 *	information to the root mesh STA to be valid.
 *
 * @NL80211_MESHCONF_HWMP_ROOT_INTERVAL: The interval of time (in TUs) between
 *	proactive PREQs are transmitted.
 *
 * @NL80211_MESHCONF_HWMP_CONFIRMATION_INTERVAL: The minimum interval of time
 *	(in TUs) during which a mesh STA can send only one Action frame
 *	containing a PREQ element for root path confirmation.
 *
 * @NL80211_MESHCONF_POWER_MODE: Default mesh power mode for new peer links.
 *	type &enum nl80211_mesh_power_mode (u32)
 *
 * @NL80211_MESHCONF_AWAKE_WINDOW: awake window duration (in TUs)
 *
 * @NL80211_MESHCONF_PLINK_TIMEOUT: If no tx activity is seen from a STA we've
 *	established peering with for longer than this time (in seconds), then
 *	remove it from the STA's list of peers. You may set this to 0 to disable
 *	the removal of the STA. Default is 30 minutes.
 *
 * @NL80211_MESHCONF_CONNECTED_TO_GATE: If set to true then this mesh STA
 *	will advertise that it is connected to a gate in the mesh formation
 *	field.  If left unset then the mesh formation field will only
 *	advertise such if there is an active root mesh path.
 *
 * @NL80211_MESHCONF_NOLEARN: Try to avoid multi-hop path discovery (e.g.
 *      PREQ/PREP for HWMP) if the destination is a direct neighbor. Note that
 *      this might not be the optimal decision as a multi-hop route might be
 *      better. So if using this setting you will likely also want to disable
 *      dot11MeshForwarding and use another mesh routing protocol on top.
 *
 * @NL80211_MESHCONF_CONNECTED_TO_AS: If set to true then this mesh STA
 *	will advertise that it is connected to a authentication server
 *	in the mesh formation field.
 *
 * @__NL80211_MESHCONF_ATTR_AFTER_LAST: internal use
 */
enum nl80211_meshconf_params {
	__NL80211_MESHCONF_INVALID,
	NL80211_MESHCONF_RETRY_TIMEOUT,
	NL80211_MESHCONF_CONFIRM_TIMEOUT,
	NL80211_MESHCONF_HOLDING_TIMEOUT,
	NL80211_MESHCONF_MAX_PEER_LINKS,
	NL80211_MESHCONF_MAX_RETRIES,
	NL80211_MESHCONF_TTL,
	NL80211_MESHCONF_AUTO_OPEN_PLINKS,
	NL80211_MESHCONF_HWMP_MAX_PREQ_RETRIES,
	NL80211_MESHCONF_PATH_REFRESH_TIME,
	NL80211_MESHCONF_MIN_DISCOVERY_TIMEOUT,
	NL80211_MESHCONF_HWMP_ACTIVE_PATH_TIMEOUT,
	NL80211_MESHCONF_HWMP_PREQ_MIN_INTERVAL,
	NL80211_MESHCONF_HWMP_NET_DIAM_TRVS_TIME,
	NL80211_MESHCONF_HWMP_ROOTMODE,
	NL80211_MESHCONF_ELEMENT_TTL,
	NL80211_MESHCONF_HWMP_RANN_INTERVAL,
	NL80211_MESHCONF_GATE_ANNOUNCEMENTS,
	NL80211_MESHCONF_HWMP_PERR_MIN_INTERVAL,
	NL80211_MESHCONF_FORWARDING,
	NL80211_MESHCONF_RSSI_THRESHOLD,
	NL80211_MESHCONF_SYNC_OFFSET_MAX_NEIGHBOR,
	NL80211_MESHCONF_HT_OPMODE,
	NL80211_MESHCONF_HWMP_PATH_TO_ROOT_TIMEOUT,
	NL80211_MESHCONF_HWMP_ROOT_INTERVAL,
	NL80211_MESHCONF_HWMP_CONFIRMATION_INTERVAL,
	NL80211_MESHCONF_POWER_MODE,
	NL80211_MESHCONF_AWAKE_WINDOW,
	NL80211_MESHCONF_PLINK_TIMEOUT,
	NL80211_MESHCONF_CONNECTED_TO_GATE,
	NL80211_MESHCONF_NOLEARN,
	NL80211_MESHCONF_CONNECTED_TO_AS,

	/* keep last */
	__NL80211_MESHCONF_ATTR_AFTER_LAST,
	NL80211_MESHCONF_ATTR_MAX = __NL80211_MESHCONF_ATTR_AFTER_LAST - 1
};

/**
 * enum nl80211_mesh_setup_params - mesh setup parameters
 *
 * Mesh setup parameters.  These are used to start/join a mesh and cannot be
 * changed while the mesh is active.
 *
 * @__NL80211_MESH_SETUP_INVALID: Internal use
 *
 * @NL80211_MESH_SETUP_ENABLE_VENDOR_PATH_SEL: Enable this option to use a
 *	vendor specific path selection algorithm or disable it to use the
 *	default HWMP.
 *
 * @NL80211_MESH_SETUP_ENABLE_VENDOR_METRIC: Enable this option to use a
 *	vendor specific path metric or disable it to use the default Airtime
 *	metric.
 *
 * @NL80211_MESH_SETUP_IE: Information elements for this mesh, for instance, a
 *	robust security network ie, or a vendor specific information element
 *	that vendors will use to identify the path selection methods and
 *	metrics in use.
 *
 * @NL80211_MESH_SETUP_USERSPACE_AUTH: Enable this option if an authentication
 *	daemon will be authenticating mesh candidates.
 *
 * @NL80211_MESH_SETUP_USERSPACE_AMPE: Enable this option if an authentication
 *	daemon will be securing peer link frames.  AMPE is a secured version of
 *	Mesh Peering Management (MPM) and is implemented with the assistance of
 *	a userspace daemon.  When this flag is set, the kernel will send peer
 *	management frames to a userspace daemon that will implement AMPE
 *	functionality (security capabilities selection, key confirmation, and
 *	key management).  When the flag is unset (default), the kernel can
 *	autonomously complete (unsecured) mesh peering without the need of a
 *	userspace daemon.
 *
 * @NL80211_MESH_SETUP_ENABLE_VENDOR_SYNC: Enable this option to use a
 *	vendor specific synchronization method or disable it to use the default
 *	neighbor offset synchronization
 *
 * @NL80211_MESH_SETUP_USERSPACE_MPM: Enable this option if userspace will
 *	implement an MPM which handles peer allocation and state.
 *
 * @NL80211_MESH_SETUP_AUTH_PROTOCOL: Inform the kernel of the authentication
 *	method (u8, as defined in IEEE 8.4.2.100.6, e.g. 0x1 for SAE).
 *	Default is no authentication method required.
 *
 * @NL80211_MESH_SETUP_ATTR_MAX: highest possible mesh setup attribute number
 *
 * @__NL80211_MESH_SETUP_ATTR_AFTER_LAST: Internal use
 */
enum nl80211_mesh_setup_params {
	__NL80211_MESH_SETUP_INVALID,
	NL80211_MESH_SETUP_ENABLE_VENDOR_PATH_SEL,
	NL80211_MESH_SETUP_ENABLE_VENDOR_METRIC,
	NL80211_MESH_SETUP_IE,
	NL80211_MESH_SETUP_USERSPACE_AUTH,
	NL80211_MESH_SETUP_USERSPACE_AMPE,
	NL80211_MESH_SETUP_ENABLE_VENDOR_SYNC,
	NL80211_MESH_SETUP_USERSPACE_MPM,
	NL80211_MESH_SETUP_AUTH_PROTOCOL,

	/* keep last */
	__NL80211_MESH_SETUP_ATTR_AFTER_LAST,
	NL80211_MESH_SETUP_ATTR_MAX = __NL80211_MESH_SETUP_ATTR_AFTER_LAST - 1
};

/**
 * enum nl80211_txq_attr - TX queue parameter attributes
 * @__NL80211_TXQ_ATTR_INVALID: Attribute number 0 is reserved
 * @NL80211_TXQ_ATTR_AC: AC identifier (NL80211_AC_*)
 * @NL80211_TXQ_ATTR_TXOP: Maximum burst time in units of 32 usecs, 0 meaning
 *	disabled
 * @NL80211_TXQ_ATTR_CWMIN: Minimum contention window [a value of the form
 *	2^n-1 in the range 1..32767]
 * @NL80211_TXQ_ATTR_CWMAX: Maximum contention window [a value of the form
 *	2^n-1 in the range 1..32767]
 * @NL80211_TXQ_ATTR_AIFS: Arbitration interframe space [0..255]
 * @__NL80211_TXQ_ATTR_AFTER_LAST: Internal
 * @NL80211_TXQ_ATTR_MAX: Maximum TXQ attribute number
 */
enum nl80211_txq_attr {
	__NL80211_TXQ_ATTR_INVALID,
	NL80211_TXQ_ATTR_AC,
	NL80211_TXQ_ATTR_TXOP,
	NL80211_TXQ_ATTR_CWMIN,
	NL80211_TXQ_ATTR_CWMAX,
	NL80211_TXQ_ATTR_AIFS,

	/* keep last */
	__NL80211_TXQ_ATTR_AFTER_LAST,
	NL80211_TXQ_ATTR_MAX = __NL80211_TXQ_ATTR_AFTER_LAST - 1
};

enum nl80211_ac {
	NL80211_AC_VO,
	NL80211_AC_VI,
	NL80211_AC_BE,
	NL80211_AC_BK,
	NL80211_NUM_ACS
};

/* backward compat */
#define NL80211_TXQ_ATTR_QUEUE	NL80211_TXQ_ATTR_AC
#define NL80211_TXQ_Q_VO	NL80211_AC_VO
#define NL80211_TXQ_Q_VI	NL80211_AC_VI
#define NL80211_TXQ_Q_BE	NL80211_AC_BE
#define NL80211_TXQ_Q_BK	NL80211_AC_BK

/**
 * enum nl80211_channel_type - channel type
 * @NL80211_CHAN_NO_HT: 20 MHz, non-HT channel
 * @NL80211_CHAN_HT20: 20 MHz HT channel
 * @NL80211_CHAN_HT40MINUS: HT40 channel, secondary channel
 *	below the control channel
 * @NL80211_CHAN_HT40PLUS: HT40 channel, secondary channel
 *	above the control channel
 */
enum nl80211_channel_type {
	NL80211_CHAN_NO_HT,
	NL80211_CHAN_HT20,
	NL80211_CHAN_HT40MINUS,
	NL80211_CHAN_HT40PLUS
};

/**
 * enum nl80211_key_mode - Key mode
 *
 * @NL80211_KEY_RX_TX: (Default)
 *	Key can be used for Rx and Tx immediately
 *
 * The following modes can only be selected for unicast keys and when the
 * driver supports @NL80211_EXT_FEATURE_EXT_KEY_ID:
 *
 * @NL80211_KEY_NO_TX: Only allowed in combination with @NL80211_CMD_NEW_KEY:
 *	Unicast key can only be used for Rx, Tx not allowed, yet
 * @NL80211_KEY_SET_TX: Only allowed in combination with @NL80211_CMD_SET_KEY:
 *	The unicast key identified by idx and mac is cleared for Tx and becomes
 *	the preferred Tx key for the station.
 */
enum nl80211_key_mode {
	NL80211_KEY_RX_TX,
	NL80211_KEY_NO_TX,
	NL80211_KEY_SET_TX
};

/**
 * enum nl80211_chan_width - channel width definitions
 *
 * These values are used with the %NL80211_ATTR_CHANNEL_WIDTH
 * attribute.
 *
 * @NL80211_CHAN_WIDTH_20_NOHT: 20 MHz, non-HT channel
 * @NL80211_CHAN_WIDTH_20: 20 MHz HT channel
 * @NL80211_CHAN_WIDTH_40: 40 MHz channel, the %NL80211_ATTR_CENTER_FREQ1
 *	attribute must be provided as well
 * @NL80211_CHAN_WIDTH_80: 80 MHz channel, the %NL80211_ATTR_CENTER_FREQ1
 *	attribute must be provided as well
 * @NL80211_CHAN_WIDTH_80P80: 80+80 MHz channel, the %NL80211_ATTR_CENTER_FREQ1
 *	and %NL80211_ATTR_CENTER_FREQ2 attributes must be provided as well
 * @NL80211_CHAN_WIDTH_160: 160 MHz channel, the %NL80211_ATTR_CENTER_FREQ1
 *	attribute must be provided as well
 * @NL80211_CHAN_WIDTH_5: 5 MHz OFDM channel
 * @NL80211_CHAN_WIDTH_10: 10 MHz OFDM channel
 * @NL80211_CHAN_WIDTH_1: 1 MHz OFDM channel
 * @NL80211_CHAN_WIDTH_2: 2 MHz OFDM channel
 * @NL80211_CHAN_WIDTH_4: 4 MHz OFDM channel
 * @NL80211_CHAN_WIDTH_8: 8 MHz OFDM channel
 * @NL80211_CHAN_WIDTH_16: 16 MHz OFDM channel
 */
enum nl80211_chan_width {
	NL80211_CHAN_WIDTH_20_NOHT,
	NL80211_CHAN_WIDTH_20,
	NL80211_CHAN_WIDTH_40,
	NL80211_CHAN_WIDTH_80,
	NL80211_CHAN_WIDTH_80P80,
	NL80211_CHAN_WIDTH_160,
	NL80211_CHAN_WIDTH_5,
	NL80211_CHAN_WIDTH_10,
	NL80211_CHAN_WIDTH_1,
	NL80211_CHAN_WIDTH_2,
	NL80211_CHAN_WIDTH_4,
	NL80211_CHAN_WIDTH_8,
	NL80211_CHAN_WIDTH_16,
};

/**
 * enum nl80211_bss_scan_width - control channel width for a BSS
 *
 * These values are used with the %NL80211_BSS_CHAN_WIDTH attribute.
 *
 * @NL80211_BSS_CHAN_WIDTH_20: control channel is 20 MHz wide or compatible
 * @NL80211_BSS_CHAN_WIDTH_10: control channel is 10 MHz wide
 * @NL80211_BSS_CHAN_WIDTH_5: control channel is 5 MHz wide
 * @NL80211_BSS_CHAN_WIDTH_1: control channel is 1 MHz wide
 * @NL80211_BSS_CHAN_WIDTH_2: control channel is 2 MHz wide
 */
enum nl80211_bss_scan_width {
	NL80211_BSS_CHAN_WIDTH_20,
	NL80211_BSS_CHAN_WIDTH_10,
	NL80211_BSS_CHAN_WIDTH_5,
	NL80211_BSS_CHAN_WIDTH_1,
	NL80211_BSS_CHAN_WIDTH_2,
};

/**
 * enum nl80211_bss - netlink attributes for a BSS
 *
 * @__NL80211_BSS_INVALID: invalid
 * @NL80211_BSS_BSSID: BSSID of the BSS (6 octets)
 * @NL80211_BSS_FREQUENCY: frequency in MHz (u32)
 * @NL80211_BSS_TSF: TSF of the received probe response/beacon (u64)
 *	(if @NL80211_BSS_PRESP_DATA is present then this is known to be
 *	from a probe response, otherwise it may be from the same beacon
 *	that the NL80211_BSS_BEACON_TSF will be from)
 * @NL80211_BSS_BEACON_INTERVAL: beacon interval of the (I)BSS (u16)
 * @NL80211_BSS_CAPABILITY: capability field (CPU order, u16)
 * @NL80211_BSS_INFORMATION_ELEMENTS: binary attribute containing the
 *	raw information elements from the probe response/beacon (bin);
 *	if the %NL80211_BSS_BEACON_IES attribute is present and the data is
 *	different then the IEs here are from a Probe Response frame; otherwise
 *	they are from a Beacon frame.
 *	However, if the driver does not indicate the source of the IEs, these
 *	IEs may be from either frame subtype.
 *	If present, the @NL80211_BSS_PRESP_DATA attribute indicates that the
 *	data here is known to be from a probe response, without any heuristics.
 * @NL80211_BSS_SIGNAL_MBM: signal strength of probe response/beacon
 *	in mBm (100 * dBm) (s32)
 * @NL80211_BSS_SIGNAL_UNSPEC: signal strength of the probe response/beacon
 *	in unspecified units, scaled to 0..100 (u8)
 * @NL80211_BSS_STATUS: status, if this BSS is "used"
 * @NL80211_BSS_SEEN_MS_AGO: age of this BSS entry in ms
 * @NL80211_BSS_BEACON_IES: binary attribute containing the raw information
 *	elements from a Beacon frame (bin); not present if no Beacon frame has
 *	yet been received
 * @NL80211_BSS_CHAN_WIDTH: channel width of the control channel
 *	(u32, enum nl80211_bss_scan_width)
 * @NL80211_BSS_BEACON_TSF: TSF of the last received beacon (u64)
 *	(not present if no beacon frame has been received yet)
 * @NL80211_BSS_PRESP_DATA: the data in @NL80211_BSS_INFORMATION_ELEMENTS and
 *	@NL80211_BSS_TSF is known to be from a probe response (flag attribute)
 * @NL80211_BSS_LAST_SEEN_BOOTTIME: CLOCK_BOOTTIME timestamp when this entry
 *	was last updated by a received frame. The value is expected to be
 *	accurate to about 10ms. (u64, nanoseconds)
 * @NL80211_BSS_PAD: attribute used for padding for 64-bit alignment
 * @NL80211_BSS_PARENT_TSF: the time at the start of reception of the first
 *	octet of the timestamp field of the last beacon/probe received for
 *	this BSS. The time is the TSF of the BSS specified by
 *	@NL80211_BSS_PARENT_BSSID. (u64).
 * @NL80211_BSS_PARENT_BSSID: the BSS according to which @NL80211_BSS_PARENT_TSF
 *	is set.
 * @NL80211_BSS_CHAIN_SIGNAL: per-chain signal strength of last BSS update.
 *	Contains a nested array of signal strength attributes (u8, dBm),
 *	using the nesting index as the antenna number.
 * @NL80211_BSS_FREQUENCY_OFFSET: frequency offset in KHz
 * @__NL80211_BSS_AFTER_LAST: internal
 * @NL80211_BSS_MAX: highest BSS attribute
 */
enum nl80211_bss {
	__NL80211_BSS_INVALID,
	NL80211_BSS_BSSID,
	NL80211_BSS_FREQUENCY,
	NL80211_BSS_TSF,
	NL80211_BSS_BEACON_INTERVAL,
	NL80211_BSS_CAPABILITY,
	NL80211_BSS_INFORMATION_ELEMENTS,
	NL80211_BSS_SIGNAL_MBM,
	NL80211_BSS_SIGNAL_UNSPEC,
	NL80211_BSS_STATUS,
	NL80211_BSS_SEEN_MS_AGO,
	NL80211_BSS_BEACON_IES,
	NL80211_BSS_CHAN_WIDTH,
	NL80211_BSS_BEACON_TSF,
	NL80211_BSS_PRESP_DATA,
	NL80211_BSS_LAST_SEEN_BOOTTIME,
	NL80211_BSS_PAD,
	NL80211_BSS_PARENT_TSF,
	NL80211_BSS_PARENT_BSSID,
	NL80211_BSS_CHAIN_SIGNAL,
	NL80211_BSS_FREQUENCY_OFFSET,

	/* keep last */
	__NL80211_BSS_AFTER_LAST,
	NL80211_BSS_MAX = __NL80211_BSS_AFTER_LAST - 1
};

/**
 * enum nl80211_bss_status - BSS "status"
 * @NL80211_BSS_STATUS_AUTHENTICATED: Authenticated with this BSS.
 *	Note that this is no longer used since cfg80211 no longer
 *	keeps track of whether or not authentication was done with
 *	a given BSS.
 * @NL80211_BSS_STATUS_ASSOCIATED: Associated with this BSS.
 * @NL80211_BSS_STATUS_IBSS_JOINED: Joined to this IBSS.
 *
 * The BSS status is a BSS attribute in scan dumps, which
 * indicates the status the interface has wrt. this BSS.
 */
enum nl80211_bss_status {
	NL80211_BSS_STATUS_AUTHENTICATED,
	NL80211_BSS_STATUS_ASSOCIATED,
	NL80211_BSS_STATUS_IBSS_JOINED,
};

/**
 * enum nl80211_auth_type - AuthenticationType
 *
 * @NL80211_AUTHTYPE_OPEN_SYSTEM: Open System authentication
 * @NL80211_AUTHTYPE_SHARED_KEY: Shared Key authentication (WEP only)
 * @NL80211_AUTHTYPE_FT: Fast BSS Transition (IEEE 802.11r)
 * @NL80211_AUTHTYPE_NETWORK_EAP: Network EAP (some Cisco APs and mainly LEAP)
 * @NL80211_AUTHTYPE_SAE: Simultaneous authentication of equals
 * @NL80211_AUTHTYPE_FILS_SK: Fast Initial Link Setup shared key
 * @NL80211_AUTHTYPE_FILS_SK_PFS: Fast Initial Link Setup shared key with PFS
 * @NL80211_AUTHTYPE_FILS_PK: Fast Initial Link Setup public key
 * @__NL80211_AUTHTYPE_NUM: internal
 * @NL80211_AUTHTYPE_MAX: maximum valid auth algorithm
 * @NL80211_AUTHTYPE_AUTOMATIC: determine automatically (if necessary by
 *	trying multiple times); this is invalid in netlink -- leave out
 *	the attribute for this on CONNECT commands.
 */
enum nl80211_auth_type {
	NL80211_AUTHTYPE_OPEN_SYSTEM,
	NL80211_AUTHTYPE_SHARED_KEY,
	NL80211_AUTHTYPE_FT,
	NL80211_AUTHTYPE_NETWORK_EAP,
	NL80211_AUTHTYPE_SAE,
	NL80211_AUTHTYPE_FILS_SK,
	NL80211_AUTHTYPE_FILS_SK_PFS,
	NL80211_AUTHTYPE_FILS_PK,

	/* keep last */
	__NL80211_AUTHTYPE_NUM,
	NL80211_AUTHTYPE_MAX = __NL80211_AUTHTYPE_NUM - 1,
	NL80211_AUTHTYPE_AUTOMATIC
};

/**
 * enum nl80211_key_type - Key Type
 * @NL80211_KEYTYPE_GROUP: Group (broadcast/multicast) key
 * @NL80211_KEYTYPE_PAIRWISE: Pairwise (unicast/individual) key
 * @NL80211_KEYTYPE_PEERKEY: PeerKey (DLS)
 * @NUM_NL80211_KEYTYPES: number of defined key types
 */
enum nl80211_key_type {
	NL80211_KEYTYPE_GROUP,
	NL80211_KEYTYPE_PAIRWISE,
	NL80211_KEYTYPE_PEERKEY,

	NUM_NL80211_KEYTYPES
};

/**
 * enum nl80211_mfp - Management frame protection state
 * @NL80211_MFP_NO: Management frame protection not used
 * @NL80211_MFP_REQUIRED: Management frame protection required
 * @NL80211_MFP_OPTIONAL: Management frame protection is optional
 */
enum nl80211_mfp {
	NL80211_MFP_NO,
	NL80211_MFP_REQUIRED,
	NL80211_MFP_OPTIONAL,
};

enum nl80211_wpa_versions {
	NL80211_WPA_VERSION_1 = 1 << 0,
	NL80211_WPA_VERSION_2 = 1 << 1,
	NL80211_WPA_VERSION_3 = 1 << 2,
};

/**
 * enum nl80211_key_default_types - key default types
 * @__NL80211_KEY_DEFAULT_TYPE_INVALID: invalid
 * @NL80211_KEY_DEFAULT_TYPE_UNICAST: key should be used as default
 *	unicast key
 * @NL80211_KEY_DEFAULT_TYPE_MULTICAST: key should be used as default
 *	multicast key
 * @NUM_NL80211_KEY_DEFAULT_TYPES: number of default types
 */
enum nl80211_key_default_types {
	__NL80211_KEY_DEFAULT_TYPE_INVALID,
	NL80211_KEY_DEFAULT_TYPE_UNICAST,
	NL80211_KEY_DEFAULT_TYPE_MULTICAST,

	NUM_NL80211_KEY_DEFAULT_TYPES
};

/**
 * enum nl80211_key_attributes - key attributes
 * @__NL80211_KEY_INVALID: invalid
 * @NL80211_KEY_DATA: (temporal) key data; for TKIP this consists of
 *	16 bytes encryption key followed by 8 bytes each for TX and RX MIC
 *	keys
 * @NL80211_KEY_IDX: key ID (u8, 0-3)
 * @NL80211_KEY_CIPHER: key cipher suite (u32, as defined by IEEE 802.11
 *	section 7.3.2.25.1, e.g. 0x000FAC04)
 * @NL80211_KEY_SEQ: transmit key sequence number (IV/PN) for TKIP and
 *	CCMP keys, each six bytes in little endian
 * @NL80211_KEY_DEFAULT: flag indicating default key
 * @NL80211_KEY_DEFAULT_MGMT: flag indicating default management key
 * @NL80211_KEY_TYPE: the key type from enum nl80211_key_type, if not
 *	specified the default depends on whether a MAC address was
 *	given with the command using the key or not (u32)
 * @NL80211_KEY_DEFAULT_TYPES: A nested attribute containing flags
 *	attributes, specifying what a key should be set as default as.
 *	See &enum nl80211_key_default_types.
 * @NL80211_KEY_MODE: the mode from enum nl80211_key_mode.
 *	Defaults to @NL80211_KEY_RX_TX.
 * @NL80211_KEY_DEFAULT_BEACON: flag indicating default Beacon frame key
 *
 * @__NL80211_KEY_AFTER_LAST: internal
 * @NL80211_KEY_MAX: highest key attribute
 */
enum nl80211_key_attributes {
	__NL80211_KEY_INVALID,
	NL80211_KEY_DATA,
	NL80211_KEY_IDX,
	NL80211_KEY_CIPHER,
	NL80211_KEY_SEQ,
	NL80211_KEY_DEFAULT,
	NL80211_KEY_DEFAULT_MGMT,
	NL80211_KEY_TYPE,
	NL80211_KEY_DEFAULT_TYPES,
	NL80211_KEY_MODE,
	NL80211_KEY_DEFAULT_BEACON,

	/* keep last */
	__NL80211_KEY_AFTER_LAST,
	NL80211_KEY_MAX = __NL80211_KEY_AFTER_LAST - 1
};

/**
 * enum nl80211_tx_rate_attributes - TX rate set attributes
 * @__NL80211_TXRATE_INVALID: invalid
 * @NL80211_TXRATE_LEGACY: Legacy (non-MCS) rates allowed for TX rate selection
 *	in an array of rates as defined in IEEE 802.11 7.3.2.2 (u8 values with
 *	1 = 500 kbps) but without the IE length restriction (at most
 *	%NL80211_MAX_SUPP_RATES in a single array).
 * @NL80211_TXRATE_HT: HT (MCS) rates allowed for TX rate selection
 *	in an array of MCS numbers.
 * @NL80211_TXRATE_VHT: VHT rates allowed for TX rate selection,
 *	see &struct nl80211_txrate_vht
 * @NL80211_TXRATE_GI: configure GI, see &enum nl80211_txrate_gi
 * @NL80211_TXRATE_HE: HE rates allowed for TX rate selection,
 *	see &struct nl80211_txrate_he
 * @NL80211_TXRATE_HE_GI: configure HE GI, 0.8us, 1.6us and 3.2us.
 * @NL80211_TXRATE_HE_LTF: configure HE LTF, 1XLTF, 2XLTF and 4XLTF.
 * @__NL80211_TXRATE_AFTER_LAST: internal
 * @NL80211_TXRATE_MAX: highest TX rate attribute
 */
enum nl80211_tx_rate_attributes {
	__NL80211_TXRATE_INVALID,
	NL80211_TXRATE_LEGACY,
	NL80211_TXRATE_HT,
	NL80211_TXRATE_VHT,
	NL80211_TXRATE_GI,
	NL80211_TXRATE_HE,
	NL80211_TXRATE_HE_GI,
	NL80211_TXRATE_HE_LTF,

	/* keep last */
	__NL80211_TXRATE_AFTER_LAST,
	NL80211_TXRATE_MAX = __NL80211_TXRATE_AFTER_LAST - 1
};

#define NL80211_TXRATE_MCS NL80211_TXRATE_HT
#define NL80211_VHT_NSS_MAX		8

/**
 * struct nl80211_txrate_vht - VHT MCS/NSS txrate bitmap
 * @mcs: MCS bitmap table for each NSS (array index 0 for 1 stream, etc.)
 */
struct nl80211_txrate_vht {
	__u16 mcs[NL80211_VHT_NSS_MAX];
};

#define NL80211_HE_NSS_MAX		8
/**
 * struct nl80211_txrate_he - HE MCS/NSS txrate bitmap
 * @mcs: MCS bitmap table for each NSS (array index 0 for 1 stream, etc.)
 */
struct nl80211_txrate_he {
	__u16 mcs[NL80211_HE_NSS_MAX];
};

enum nl80211_txrate_gi {
	NL80211_TXRATE_DEFAULT_GI,
	NL80211_TXRATE_FORCE_SGI,
	NL80211_TXRATE_FORCE_LGI,
};

/**
 * enum nl80211_band - Frequency band
 * @NL80211_BAND_2GHZ: 2.4 GHz ISM band
 * @NL80211_BAND_5GHZ: around 5 GHz band (4.9 - 5.7 GHz)
 * @NL80211_BAND_60GHZ: around 60 GHz band (58.32 - 69.12 GHz)
 * @NL80211_BAND_6GHZ: around 6 GHz band (5.9 - 7.2 GHz)
 * @NL80211_BAND_S1GHZ: around 900MHz, supported by S1G PHYs
 * @NUM_NL80211_BANDS: number of bands, avoid using this in userspace
 *	since newer kernel versions may support more bands
 */
enum nl80211_band {
	NL80211_BAND_2GHZ,
	NL80211_BAND_5GHZ,
	NL80211_BAND_60GHZ,
	NL80211_BAND_6GHZ,
	NL80211_BAND_S1GHZ,

	NUM_NL80211_BANDS,
};

/**
 * enum nl80211_ps_state - powersave state
 * @NL80211_PS_DISABLED: powersave is disabled
 * @NL80211_PS_ENABLED: powersave is enabled
 */
enum nl80211_ps_state {
	NL80211_PS_DISABLED,
	NL80211_PS_ENABLED,
};

/**
 * enum nl80211_attr_cqm - connection quality monitor attributes
 * @__NL80211_ATTR_CQM_INVALID: invalid
 * @NL80211_ATTR_CQM_RSSI_THOLD: RSSI threshold in dBm. This value specifies
 *	the threshold for the RSSI level at which an event will be sent. Zero
 *	to disable.  Alternatively, if %NL80211_EXT_FEATURE_CQM_RSSI_LIST is
 *	set, multiple values can be supplied as a low-to-high sorted array of
 *	threshold values in dBm.  Events will be sent when the RSSI value
 *	crosses any of the thresholds.
 * @NL80211_ATTR_CQM_RSSI_HYST: RSSI hysteresis in dBm. This value specifies
 *	the minimum amount the RSSI level must change after an event before a
 *	new event may be issued (to reduce effects of RSSI oscillation).
 * @NL80211_ATTR_CQM_RSSI_THRESHOLD_EVENT: RSSI threshold event
 * @NL80211_ATTR_CQM_PKT_LOSS_EVENT: a u32 value indicating that this many
 *	consecutive packets were not acknowledged by the peer
 * @NL80211_ATTR_CQM_TXE_RATE: TX error rate in %. Minimum % of TX failures
 *	during the given %NL80211_ATTR_CQM_TXE_INTVL before an
 *	%NL80211_CMD_NOTIFY_CQM with reported %NL80211_ATTR_CQM_TXE_RATE and
 *	%NL80211_ATTR_CQM_TXE_PKTS is generated.
 * @NL80211_ATTR_CQM_TXE_PKTS: number of attempted packets in a given
 *	%NL80211_ATTR_CQM_TXE_INTVL before %NL80211_ATTR_CQM_TXE_RATE is
 *	checked.
 * @NL80211_ATTR_CQM_TXE_INTVL: interval in seconds. Specifies the periodic
 *	interval in which %NL80211_ATTR_CQM_TXE_PKTS and
 *	%NL80211_ATTR_CQM_TXE_RATE must be satisfied before generating an
 *	%NL80211_CMD_NOTIFY_CQM. Set to 0 to turn off TX error reporting.
 * @NL80211_ATTR_CQM_BEACON_LOSS_EVENT: flag attribute that's set in a beacon
 *	loss event
 * @NL80211_ATTR_CQM_RSSI_LEVEL: the RSSI value in dBm that triggered the
 *	RSSI threshold event.
 * @__NL80211_ATTR_CQM_AFTER_LAST: internal
 * @NL80211_ATTR_CQM_MAX: highest key attribute
 */
enum nl80211_attr_cqm {
	__NL80211_ATTR_CQM_INVALID,
	NL80211_ATTR_CQM_RSSI_THOLD,
	NL80211_ATTR_CQM_RSSI_HYST,
	NL80211_ATTR_CQM_RSSI_THRESHOLD_EVENT,
	NL80211_ATTR_CQM_PKT_LOSS_EVENT,
	NL80211_ATTR_CQM_TXE_RATE,
	NL80211_ATTR_CQM_TXE_PKTS,
	NL80211_ATTR_CQM_TXE_INTVL,
	NL80211_ATTR_CQM_BEACON_LOSS_EVENT,
	NL80211_ATTR_CQM_RSSI_LEVEL,

	/* keep last */
	__NL80211_ATTR_CQM_AFTER_LAST,
	NL80211_ATTR_CQM_MAX = __NL80211_ATTR_CQM_AFTER_LAST - 1
};

/**
 * enum nl80211_cqm_rssi_threshold_event - RSSI threshold event
 * @NL80211_CQM_RSSI_THRESHOLD_EVENT_LOW: The RSSI level is lower than the
 *      configured threshold
 * @NL80211_CQM_RSSI_THRESHOLD_EVENT_HIGH: The RSSI is higher than the
 *      configured threshold
 * @NL80211_CQM_RSSI_BEACON_LOSS_EVENT: (reserved, never sent)
 */
enum nl80211_cqm_rssi_threshold_event {
	NL80211_CQM_RSSI_THRESHOLD_EVENT_LOW,
	NL80211_CQM_RSSI_THRESHOLD_EVENT_HIGH,
	NL80211_CQM_RSSI_BEACON_LOSS_EVENT,
};


/**
 * enum nl80211_tx_power_setting - TX power adjustment
 * @NL80211_TX_POWER_AUTOMATIC: automatically determine transmit power
 * @NL80211_TX_POWER_LIMITED: limit TX power by the mBm parameter
 * @NL80211_TX_POWER_FIXED: fix TX power to the mBm parameter
 */
enum nl80211_tx_power_setting {
	NL80211_TX_POWER_AUTOMATIC,
	NL80211_TX_POWER_LIMITED,
	NL80211_TX_POWER_FIXED,
};

/**
 * enum nl80211_tid_config - TID config state
 * @NL80211_TID_CONFIG_ENABLE: Enable config for the TID
 * @NL80211_TID_CONFIG_DISABLE: Disable config for the TID
 */
enum nl80211_tid_config {
	NL80211_TID_CONFIG_ENABLE,
	NL80211_TID_CONFIG_DISABLE,
};

/* enum nl80211_tx_rate_setting - TX rate configuration type
 * @NL80211_TX_RATE_AUTOMATIC: automatically determine TX rate
 * @NL80211_TX_RATE_LIMITED: limit the TX rate by the TX rate parameter
 * @NL80211_TX_RATE_FIXED: fix TX rate to the TX rate parameter
 */
enum nl80211_tx_rate_setting {
	NL80211_TX_RATE_AUTOMATIC,
	NL80211_TX_RATE_LIMITED,
	NL80211_TX_RATE_FIXED,
};

/* enum nl80211_tid_config_attr - TID specific configuration.
 * @NL80211_TID_CONFIG_ATTR_PAD: pad attribute for 64-bit values
 * @NL80211_TID_CONFIG_ATTR_VIF_SUPP: a bitmap (u64) of attributes supported
 *	for per-vif configuration; doesn't list the ones that are generic
 *	(%NL80211_TID_CONFIG_ATTR_TIDS, %NL80211_TID_CONFIG_ATTR_OVERRIDE).
 * @NL80211_TID_CONFIG_ATTR_PEER_SUPP: same as the previous per-vif one, but
 *	per peer instead.
 * @NL80211_TID_CONFIG_ATTR_OVERRIDE: flag attribue, if set indicates
 *	that the new configuration overrides all previous peer
 *	configurations, otherwise previous peer specific configurations
 *	should be left untouched.
 * @NL80211_TID_CONFIG_ATTR_TIDS: a bitmask value of TIDs (bit 0 to 7)
 *	Its type is u16.
 * @NL80211_TID_CONFIG_ATTR_NOACK: Configure ack policy for the TID.
 *	specified in %NL80211_TID_CONFIG_ATTR_TID. see %enum nl80211_tid_config.
 *	Its type is u8.
 * @NL80211_TID_CONFIG_ATTR_RETRY_SHORT: Number of retries used with data frame
 *	transmission, user-space sets this configuration in
 *	&NL80211_CMD_SET_TID_CONFIG. It is u8 type, min value is 1 and
 *	the max value is advertised by the driver in this attribute on
 *	output in wiphy capabilities.
 * @NL80211_TID_CONFIG_ATTR_RETRY_LONG: Number of retries used with data frame
 *	transmission, user-space sets this configuration in
 *	&NL80211_CMD_SET_TID_CONFIG. Its type is u8, min value is 1 and
 *	the max value is advertised by the driver in this attribute on
 *	output in wiphy capabilities.
 * @NL80211_TID_CONFIG_ATTR_AMPDU_CTRL: Enable/Disable MPDU aggregation
 *	for the TIDs specified in %NL80211_TID_CONFIG_ATTR_TIDS.
 *	Its type is u8, using the values from &nl80211_tid_config.
 * @NL80211_TID_CONFIG_ATTR_RTSCTS_CTRL: Enable/Disable RTS_CTS for the TIDs
 *	specified in %NL80211_TID_CONFIG_ATTR_TIDS. It is u8 type, using
 *	the values from &nl80211_tid_config.
 * @NL80211_TID_CONFIG_ATTR_AMSDU_CTRL: Enable/Disable MSDU aggregation
 *	for the TIDs specified in %NL80211_TID_CONFIG_ATTR_TIDS.
 *	Its type is u8, using the values from &nl80211_tid_config.
 * @NL80211_TID_CONFIG_ATTR_TX_RATE_TYPE: This attribute will be useful
 *	to notfiy the driver that what type of txrate should be used
 *	for the TIDs specified in %NL80211_TID_CONFIG_ATTR_TIDS. using
 *	the values form &nl80211_tx_rate_setting.
 * @NL80211_TID_CONFIG_ATTR_TX_RATE: Data frame TX rate mask should be applied
 *	with the parameters passed through %NL80211_ATTR_TX_RATES.
 *	configuration is applied to the data frame for the tid to that connected
 *	station.
 */
enum nl80211_tid_config_attr {
	__NL80211_TID_CONFIG_ATTR_INVALID,
	NL80211_TID_CONFIG_ATTR_PAD,
	NL80211_TID_CONFIG_ATTR_VIF_SUPP,
	NL80211_TID_CONFIG_ATTR_PEER_SUPP,
	NL80211_TID_CONFIG_ATTR_OVERRIDE,
	NL80211_TID_CONFIG_ATTR_TIDS,
	NL80211_TID_CONFIG_ATTR_NOACK,
	NL80211_TID_CONFIG_ATTR_RETRY_SHORT,
	NL80211_TID_CONFIG_ATTR_RETRY_LONG,
	NL80211_TID_CONFIG_ATTR_AMPDU_CTRL,
	NL80211_TID_CONFIG_ATTR_RTSCTS_CTRL,
	NL80211_TID_CONFIG_ATTR_AMSDU_CTRL,
	NL80211_TID_CONFIG_ATTR_TX_RATE_TYPE,
	NL80211_TID_CONFIG_ATTR_TX_RATE,

	/* keep last */
	__NL80211_TID_CONFIG_ATTR_AFTER_LAST,
	NL80211_TID_CONFIG_ATTR_MAX = __NL80211_TID_CONFIG_ATTR_AFTER_LAST - 1
};

/**
 * enum nl80211_packet_pattern_attr - packet pattern attribute
 * @__NL80211_PKTPAT_INVALID: invalid number for nested attribute
 * @NL80211_PKTPAT_PATTERN: the pattern, values where the mask has
 *	a zero bit are ignored
 * @NL80211_PKTPAT_MASK: pattern mask, must be long enough to have
 *	a bit for each byte in the pattern. The lowest-order bit corresponds
 *	to the first byte of the pattern, but the bytes of the pattern are
 *	in a little-endian-like format, i.e. the 9th byte of the pattern
 *	corresponds to the lowest-order bit in the second byte of the mask.
 *	For example: The match 00:xx:00:00:xx:00:00:00:00:xx:xx:xx (where
 *	xx indicates "don't care") would be represented by a pattern of
 *	twelve zero bytes, and a mask of "0xed,0x01".
 *	Note that the pattern matching is done as though frames were not
 *	802.11 frames but 802.3 frames, i.e. the frame is fully unpacked
 *	first (including SNAP header unpacking) and then matched.
 * @NL80211_PKTPAT_OFFSET: packet offset, pattern is matched after
 *	these fixed number of bytes of received packet
 * @NUM_NL80211_PKTPAT: number of attributes
 * @MAX_NL80211_PKTPAT: max attribute number
 */
enum nl80211_packet_pattern_attr {
	__NL80211_PKTPAT_INVALID,
	NL80211_PKTPAT_MASK,
	NL80211_PKTPAT_PATTERN,
	NL80211_PKTPAT_OFFSET,

	NUM_NL80211_PKTPAT,
	MAX_NL80211_PKTPAT = NUM_NL80211_PKTPAT - 1,
};

/**
 * struct nl80211_pattern_support - packet pattern support information
 * @max_patterns: maximum number of patterns supported
 * @min_pattern_len: minimum length of each pattern
 * @max_pattern_len: maximum length of each pattern
 * @max_pkt_offset: maximum Rx packet offset
 *
 * This struct is carried in %NL80211_WOWLAN_TRIG_PKT_PATTERN when
 * that is part of %NL80211_ATTR_WOWLAN_TRIGGERS_SUPPORTED or in
 * %NL80211_ATTR_COALESCE_RULE_PKT_PATTERN when that is part of
 * %NL80211_ATTR_COALESCE_RULE in the capability information given
 * by the kernel to userspace.
 */
struct nl80211_pattern_support {
	__u32 max_patterns;
	__u32 min_pattern_len;
	__u32 max_pattern_len;
	__u32 max_pkt_offset;
} __attribute__((packed));

/* only for backward compatibility */
#define __NL80211_WOWLAN_PKTPAT_INVALID __NL80211_PKTPAT_INVALID
#define NL80211_WOWLAN_PKTPAT_MASK NL80211_PKTPAT_MASK
#define NL80211_WOWLAN_PKTPAT_PATTERN NL80211_PKTPAT_PATTERN
#define NL80211_WOWLAN_PKTPAT_OFFSET NL80211_PKTPAT_OFFSET
#define NUM_NL80211_WOWLAN_PKTPAT NUM_NL80211_PKTPAT
#define MAX_NL80211_WOWLAN_PKTPAT MAX_NL80211_PKTPAT
#define nl80211_wowlan_pattern_support nl80211_pattern_support

/**
 * enum nl80211_wowlan_triggers - WoWLAN trigger definitions
 * @__NL80211_WOWLAN_TRIG_INVALID: invalid number for nested attributes
 * @NL80211_WOWLAN_TRIG_ANY: wake up on any activity, do not really put
 *	the chip into a special state -- works best with chips that have
 *	support for low-power operation already (flag)
 *	Note that this mode is incompatible with all of the others, if
 *	any others are even supported by the device.
 * @NL80211_WOWLAN_TRIG_DISCONNECT: wake up on disconnect, the way disconnect
 *	is detected is implementation-specific (flag)
 * @NL80211_WOWLAN_TRIG_MAGIC_PKT: wake up on magic packet (6x 0xff, followed
 *	by 16 repetitions of MAC addr, anywhere in payload) (flag)
 * @NL80211_WOWLAN_TRIG_PKT_PATTERN: wake up on the specified packet patterns
 *	which are passed in an array of nested attributes, each nested attribute
 *	defining a with attributes from &struct nl80211_wowlan_trig_pkt_pattern.
 *	Each pattern defines a wakeup packet. Packet offset is associated with
 *	each pattern which is used while matching the pattern. The matching is
 *	done on the MSDU, i.e. as though the packet was an 802.3 packet, so the
 *	pattern matching is done after the packet is converted to the MSDU.
 *
 *	In %NL80211_ATTR_WOWLAN_TRIGGERS_SUPPORTED, it is a binary attribute
 *	carrying a &struct nl80211_pattern_support.
 *
 *	When reporting wakeup. it is a u32 attribute containing the 0-based
 *	index of the pattern that caused the wakeup, in the patterns passed
 *	to the kernel when configuring.
 * @NL80211_WOWLAN_TRIG_GTK_REKEY_SUPPORTED: Not a real trigger, and cannot be
 *	used when setting, used only to indicate that GTK rekeying is supported
 *	by the device (flag)
 * @NL80211_WOWLAN_TRIG_GTK_REKEY_FAILURE: wake up on GTK rekey failure (if
 *	done by the device) (flag)
 * @NL80211_WOWLAN_TRIG_EAP_IDENT_REQUEST: wake up on EAP Identity Request
 *	packet (flag)
 * @NL80211_WOWLAN_TRIG_4WAY_HANDSHAKE: wake up on 4-way handshake (flag)
 * @NL80211_WOWLAN_TRIG_RFKILL_RELEASE: wake up when rfkill is released
 *	(on devices that have rfkill in the device) (flag)
 * @NL80211_WOWLAN_TRIG_WAKEUP_PKT_80211: For wakeup reporting only, contains
 *	the 802.11 packet that caused the wakeup, e.g. a deauth frame. The frame
 *	may be truncated, the @NL80211_WOWLAN_TRIG_WAKEUP_PKT_80211_LEN
 *	attribute contains the original length.
 * @NL80211_WOWLAN_TRIG_WAKEUP_PKT_80211_LEN: Original length of the 802.11
 *	packet, may be bigger than the @NL80211_WOWLAN_TRIG_WAKEUP_PKT_80211
 *	attribute if the packet was truncated somewhere.
 * @NL80211_WOWLAN_TRIG_WAKEUP_PKT_8023: For wakeup reporting only, contains the
 *	802.11 packet that caused the wakeup, e.g. a magic packet. The frame may
 *	be truncated, the @NL80211_WOWLAN_TRIG_WAKEUP_PKT_8023_LEN attribute
 *	contains the original length.
 * @NL80211_WOWLAN_TRIG_WAKEUP_PKT_8023_LEN: Original length of the 802.3
 *	packet, may be bigger than the @NL80211_WOWLAN_TRIG_WAKEUP_PKT_8023
 *	attribute if the packet was truncated somewhere.
 * @NL80211_WOWLAN_TRIG_TCP_CONNECTION: TCP connection wake, see DOC section
 *	"TCP connection wakeup" for more details. This is a nested attribute
 *	containing the exact information for establishing and keeping alive
 *	the TCP connection.
 * @NL80211_WOWLAN_TRIG_TCP_WAKEUP_MATCH: For wakeup reporting only, the
 *	wakeup packet was received on the TCP connection
 * @NL80211_WOWLAN_TRIG_WAKEUP_TCP_CONNLOST: For wakeup reporting only, the
 *	TCP connection was lost or failed to be established
 * @NL80211_WOWLAN_TRIG_WAKEUP_TCP_NOMORETOKENS: For wakeup reporting only,
 *	the TCP connection ran out of tokens to use for data to send to the
 *	service
 * @NL80211_WOWLAN_TRIG_NET_DETECT: wake up when a configured network
 *	is detected.  This is a nested attribute that contains the
 *	same attributes used with @NL80211_CMD_START_SCHED_SCAN.  It
 *	specifies how the scan is performed (e.g. the interval, the
 *	channels to scan and the initial delay) as well as the scan
 *	results that will trigger a wake (i.e. the matchsets).  This
 *	attribute is also sent in a response to
 *	@NL80211_CMD_GET_WIPHY, indicating the number of match sets
 *	supported by the driver (u32).
 * @NL80211_WOWLAN_TRIG_NET_DETECT_RESULTS: nested attribute
 *	containing an array with information about what triggered the
 *	wake up.  If no elements are present in the array, it means
 *	that the information is not available.  If more than one
 *	element is present, it means that more than one match
 *	occurred.
 *	Each element in the array is a nested attribute that contains
 *	one optional %NL80211_ATTR_SSID attribute and one optional
 *	%NL80211_ATTR_SCAN_FREQUENCIES attribute.  At least one of
 *	these attributes must be present.  If
 *	%NL80211_ATTR_SCAN_FREQUENCIES contains more than one
 *	frequency, it means that the match occurred in more than one
 *	channel.
 * @NUM_NL80211_WOWLAN_TRIG: number of wake on wireless triggers
 * @MAX_NL80211_WOWLAN_TRIG: highest wowlan trigger attribute number
 *
 * These nested attributes are used to configure the wakeup triggers and
 * to report the wakeup reason(s).
 */
enum nl80211_wowlan_triggers {
	__NL80211_WOWLAN_TRIG_INVALID,
	NL80211_WOWLAN_TRIG_ANY,
	NL80211_WOWLAN_TRIG_DISCONNECT,
	NL80211_WOWLAN_TRIG_MAGIC_PKT,
	NL80211_WOWLAN_TRIG_PKT_PATTERN,
	NL80211_WOWLAN_TRIG_GTK_REKEY_SUPPORTED,
	NL80211_WOWLAN_TRIG_GTK_REKEY_FAILURE,
	NL80211_WOWLAN_TRIG_EAP_IDENT_REQUEST,
	NL80211_WOWLAN_TRIG_4WAY_HANDSHAKE,
	NL80211_WOWLAN_TRIG_RFKILL_RELEASE,
	NL80211_WOWLAN_TRIG_WAKEUP_PKT_80211,
	NL80211_WOWLAN_TRIG_WAKEUP_PKT_80211_LEN,
	NL80211_WOWLAN_TRIG_WAKEUP_PKT_8023,
	NL80211_WOWLAN_TRIG_WAKEUP_PKT_8023_LEN,
	NL80211_WOWLAN_TRIG_TCP_CONNECTION,
	NL80211_WOWLAN_TRIG_WAKEUP_TCP_MATCH,
	NL80211_WOWLAN_TRIG_WAKEUP_TCP_CONNLOST,
	NL80211_WOWLAN_TRIG_WAKEUP_TCP_NOMORETOKENS,
	NL80211_WOWLAN_TRIG_NET_DETECT,
	NL80211_WOWLAN_TRIG_NET_DETECT_RESULTS,

	/* keep last */
	NUM_NL80211_WOWLAN_TRIG,
	MAX_NL80211_WOWLAN_TRIG = NUM_NL80211_WOWLAN_TRIG - 1
};

/**
 * DOC: TCP connection wakeup
 *
 * Some devices can establish a TCP connection in order to be woken up by a
 * packet coming in from outside their network segment, or behind NAT. If
 * configured, the device will establish a TCP connection to the given
 * service, and periodically send data to that service. The first data
 * packet is usually transmitted after SYN/ACK, also ACKing the SYN/ACK.
 * The data packets can optionally include a (little endian) sequence
 * number (in the TCP payload!) that is generated by the device, and, also
 * optionally, a token from a list of tokens. This serves as a keep-alive
 * with the service, and for NATed connections, etc.
 *
 * During this keep-alive period, the server doesn't send any data to the
 * client. When receiving data, it is compared against the wakeup pattern
 * (and mask) and if it matches, the host is woken up. Similarly, if the
 * connection breaks or cannot be established to start with, the host is
 * also woken up.
 *
 * Developer's note: ARP offload is required for this, otherwise TCP
 * response packets might not go through correctly.
 */

/**
 * struct nl80211_wowlan_tcp_data_seq - WoWLAN TCP data sequence
 * @start: starting value
 * @offset: offset of sequence number in packet
 * @len: length of the sequence value to write, 1 through 4
 *
 * Note: don't confuse with the TCP sequence number(s), this is for the
 * keepalive packet payload. The actual value is written into the packet
 * in little endian.
 */
struct nl80211_wowlan_tcp_data_seq {
	__u32 start, offset, len;
};

/**
 * struct nl80211_wowlan_tcp_data_token - WoWLAN TCP data token config
 * @offset: offset of token in packet
 * @len: length of each token
 * @token_stream: stream of data to be used for the tokens, the length must
 *	be a multiple of @len for this to make sense
 */
struct nl80211_wowlan_tcp_data_token {
	__u32 offset, len;
	__u8 token_stream[];
};

/**
 * struct nl80211_wowlan_tcp_data_token_feature - data token features
 * @min_len: minimum token length
 * @max_len: maximum token length
 * @bufsize: total available token buffer size (max size of @token_stream)
 */
struct nl80211_wowlan_tcp_data_token_feature {
	__u32 min_len, max_len, bufsize;
};

/**
 * enum nl80211_wowlan_tcp_attrs - WoWLAN TCP connection parameters
 * @__NL80211_WOWLAN_TCP_INVALID: invalid number for nested attributes
 * @NL80211_WOWLAN_TCP_SRC_IPV4: source IPv4 address (in network byte order)
 * @NL80211_WOWLAN_TCP_DST_IPV4: destination IPv4 address
 *	(in network byte order)
 * @NL80211_WOWLAN_TCP_DST_MAC: destination MAC address, this is given because
 *	route lookup when configured might be invalid by the time we suspend,
 *	and doing a route lookup when suspending is no longer possible as it
 *	might require ARP querying.
 * @NL80211_WOWLAN_TCP_SRC_PORT: source port (u16); optional, if not given a
 *	socket and port will be allocated
 * @NL80211_WOWLAN_TCP_DST_PORT: destination port (u16)
 * @NL80211_WOWLAN_TCP_DATA_PAYLOAD: data packet payload, at least one byte.
 *	For feature advertising, a u32 attribute holding the maximum length
 *	of the data payload.
 * @NL80211_WOWLAN_TCP_DATA_PAYLOAD_SEQ: data packet sequence configuration
 *	(if desired), a &struct nl80211_wowlan_tcp_data_seq. For feature
 *	advertising it is just a flag
 * @NL80211_WOWLAN_TCP_DATA_PAYLOAD_TOKEN: data packet token configuration,
 *	see &struct nl80211_wowlan_tcp_data_token and for advertising see
 *	&struct nl80211_wowlan_tcp_data_token_feature.
 * @NL80211_WOWLAN_TCP_DATA_INTERVAL: data interval in seconds, maximum
 *	interval in feature advertising (u32)
 * @NL80211_WOWLAN_TCP_WAKE_PAYLOAD: wake packet payload, for advertising a
 *	u32 attribute holding the maximum length
 * @NL80211_WOWLAN_TCP_WAKE_MASK: Wake packet payload mask, not used for
 *	feature advertising. The mask works like @NL80211_PKTPAT_MASK
 *	but on the TCP payload only.
 * @NUM_NL80211_WOWLAN_TCP: number of TCP attributes
 * @MAX_NL80211_WOWLAN_TCP: highest attribute number
 */
enum nl80211_wowlan_tcp_attrs {
	__NL80211_WOWLAN_TCP_INVALID,
	NL80211_WOWLAN_TCP_SRC_IPV4,
	NL80211_WOWLAN_TCP_DST_IPV4,
	NL80211_WOWLAN_TCP_DST_MAC,
	NL80211_WOWLAN_TCP_SRC_PORT,
	NL80211_WOWLAN_TCP_DST_PORT,
	NL80211_WOWLAN_TCP_DATA_PAYLOAD,
	NL80211_WOWLAN_TCP_DATA_PAYLOAD_SEQ,
	NL80211_WOWLAN_TCP_DATA_PAYLOAD_TOKEN,
	NL80211_WOWLAN_TCP_DATA_INTERVAL,
	NL80211_WOWLAN_TCP_WAKE_PAYLOAD,
	NL80211_WOWLAN_TCP_WAKE_MASK,

	/* keep last */
	NUM_NL80211_WOWLAN_TCP,
	MAX_NL80211_WOWLAN_TCP = NUM_NL80211_WOWLAN_TCP - 1
};

/**
 * struct nl80211_coalesce_rule_support - coalesce rule support information
 * @max_rules: maximum number of rules supported
 * @pat: packet pattern support information
 * @max_delay: maximum supported coalescing delay in msecs
 *
 * This struct is carried in %NL80211_ATTR_COALESCE_RULE in the
 * capability information given by the kernel to userspace.
 */
struct nl80211_coalesce_rule_support {
	__u32 max_rules;
	struct nl80211_pattern_support pat;
	__u32 max_delay;
} __attribute__((packed));

/**
 * enum nl80211_attr_coalesce_rule - coalesce rule attribute
 * @__NL80211_COALESCE_RULE_INVALID: invalid number for nested attribute
 * @NL80211_ATTR_COALESCE_RULE_DELAY: delay in msecs used for packet coalescing
 * @NL80211_ATTR_COALESCE_RULE_CONDITION: condition for packet coalescence,
 *	see &enum nl80211_coalesce_condition.
 * @NL80211_ATTR_COALESCE_RULE_PKT_PATTERN: packet offset, pattern is matched
 *	after these fixed number of bytes of received packet
 * @NUM_NL80211_ATTR_COALESCE_RULE: number of attributes
 * @NL80211_ATTR_COALESCE_RULE_MAX: max attribute number
 */
enum nl80211_attr_coalesce_rule {
	__NL80211_COALESCE_RULE_INVALID,
	NL80211_ATTR_COALESCE_RULE_DELAY,
	NL80211_ATTR_COALESCE_RULE_CONDITION,
	NL80211_ATTR_COALESCE_RULE_PKT_PATTERN,

	/* keep last */
	NUM_NL80211_ATTR_COALESCE_RULE,
	NL80211_ATTR_COALESCE_RULE_MAX = NUM_NL80211_ATTR_COALESCE_RULE - 1
};

/**
 * enum nl80211_coalesce_condition - coalesce rule conditions
 * @NL80211_COALESCE_CONDITION_MATCH: coalaesce Rx packets when patterns
 *	in a rule are matched.
 * @NL80211_COALESCE_CONDITION_NO_MATCH: coalesce Rx packets when patterns
 *	in a rule are not matched.
 */
enum nl80211_coalesce_condition {
	NL80211_COALESCE_CONDITION_MATCH,
	NL80211_COALESCE_CONDITION_NO_MATCH
};

/**
 * enum nl80211_iface_limit_attrs - limit attributes
 * @NL80211_IFACE_LIMIT_UNSPEC: (reserved)
 * @NL80211_IFACE_LIMIT_MAX: maximum number of interfaces that
 *	can be chosen from this set of interface types (u32)
 * @NL80211_IFACE_LIMIT_TYPES: nested attribute containing a
 *	flag attribute for each interface type in this set
 * @NUM_NL80211_IFACE_LIMIT: number of attributes
 * @MAX_NL80211_IFACE_LIMIT: highest attribute number
 */
enum nl80211_iface_limit_attrs {
	NL80211_IFACE_LIMIT_UNSPEC,
	NL80211_IFACE_LIMIT_MAX,
	NL80211_IFACE_LIMIT_TYPES,

	/* keep last */
	NUM_NL80211_IFACE_LIMIT,
	MAX_NL80211_IFACE_LIMIT = NUM_NL80211_IFACE_LIMIT - 1
};

/**
 * enum nl80211_if_combination_attrs -- interface combination attributes
 *
 * @NL80211_IFACE_COMB_UNSPEC: (reserved)
 * @NL80211_IFACE_COMB_LIMITS: Nested attributes containing the limits
 *	for given interface types, see &enum nl80211_iface_limit_attrs.
 * @NL80211_IFACE_COMB_MAXNUM: u32 attribute giving the total number of
 *	interfaces that can be created in this group. This number doesn't
 *	apply to interfaces purely managed in software, which are listed
 *	in a separate attribute %NL80211_ATTR_INTERFACES_SOFTWARE.
 * @NL80211_IFACE_COMB_STA_AP_BI_MATCH: flag attribute specifying that
 *	beacon intervals within this group must be all the same even for
 *	infrastructure and AP/GO combinations, i.e. the GO(s) must adopt
 *	the infrastructure network's beacon interval.
 * @NL80211_IFACE_COMB_NUM_CHANNELS: u32 attribute specifying how many
 *	different channels may be used within this group.
 * @NL80211_IFACE_COMB_RADAR_DETECT_WIDTHS: u32 attribute containing the bitmap
 *	of supported channel widths for radar detection.
 * @NL80211_IFACE_COMB_RADAR_DETECT_REGIONS: u32 attribute containing the bitmap
 *	of supported regulatory regions for radar detection.
 * @NL80211_IFACE_COMB_BI_MIN_GCD: u32 attribute specifying the minimum GCD of
 *	different beacon intervals supported by all the interface combinations
 *	in this group (if not present, all beacon intervals be identical).
 * @NUM_NL80211_IFACE_COMB: number of attributes
 * @MAX_NL80211_IFACE_COMB: highest attribute number
 *
 * Examples:
 *	limits = [ #{STA} <= 1, #{AP} <= 1 ], matching BI, channels = 1, max = 2
 *	=> allows an AP and a STA that must match BIs
 *
 *	numbers = [ #{AP, P2P-GO} <= 8 ], BI min gcd, channels = 1, max = 8,
 *	=> allows 8 of AP/GO that can have BI gcd >= min gcd
 *
 *	numbers = [ #{STA} <= 2 ], channels = 2, max = 2
 *	=> allows two STAs on different channels
 *
 *	numbers = [ #{STA} <= 1, #{P2P-client,P2P-GO} <= 3 ], max = 4
 *	=> allows a STA plus three P2P interfaces
 *
 * The list of these four possibilities could completely be contained
 * within the %NL80211_ATTR_INTERFACE_COMBINATIONS attribute to indicate
 * that any of these groups must match.
 *
 * "Combinations" of just a single interface will not be listed here,
 * a single interface of any valid interface type is assumed to always
 * be possible by itself. This means that implicitly, for each valid
 * interface type, the following group always exists:
 *	numbers = [ #{<type>} <= 1 ], channels = 1, max = 1
 */
enum nl80211_if_combination_attrs {
	NL80211_IFACE_COMB_UNSPEC,
	NL80211_IFACE_COMB_LIMITS,
	NL80211_IFACE_COMB_MAXNUM,
	NL80211_IFACE_COMB_STA_AP_BI_MATCH,
	NL80211_IFACE_COMB_NUM_CHANNELS,
	NL80211_IFACE_COMB_RADAR_DETECT_WIDTHS,
	NL80211_IFACE_COMB_RADAR_DETECT_REGIONS,
	NL80211_IFACE_COMB_BI_MIN_GCD,

	/* keep last */
	NUM_NL80211_IFACE_COMB,
	MAX_NL80211_IFACE_COMB = NUM_NL80211_IFACE_COMB - 1
};


/**
 * enum nl80211_plink_state - state of a mesh peer link finite state machine
 *
 * @NL80211_PLINK_LISTEN: initial state, considered the implicit
 *	state of non existent mesh peer links
 * @NL80211_PLINK_OPN_SNT: mesh plink open frame has been sent to
 *	this mesh peer
 * @NL80211_PLINK_OPN_RCVD: mesh plink open frame has been received
 *	from this mesh peer
 * @NL80211_PLINK_CNF_RCVD: mesh plink confirm frame has been
 *	received from this mesh peer
 * @NL80211_PLINK_ESTAB: mesh peer link is established
 * @NL80211_PLINK_HOLDING: mesh peer link is being closed or cancelled
 * @NL80211_PLINK_BLOCKED: all frames transmitted from this mesh
 *	plink are discarded
 * @NUM_NL80211_PLINK_STATES: number of peer link states
 * @MAX_NL80211_PLINK_STATES: highest numerical value of plink states
 */
enum nl80211_plink_state {
	NL80211_PLINK_LISTEN,
	NL80211_PLINK_OPN_SNT,
	NL80211_PLINK_OPN_RCVD,
	NL80211_PLINK_CNF_RCVD,
	NL80211_PLINK_ESTAB,
	NL80211_PLINK_HOLDING,
	NL80211_PLINK_BLOCKED,

	/* keep last */
	NUM_NL80211_PLINK_STATES,
	MAX_NL80211_PLINK_STATES = NUM_NL80211_PLINK_STATES - 1
};

/**
 * enum nl80211_plink_action - actions to perform in mesh peers
 *
 * @NL80211_PLINK_ACTION_NO_ACTION: perform no action
 * @NL80211_PLINK_ACTION_OPEN: start mesh peer link establishment
 * @NL80211_PLINK_ACTION_BLOCK: block traffic from this mesh peer
 * @NUM_NL80211_PLINK_ACTIONS: number of possible actions
 */
enum plink_actions {
	NL80211_PLINK_ACTION_NO_ACTION,
	NL80211_PLINK_ACTION_OPEN,
	NL80211_PLINK_ACTION_BLOCK,

	NUM_NL80211_PLINK_ACTIONS,
};


#define NL80211_KCK_LEN			16
#define NL80211_KEK_LEN			16
#define NL80211_KCK_EXT_LEN		24
#define NL80211_KEK_EXT_LEN		32
#define NL80211_REPLAY_CTR_LEN		8

/**
 * enum nl80211_rekey_data - attributes for GTK rekey offload
 * @__NL80211_REKEY_DATA_INVALID: invalid number for nested attributes
 * @NL80211_REKEY_DATA_KEK: key encryption key (binary)
 * @NL80211_REKEY_DATA_KCK: key confirmation key (binary)
 * @NL80211_REKEY_DATA_REPLAY_CTR: replay counter (binary)
 * @NL80211_REKEY_DATA_AKM: AKM data (OUI, suite type)
 * @NUM_NL80211_REKEY_DATA: number of rekey attributes (internal)
 * @MAX_NL80211_REKEY_DATA: highest rekey attribute (internal)
 */
enum nl80211_rekey_data {
	__NL80211_REKEY_DATA_INVALID,
	NL80211_REKEY_DATA_KEK,
	NL80211_REKEY_DATA_KCK,
	NL80211_REKEY_DATA_REPLAY_CTR,
	NL80211_REKEY_DATA_AKM,

	/* keep last */
	NUM_NL80211_REKEY_DATA,
	MAX_NL80211_REKEY_DATA = NUM_NL80211_REKEY_DATA - 1
};

/**
 * enum nl80211_hidden_ssid - values for %NL80211_ATTR_HIDDEN_SSID
 * @NL80211_HIDDEN_SSID_NOT_IN_USE: do not hide SSID (i.e., broadcast it in
 *	Beacon frames)
 * @NL80211_HIDDEN_SSID_ZERO_LEN: hide SSID by using zero-length SSID element
 *	in Beacon frames
 * @NL80211_HIDDEN_SSID_ZERO_CONTENTS: hide SSID by using correct length of SSID
 *	element in Beacon frames but zero out each byte in the SSID
 */
enum nl80211_hidden_ssid {
	NL80211_HIDDEN_SSID_NOT_IN_USE,
	NL80211_HIDDEN_SSID_ZERO_LEN,
	NL80211_HIDDEN_SSID_ZERO_CONTENTS
};

/**
 * enum nl80211_sta_wme_attr - station WME attributes
 * @__NL80211_STA_WME_INVALID: invalid number for nested attribute
 * @NL80211_STA_WME_UAPSD_QUEUES: bitmap of uapsd queues. the format
 *	is the same as the AC bitmap in the QoS info field.
 * @NL80211_STA_WME_MAX_SP: max service period. the format is the same
 *	as the MAX_SP field in the QoS info field (but already shifted down).
 * @__NL80211_STA_WME_AFTER_LAST: internal
 * @NL80211_STA_WME_MAX: highest station WME attribute
 */
enum nl80211_sta_wme_attr {
	__NL80211_STA_WME_INVALID,
	NL80211_STA_WME_UAPSD_QUEUES,
	NL80211_STA_WME_MAX_SP,

	/* keep last */
	__NL80211_STA_WME_AFTER_LAST,
	NL80211_STA_WME_MAX = __NL80211_STA_WME_AFTER_LAST - 1
};

/**
 * enum nl80211_pmksa_candidate_attr - attributes for PMKSA caching candidates
 * @__NL80211_PMKSA_CANDIDATE_INVALID: invalid number for nested attributes
 * @NL80211_PMKSA_CANDIDATE_INDEX: candidate index (u32; the smaller, the higher
 *	priority)
 * @NL80211_PMKSA_CANDIDATE_BSSID: candidate BSSID (6 octets)
 * @NL80211_PMKSA_CANDIDATE_PREAUTH: RSN pre-authentication supported (flag)
 * @NUM_NL80211_PMKSA_CANDIDATE: number of PMKSA caching candidate attributes
 *	(internal)
 * @MAX_NL80211_PMKSA_CANDIDATE: highest PMKSA caching candidate attribute
 *	(internal)
 */
enum nl80211_pmksa_candidate_attr {
	__NL80211_PMKSA_CANDIDATE_INVALID,
	NL80211_PMKSA_CANDIDATE_INDEX,
	NL80211_PMKSA_CANDIDATE_BSSID,
	NL80211_PMKSA_CANDIDATE_PREAUTH,

	/* keep last */
	NUM_NL80211_PMKSA_CANDIDATE,
	MAX_NL80211_PMKSA_CANDIDATE = NUM_NL80211_PMKSA_CANDIDATE - 1
};

/**
 * enum nl80211_tdls_operation - values for %NL80211_ATTR_TDLS_OPERATION
 * @NL80211_TDLS_DISCOVERY_REQ: Send a TDLS discovery request
 * @NL80211_TDLS_SETUP: Setup TDLS link
 * @NL80211_TDLS_TEARDOWN: Teardown a TDLS link which is already established
 * @NL80211_TDLS_ENABLE_LINK: Enable TDLS link
 * @NL80211_TDLS_DISABLE_LINK: Disable TDLS link
 */
enum nl80211_tdls_operation {
	NL80211_TDLS_DISCOVERY_REQ,
	NL80211_TDLS_SETUP,
	NL80211_TDLS_TEARDOWN,
	NL80211_TDLS_ENABLE_LINK,
	NL80211_TDLS_DISABLE_LINK,
};

/*
 * enum nl80211_ap_sme_features - device-integrated AP features
 * Reserved for future use, no bits are defined in
 * NL80211_ATTR_DEVICE_AP_SME yet.
enum nl80211_ap_sme_features {
};
 */

/**
 * enum nl80211_feature_flags - device/driver features
 * @NL80211_FEATURE_SK_TX_STATUS: This driver supports reflecting back
 *	TX status to the socket error queue when requested with the
 *	socket option.
 * @NL80211_FEATURE_HT_IBSS: This driver supports IBSS with HT datarates.
 * @NL80211_FEATURE_INACTIVITY_TIMER: This driver takes care of freeing up
 *	the connected inactive stations in AP mode.
 * @NL80211_FEATURE_CELL_BASE_REG_HINTS: This driver has been tested
 *	to work properly to suppport receiving regulatory hints from
 *	cellular base stations.
 * @NL80211_FEATURE_P2P_DEVICE_NEEDS_CHANNEL: (no longer available, only
 *	here to reserve the value for API/ABI compatibility)
 * @NL80211_FEATURE_SAE: This driver supports simultaneous authentication of
 *	equals (SAE) with user space SME (NL80211_CMD_AUTHENTICATE) in station
 *	mode
 * @NL80211_FEATURE_LOW_PRIORITY_SCAN: This driver supports low priority scan
 * @NL80211_FEATURE_SCAN_FLUSH: Scan flush is supported
 * @NL80211_FEATURE_AP_SCAN: Support scanning using an AP vif
 * @NL80211_FEATURE_VIF_TXPOWER: The driver supports per-vif TX power setting
 * @NL80211_FEATURE_NEED_OBSS_SCAN: The driver expects userspace to perform
 *	OBSS scans and generate 20/40 BSS coex reports. This flag is used only
 *	for drivers implementing the CONNECT API, for AUTH/ASSOC it is implied.
 * @NL80211_FEATURE_P2P_GO_CTWIN: P2P GO implementation supports CT Window
 *	setting
 * @NL80211_FEATURE_P2P_GO_OPPPS: P2P GO implementation supports opportunistic
 *	powersave
 * @NL80211_FEATURE_FULL_AP_CLIENT_STATE: The driver supports full state
 *	transitions for AP clients. Without this flag (and if the driver
 *	doesn't have the AP SME in the device) the driver supports adding
 *	stations only when they're associated and adds them in associated
 *	state (to later be transitioned into authorized), with this flag
 *	they should be added before even sending the authentication reply
 *	and then transitioned into authenticated, associated and authorized
 *	states using station flags.
 *	Note that even for drivers that support this, the default is to add
 *	stations in authenticated/associated state, so to add unauthenticated
 *	stations the authenticated/associated bits have to be set in the mask.
 * @NL80211_FEATURE_ADVERTISE_CHAN_LIMITS: cfg80211 advertises channel limits
 *	(HT40, VHT 80/160 MHz) if this flag is set
 * @NL80211_FEATURE_USERSPACE_MPM: This driver supports a userspace Mesh
 *	Peering Management entity which may be implemented by registering for
 *	beacons or NL80211_CMD_NEW_PEER_CANDIDATE events. The mesh beacon is
 *	still generated by the driver.
 * @NL80211_FEATURE_ACTIVE_MONITOR: This driver supports an active monitor
 *	interface. An active monitor interface behaves like a normal monitor
 *	interface, but gets added to the driver. It ensures that incoming
 *	unicast packets directed at the configured interface address get ACKed.
 * @NL80211_FEATURE_AP_MODE_CHAN_WIDTH_CHANGE: This driver supports dynamic
 *	channel bandwidth change (e.g., HT 20 <-> 40 MHz channel) during the
 *	lifetime of a BSS.
 * @NL80211_FEATURE_DS_PARAM_SET_IE_IN_PROBES: This device adds a DS Parameter
 *	Set IE to probe requests.
 * @NL80211_FEATURE_WFA_TPC_IE_IN_PROBES: This device adds a WFA TPC Report IE
 *	to probe requests.
 * @NL80211_FEATURE_QUIET: This device, in client mode, supports Quiet Period
 *	requests sent to it by an AP.
 * @NL80211_FEATURE_TX_POWER_INSERTION: This device is capable of inserting the
 *	current tx power value into the TPC Report IE in the spectrum
 *	management TPC Report action frame, and in the Radio Measurement Link
 *	Measurement Report action frame.
 * @NL80211_FEATURE_ACKTO_ESTIMATION: This driver supports dynamic ACK timeout
 *	estimation (dynack). %NL80211_ATTR_WIPHY_DYN_ACK flag attribute is used
 *	to enable dynack.
 * @NL80211_FEATURE_STATIC_SMPS: Device supports static spatial
 *	multiplexing powersave, ie. can turn off all but one chain
 *	even on HT connections that should be using more chains.
 * @NL80211_FEATURE_DYNAMIC_SMPS: Device supports dynamic spatial
 *	multiplexing powersave, ie. can turn off all but one chain
 *	and then wake the rest up as required after, for example,
 *	rts/cts handshake.
 * @NL80211_FEATURE_SUPPORTS_WMM_ADMISSION: the device supports setting up WMM
 *	TSPEC sessions (TID aka TSID 0-7) with the %NL80211_CMD_ADD_TX_TS
 *	command. Standard IEEE 802.11 TSPEC setup is not yet supported, it
 *	needs to be able to handle Block-Ack agreements and other things.
 * @NL80211_FEATURE_MAC_ON_CREATE: Device supports configuring
 *	the vif's MAC address upon creation.
 *	See 'macaddr' field in the vif_params (cfg80211.h).
 * @NL80211_FEATURE_TDLS_CHANNEL_SWITCH: Driver supports channel switching when
 *	operating as a TDLS peer.
 * @NL80211_FEATURE_SCAN_RANDOM_MAC_ADDR: This device/driver supports using a
 *	random MAC address during scan (if the device is unassociated); the
 *	%NL80211_SCAN_FLAG_RANDOM_ADDR flag may be set for scans and the MAC
 *	address mask/value will be used.
 * @NL80211_FEATURE_SCHED_SCAN_RANDOM_MAC_ADDR: This device/driver supports
 *	using a random MAC address for every scan iteration during scheduled
 *	scan (while not associated), the %NL80211_SCAN_FLAG_RANDOM_ADDR may
 *	be set for scheduled scan and the MAC address mask/value will be used.
 * @NL80211_FEATURE_ND_RANDOM_MAC_ADDR: This device/driver supports using a
 *	random MAC address for every scan iteration during "net detect", i.e.
 *	scan in unassociated WoWLAN, the %NL80211_SCAN_FLAG_RANDOM_ADDR may
 *	be set for scheduled scan and the MAC address mask/value will be used.
 */
enum nl80211_feature_flags {
	NL80211_FEATURE_SK_TX_STATUS			= 1 << 0,
	NL80211_FEATURE_HT_IBSS				= 1 << 1,
	NL80211_FEATURE_INACTIVITY_TIMER		= 1 << 2,
	NL80211_FEATURE_CELL_BASE_REG_HINTS		= 1 << 3,
	NL80211_FEATURE_P2P_DEVICE_NEEDS_CHANNEL	= 1 << 4,
	NL80211_FEATURE_SAE				= 1 << 5,
	NL80211_FEATURE_LOW_PRIORITY_SCAN		= 1 << 6,
	NL80211_FEATURE_SCAN_FLUSH			= 1 << 7,
	NL80211_FEATURE_AP_SCAN				= 1 << 8,
	NL80211_FEATURE_VIF_TXPOWER			= 1 << 9,
	NL80211_FEATURE_NEED_OBSS_SCAN			= 1 << 10,
	NL80211_FEATURE_P2P_GO_CTWIN			= 1 << 11,
	NL80211_FEATURE_P2P_GO_OPPPS			= 1 << 12,
	/* bit 13 is reserved */
	NL80211_FEATURE_ADVERTISE_CHAN_LIMITS		= 1 << 14,
	NL80211_FEATURE_FULL_AP_CLIENT_STATE		= 1 << 15,
	NL80211_FEATURE_USERSPACE_MPM			= 1 << 16,
	NL80211_FEATURE_ACTIVE_MONITOR			= 1 << 17,
	NL80211_FEATURE_AP_MODE_CHAN_WIDTH_CHANGE	= 1 << 18,
	NL80211_FEATURE_DS_PARAM_SET_IE_IN_PROBES	= 1 << 19,
	NL80211_FEATURE_WFA_TPC_IE_IN_PROBES		= 1 << 20,
	NL80211_FEATURE_QUIET				= 1 << 21,
	NL80211_FEATURE_TX_POWER_INSERTION		= 1 << 22,
	NL80211_FEATURE_ACKTO_ESTIMATION		= 1 << 23,
	NL80211_FEATURE_STATIC_SMPS			= 1 << 24,
	NL80211_FEATURE_DYNAMIC_SMPS			= 1 << 25,
	NL80211_FEATURE_SUPPORTS_WMM_ADMISSION		= 1 << 26,
	NL80211_FEATURE_MAC_ON_CREATE			= 1 << 27,
	NL80211_FEATURE_TDLS_CHANNEL_SWITCH		= 1 << 28,
	NL80211_FEATURE_SCAN_RANDOM_MAC_ADDR		= 1 << 29,
	NL80211_FEATURE_SCHED_SCAN_RANDOM_MAC_ADDR	= 1 << 30,
	NL80211_FEATURE_ND_RANDOM_MAC_ADDR		= 1U << 31,
};

/**
 * enum nl80211_ext_feature_index - bit index of extended features.
 * @NL80211_EXT_FEATURE_VHT_IBSS: This driver supports IBSS with VHT datarates.
 * @NL80211_EXT_FEATURE_RRM: This driver supports RRM. When featured, user can
 *	request to use RRM (see %NL80211_ATTR_USE_RRM) with
 *	%NL80211_CMD_ASSOCIATE and %NL80211_CMD_CONNECT requests, which will set
 *	the ASSOC_REQ_USE_RRM flag in the association request even if
 *	NL80211_FEATURE_QUIET is not advertized.
 * @NL80211_EXT_FEATURE_MU_MIMO_AIR_SNIFFER: This device supports MU-MIMO air
 *	sniffer which means that it can be configured to hear packets from
 *	certain groups which can be configured by the
 *	%NL80211_ATTR_MU_MIMO_GROUP_DATA attribute,
 *	or can be configured to follow a station by configuring the
 *	%NL80211_ATTR_MU_MIMO_FOLLOW_MAC_ADDR attribute.
 * @NL80211_EXT_FEATURE_SCAN_START_TIME: This driver includes the actual
 *	time the scan started in scan results event. The time is the TSF of
 *	the BSS that the interface that requested the scan is connected to
 *	(if available).
 * @NL80211_EXT_FEATURE_BSS_PARENT_TSF: Per BSS, this driver reports the
 *	time the last beacon/probe was received. The time is the TSF of the
 *	BSS that the interface that requested the scan is connected to
 *	(if available).
 * @NL80211_EXT_FEATURE_SET_SCAN_DWELL: This driver supports configuration of
 *	channel dwell time.
 * @NL80211_EXT_FEATURE_BEACON_RATE_LEGACY: Driver supports beacon rate
 *	configuration (AP/mesh), supporting a legacy (non HT/VHT) rate.
 * @NL80211_EXT_FEATURE_BEACON_RATE_HT: Driver supports beacon rate
 *	configuration (AP/mesh) with HT rates.
 * @NL80211_EXT_FEATURE_BEACON_RATE_VHT: Driver supports beacon rate
 *	configuration (AP/mesh) with VHT rates.
 * @NL80211_EXT_FEATURE_FILS_STA: This driver supports Fast Initial Link Setup
 *	with user space SME (NL80211_CMD_AUTHENTICATE) in station mode.
 * @NL80211_EXT_FEATURE_MGMT_TX_RANDOM_TA: This driver supports randomized TA
 *	in @NL80211_CMD_FRAME while not associated.
 * @NL80211_EXT_FEATURE_MGMT_TX_RANDOM_TA_CONNECTED: This driver supports
 *	randomized TA in @NL80211_CMD_FRAME while associated.
 * @NL80211_EXT_FEATURE_SCHED_SCAN_RELATIVE_RSSI: The driver supports sched_scan
 *	for reporting BSSs with better RSSI than the current connected BSS
 *	(%NL80211_ATTR_SCHED_SCAN_RELATIVE_RSSI).
 * @NL80211_EXT_FEATURE_CQM_RSSI_LIST: With this driver the
 *	%NL80211_ATTR_CQM_RSSI_THOLD attribute accepts a list of zero or more
 *	RSSI threshold values to monitor rather than exactly one threshold.
 * @NL80211_EXT_FEATURE_FILS_SK_OFFLOAD: Driver SME supports FILS shared key
 *	authentication with %NL80211_CMD_CONNECT.
 * @NL80211_EXT_FEATURE_4WAY_HANDSHAKE_STA_PSK: Device wants to do 4-way
 *	handshake with PSK in station mode (PSK is passed as part of the connect
 *	and associate commands), doing it in the host might not be supported.
 * @NL80211_EXT_FEATURE_4WAY_HANDSHAKE_STA_1X: Device wants to do doing 4-way
 *	handshake with 802.1X in station mode (will pass EAP frames to the host
 *	and accept the set_pmk/del_pmk commands), doing it in the host might not
 *	be supported.
 * @NL80211_EXT_FEATURE_FILS_MAX_CHANNEL_TIME: Driver is capable of overriding
 *	the max channel attribute in the FILS request params IE with the
 *	actual dwell time.
 * @NL80211_EXT_FEATURE_ACCEPT_BCAST_PROBE_RESP: Driver accepts broadcast probe
 *	response
 * @NL80211_EXT_FEATURE_OCE_PROBE_REQ_HIGH_TX_RATE: Driver supports sending
 *	the first probe request in each channel at rate of at least 5.5Mbps.
 * @NL80211_EXT_FEATURE_OCE_PROBE_REQ_DEFERRAL_SUPPRESSION: Driver supports
 *	probe request tx deferral and suppression
 * @NL80211_EXT_FEATURE_MFP_OPTIONAL: Driver supports the %NL80211_MFP_OPTIONAL
 *	value in %NL80211_ATTR_USE_MFP.
 * @NL80211_EXT_FEATURE_LOW_SPAN_SCAN: Driver supports low span scan.
 * @NL80211_EXT_FEATURE_LOW_POWER_SCAN: Driver supports low power scan.
 * @NL80211_EXT_FEATURE_HIGH_ACCURACY_SCAN: Driver supports high accuracy scan.
 * @NL80211_EXT_FEATURE_DFS_OFFLOAD: HW/driver will offload DFS actions.
 *	Device or driver will do all DFS-related actions by itself,
 *	informing user-space about CAC progress, radar detection event,
 *	channel change triggered by radar detection event.
 *	No need to start CAC from user-space, no need to react to
 *	"radar detected" event.
 * @NL80211_EXT_FEATURE_CONTROL_PORT_OVER_NL80211: Driver supports sending and
 *	receiving control port frames over nl80211 instead of the netdevice.
 * @NL80211_EXT_FEATURE_ACK_SIGNAL_SUPPORT: This driver/device supports
 *	(average) ACK signal strength reporting.
 * @NL80211_EXT_FEATURE_TXQS: Driver supports FQ-CoDel-enabled intermediate
 *      TXQs.
 * @NL80211_EXT_FEATURE_SCAN_RANDOM_SN: Driver/device supports randomizing the
 *	SN in probe request frames if requested by %NL80211_SCAN_FLAG_RANDOM_SN.
 * @NL80211_EXT_FEATURE_SCAN_MIN_PREQ_CONTENT: Driver/device can omit all data
 *	except for supported rates from the probe request content if requested
 *	by the %NL80211_SCAN_FLAG_MIN_PREQ_CONTENT flag.
 * @NL80211_EXT_FEATURE_ENABLE_FTM_RESPONDER: Driver supports enabling fine
 *	timing measurement responder role.
 *
 * @NL80211_EXT_FEATURE_CAN_REPLACE_PTK0: Driver/device confirm that they are
 *      able to rekey an in-use key correctly. Userspace must not rekey PTK keys
 *      if this flag is not set. Ignoring this can leak clear text packets and/or
 *      freeze the connection.
 * @NL80211_EXT_FEATURE_EXT_KEY_ID: Driver supports "Extended Key ID for
 *      Individually Addressed Frames" from IEEE802.11-2016.
 *
 * @NL80211_EXT_FEATURE_AIRTIME_FAIRNESS: Driver supports getting airtime
 *	fairness for transmitted packets and has enabled airtime fairness
 *	scheduling.
 *
 * @NL80211_EXT_FEATURE_AP_PMKSA_CACHING: Driver/device supports PMKSA caching
 *	(set/del PMKSA operations) in AP mode.
 *
 * @NL80211_EXT_FEATURE_SCHED_SCAN_BAND_SPECIFIC_RSSI_THOLD: Driver supports
 *	filtering of sched scan results using band specific RSSI thresholds.
 *
 * @NL80211_EXT_FEATURE_STA_TX_PWR: This driver supports controlling tx power
 *	to a station.
 *
 * @NL80211_EXT_FEATURE_SAE_OFFLOAD: Device wants to do SAE authentication in
 *	station mode (SAE password is passed as part of the connect command).
 *
 * @NL80211_EXT_FEATURE_VLAN_OFFLOAD: The driver supports a single netdev
 *	with VLAN tagged frames and separate VLAN-specific netdevs added using
 *	vconfig similarly to the Ethernet case.
 *
 * @NL80211_EXT_FEATURE_AQL: The driver supports the Airtime Queue Limit (AQL)
 *	feature, which prevents bufferbloat by using the expected transmission
 *	time to limit the amount of data buffered in the hardware.
 *
 * @NL80211_EXT_FEATURE_BEACON_PROTECTION: The driver supports Beacon protection
 *	and can receive key configuration for BIGTK using key indexes 6 and 7.
 * @NL80211_EXT_FEATURE_BEACON_PROTECTION_CLIENT: The driver supports Beacon
 *	protection as a client only and cannot transmit protected beacons.
 *
 * @NL80211_EXT_FEATURE_CONTROL_PORT_NO_PREAUTH: The driver can disable the
 *	forwarding of preauth frames over the control port. They are then
 *	handled as ordinary data frames.
 *
 * @NL80211_EXT_FEATURE_PROTECTED_TWT: Driver supports protected TWT frames
 *
 * @NL80211_EXT_FEATURE_DEL_IBSS_STA: The driver supports removing stations
 *      in IBSS mode, essentially by dropping their state.
 *
 * @NL80211_EXT_FEATURE_MULTICAST_REGISTRATIONS: management frame registrations
 *	are possible for multicast frames and those will be reported properly.
 *
 * @NL80211_EXT_FEATURE_SCAN_FREQ_KHZ: This driver supports receiving and
 *	reporting scan request with %NL80211_ATTR_SCAN_FREQ_KHZ. In order to
 *	report %NL80211_ATTR_SCAN_FREQ_KHZ, %NL80211_SCAN_FLAG_FREQ_KHZ must be
 *	included in the scan request.
 *
 * @NL80211_EXT_FEATURE_CONTROL_PORT_OVER_NL80211_TX_STATUS: The driver
 *	can report tx status for control port over nl80211 tx operations.
 *
 * @NL80211_EXT_FEATURE_OPERATING_CHANNEL_VALIDATION: Driver supports Operating
 *	Channel Validation (OCV) when using driver's SME for RSNA handshakes.
 *
 * @NL80211_EXT_FEATURE_4WAY_HANDSHAKE_AP_PSK: Device wants to do 4-way
 *	handshake with PSK in AP mode (PSK is passed as part of the start AP
 *	command).
 *
 * @NL80211_EXT_FEATURE_SAE_OFFLOAD_AP: Device wants to do SAE authentication
 *	in AP mode (SAE password is passed as part of the start AP command).
 *
 * @NL80211_EXT_FEATURE_FILS_DISCOVERY: Driver/device supports FILS discovery
 *	frames transmission
 *
 * @NL80211_EXT_FEATURE_UNSOL_BCAST_PROBE_RESP: Driver/device supports
 *	unsolicited broadcast probe response transmission
 *
<<<<<<< HEAD
=======
 * @NL80211_EXT_FEATURE_BEACON_RATE_HE: Driver supports beacon rate
 *	configuration (AP/mesh) with HE rates.
 *
>>>>>>> 356006a6
 * @NUM_NL80211_EXT_FEATURES: number of extended features.
 * @MAX_NL80211_EXT_FEATURES: highest extended feature index.
 */
enum nl80211_ext_feature_index {
	NL80211_EXT_FEATURE_VHT_IBSS,
	NL80211_EXT_FEATURE_RRM,
	NL80211_EXT_FEATURE_MU_MIMO_AIR_SNIFFER,
	NL80211_EXT_FEATURE_SCAN_START_TIME,
	NL80211_EXT_FEATURE_BSS_PARENT_TSF,
	NL80211_EXT_FEATURE_SET_SCAN_DWELL,
	NL80211_EXT_FEATURE_BEACON_RATE_LEGACY,
	NL80211_EXT_FEATURE_BEACON_RATE_HT,
	NL80211_EXT_FEATURE_BEACON_RATE_VHT,
	NL80211_EXT_FEATURE_FILS_STA,
	NL80211_EXT_FEATURE_MGMT_TX_RANDOM_TA,
	NL80211_EXT_FEATURE_MGMT_TX_RANDOM_TA_CONNECTED,
	NL80211_EXT_FEATURE_SCHED_SCAN_RELATIVE_RSSI,
	NL80211_EXT_FEATURE_CQM_RSSI_LIST,
	NL80211_EXT_FEATURE_FILS_SK_OFFLOAD,
	NL80211_EXT_FEATURE_4WAY_HANDSHAKE_STA_PSK,
	NL80211_EXT_FEATURE_4WAY_HANDSHAKE_STA_1X,
	NL80211_EXT_FEATURE_FILS_MAX_CHANNEL_TIME,
	NL80211_EXT_FEATURE_ACCEPT_BCAST_PROBE_RESP,
	NL80211_EXT_FEATURE_OCE_PROBE_REQ_HIGH_TX_RATE,
	NL80211_EXT_FEATURE_OCE_PROBE_REQ_DEFERRAL_SUPPRESSION,
	NL80211_EXT_FEATURE_MFP_OPTIONAL,
	NL80211_EXT_FEATURE_LOW_SPAN_SCAN,
	NL80211_EXT_FEATURE_LOW_POWER_SCAN,
	NL80211_EXT_FEATURE_HIGH_ACCURACY_SCAN,
	NL80211_EXT_FEATURE_DFS_OFFLOAD,
	NL80211_EXT_FEATURE_CONTROL_PORT_OVER_NL80211,
	NL80211_EXT_FEATURE_ACK_SIGNAL_SUPPORT,
	/* we renamed this - stay compatible */
	NL80211_EXT_FEATURE_DATA_ACK_SIGNAL_SUPPORT = NL80211_EXT_FEATURE_ACK_SIGNAL_SUPPORT,
	NL80211_EXT_FEATURE_TXQS,
	NL80211_EXT_FEATURE_SCAN_RANDOM_SN,
	NL80211_EXT_FEATURE_SCAN_MIN_PREQ_CONTENT,
	NL80211_EXT_FEATURE_CAN_REPLACE_PTK0,
	NL80211_EXT_FEATURE_ENABLE_FTM_RESPONDER,
	NL80211_EXT_FEATURE_AIRTIME_FAIRNESS,
	NL80211_EXT_FEATURE_AP_PMKSA_CACHING,
	NL80211_EXT_FEATURE_SCHED_SCAN_BAND_SPECIFIC_RSSI_THOLD,
	NL80211_EXT_FEATURE_EXT_KEY_ID,
	NL80211_EXT_FEATURE_STA_TX_PWR,
	NL80211_EXT_FEATURE_SAE_OFFLOAD,
	NL80211_EXT_FEATURE_VLAN_OFFLOAD,
	NL80211_EXT_FEATURE_AQL,
	NL80211_EXT_FEATURE_BEACON_PROTECTION,
	NL80211_EXT_FEATURE_CONTROL_PORT_NO_PREAUTH,
	NL80211_EXT_FEATURE_PROTECTED_TWT,
	NL80211_EXT_FEATURE_DEL_IBSS_STA,
	NL80211_EXT_FEATURE_MULTICAST_REGISTRATIONS,
	NL80211_EXT_FEATURE_BEACON_PROTECTION_CLIENT,
	NL80211_EXT_FEATURE_SCAN_FREQ_KHZ,
	NL80211_EXT_FEATURE_CONTROL_PORT_OVER_NL80211_TX_STATUS,
	NL80211_EXT_FEATURE_OPERATING_CHANNEL_VALIDATION,
	NL80211_EXT_FEATURE_4WAY_HANDSHAKE_AP_PSK,
	NL80211_EXT_FEATURE_SAE_OFFLOAD_AP,
	NL80211_EXT_FEATURE_FILS_DISCOVERY,
	NL80211_EXT_FEATURE_UNSOL_BCAST_PROBE_RESP,
<<<<<<< HEAD
=======
	NL80211_EXT_FEATURE_BEACON_RATE_HE,
>>>>>>> 356006a6

	/* add new features before the definition below */
	NUM_NL80211_EXT_FEATURES,
	MAX_NL80211_EXT_FEATURES = NUM_NL80211_EXT_FEATURES - 1
};

/**
 * enum nl80211_probe_resp_offload_support_attr - optional supported
 *	protocols for probe-response offloading by the driver/FW.
 *	To be used with the %NL80211_ATTR_PROBE_RESP_OFFLOAD attribute.
 *	Each enum value represents a bit in the bitmap of supported
 *	protocols. Typically a subset of probe-requests belonging to a
 *	supported protocol will be excluded from offload and uploaded
 *	to the host.
 *
 * @NL80211_PROBE_RESP_OFFLOAD_SUPPORT_WPS: Support for WPS ver. 1
 * @NL80211_PROBE_RESP_OFFLOAD_SUPPORT_WPS2: Support for WPS ver. 2
 * @NL80211_PROBE_RESP_OFFLOAD_SUPPORT_P2P: Support for P2P
 * @NL80211_PROBE_RESP_OFFLOAD_SUPPORT_80211U: Support for 802.11u
 */
enum nl80211_probe_resp_offload_support_attr {
	NL80211_PROBE_RESP_OFFLOAD_SUPPORT_WPS =	1<<0,
	NL80211_PROBE_RESP_OFFLOAD_SUPPORT_WPS2 =	1<<1,
	NL80211_PROBE_RESP_OFFLOAD_SUPPORT_P2P =	1<<2,
	NL80211_PROBE_RESP_OFFLOAD_SUPPORT_80211U =	1<<3,
};

/**
 * enum nl80211_connect_failed_reason - connection request failed reasons
 * @NL80211_CONN_FAIL_MAX_CLIENTS: Maximum number of clients that can be
 *	handled by the AP is reached.
 * @NL80211_CONN_FAIL_BLOCKED_CLIENT: Connection request is rejected due to ACL.
 */
enum nl80211_connect_failed_reason {
	NL80211_CONN_FAIL_MAX_CLIENTS,
	NL80211_CONN_FAIL_BLOCKED_CLIENT,
};

/**
 * enum nl80211_timeout_reason - timeout reasons
 *
 * @NL80211_TIMEOUT_UNSPECIFIED: Timeout reason unspecified.
 * @NL80211_TIMEOUT_SCAN: Scan (AP discovery) timed out.
 * @NL80211_TIMEOUT_AUTH: Authentication timed out.
 * @NL80211_TIMEOUT_ASSOC: Association timed out.
 */
enum nl80211_timeout_reason {
	NL80211_TIMEOUT_UNSPECIFIED,
	NL80211_TIMEOUT_SCAN,
	NL80211_TIMEOUT_AUTH,
	NL80211_TIMEOUT_ASSOC,
};

/**
 * enum nl80211_scan_flags -  scan request control flags
 *
 * Scan request control flags are used to control the handling
 * of NL80211_CMD_TRIGGER_SCAN and NL80211_CMD_START_SCHED_SCAN
 * requests.
 *
 * NL80211_SCAN_FLAG_LOW_SPAN, NL80211_SCAN_FLAG_LOW_POWER, and
 * NL80211_SCAN_FLAG_HIGH_ACCURACY flags are exclusive of each other, i.e., only
 * one of them can be used in the request.
 *
 * @NL80211_SCAN_FLAG_LOW_PRIORITY: scan request has low priority
 * @NL80211_SCAN_FLAG_FLUSH: flush cache before scanning
 * @NL80211_SCAN_FLAG_AP: force a scan even if the interface is configured
 *	as AP and the beaconing has already been configured. This attribute is
 *	dangerous because will destroy stations performance as a lot of frames
 *	will be lost while scanning off-channel, therefore it must be used only
 *	when really needed
 * @NL80211_SCAN_FLAG_RANDOM_ADDR: use a random MAC address for this scan (or
 *	for scheduled scan: a different one for every scan iteration). When the
 *	flag is set, depending on device capabilities the @NL80211_ATTR_MAC and
 *	@NL80211_ATTR_MAC_MASK attributes may also be given in which case only
 *	the masked bits will be preserved from the MAC address and the remainder
 *	randomised. If the attributes are not given full randomisation (46 bits,
 *	locally administered 1, multicast 0) is assumed.
 *	This flag must not be requested when the feature isn't supported, check
 *	the nl80211 feature flags for the device.
 * @NL80211_SCAN_FLAG_FILS_MAX_CHANNEL_TIME: fill the dwell time in the FILS
 *	request parameters IE in the probe request
 * @NL80211_SCAN_FLAG_ACCEPT_BCAST_PROBE_RESP: accept broadcast probe responses
 * @NL80211_SCAN_FLAG_OCE_PROBE_REQ_HIGH_TX_RATE: send probe request frames at
 *	rate of at least 5.5M. In case non OCE AP is discovered in the channel,
 *	only the first probe req in the channel will be sent in high rate.
 * @NL80211_SCAN_FLAG_OCE_PROBE_REQ_DEFERRAL_SUPPRESSION: allow probe request
 *	tx deferral (dot11FILSProbeDelay shall be set to 15ms)
 *	and suppression (if it has received a broadcast Probe Response frame,
 *	Beacon frame or FILS Discovery frame from an AP that the STA considers
 *	a suitable candidate for (re-)association - suitable in terms of
 *	SSID and/or RSSI.
 * @NL80211_SCAN_FLAG_LOW_SPAN: Span corresponds to the total time taken to
 *	accomplish the scan. Thus, this flag intends the driver to perform the
 *	scan request with lesser span/duration. It is specific to the driver
 *	implementations on how this is accomplished. Scan accuracy may get
 *	impacted with this flag.
 * @NL80211_SCAN_FLAG_LOW_POWER: This flag intends the scan attempts to consume
 *	optimal possible power. Drivers can resort to their specific means to
 *	optimize the power. Scan accuracy may get impacted with this flag.
 * @NL80211_SCAN_FLAG_HIGH_ACCURACY: Accuracy here intends to the extent of scan
 *	results obtained. Thus HIGH_ACCURACY scan flag aims to get maximum
 *	possible scan results. This flag hints the driver to use the best
 *	possible scan configuration to improve the accuracy in scanning.
 *	Latency and power use may get impacted with this flag.
 * @NL80211_SCAN_FLAG_RANDOM_SN: randomize the sequence number in probe
 *	request frames from this scan to avoid correlation/tracking being
 *	possible.
 * @NL80211_SCAN_FLAG_MIN_PREQ_CONTENT: minimize probe request content to
 *	only have supported rates and no additional capabilities (unless
 *	added by userspace explicitly.)
 * @NL80211_SCAN_FLAG_FREQ_KHZ: report scan results with
 *	%NL80211_ATTR_SCAN_FREQ_KHZ. This also means
 *	%NL80211_ATTR_SCAN_FREQUENCIES will not be included.
 * @NL80211_SCAN_FLAG_COLOCATED_6GHZ: scan for colocated APs reported by
 *	2.4/5 GHz APs
 */
enum nl80211_scan_flags {
	NL80211_SCAN_FLAG_LOW_PRIORITY				= 1<<0,
	NL80211_SCAN_FLAG_FLUSH					= 1<<1,
	NL80211_SCAN_FLAG_AP					= 1<<2,
	NL80211_SCAN_FLAG_RANDOM_ADDR				= 1<<3,
	NL80211_SCAN_FLAG_FILS_MAX_CHANNEL_TIME			= 1<<4,
	NL80211_SCAN_FLAG_ACCEPT_BCAST_PROBE_RESP		= 1<<5,
	NL80211_SCAN_FLAG_OCE_PROBE_REQ_HIGH_TX_RATE		= 1<<6,
	NL80211_SCAN_FLAG_OCE_PROBE_REQ_DEFERRAL_SUPPRESSION	= 1<<7,
	NL80211_SCAN_FLAG_LOW_SPAN				= 1<<8,
	NL80211_SCAN_FLAG_LOW_POWER				= 1<<9,
	NL80211_SCAN_FLAG_HIGH_ACCURACY				= 1<<10,
	NL80211_SCAN_FLAG_RANDOM_SN				= 1<<11,
	NL80211_SCAN_FLAG_MIN_PREQ_CONTENT			= 1<<12,
	NL80211_SCAN_FLAG_FREQ_KHZ				= 1<<13,
	NL80211_SCAN_FLAG_COLOCATED_6GHZ			= 1<<14,
};

/**
 * enum nl80211_acl_policy - access control policy
 *
 * Access control policy is applied on a MAC list set by
 * %NL80211_CMD_START_AP and %NL80211_CMD_SET_MAC_ACL, to
 * be used with %NL80211_ATTR_ACL_POLICY.
 *
 * @NL80211_ACL_POLICY_ACCEPT_UNLESS_LISTED: Deny stations which are
 *	listed in ACL, i.e. allow all the stations which are not listed
 *	in ACL to authenticate.
 * @NL80211_ACL_POLICY_DENY_UNLESS_LISTED: Allow the stations which are listed
 *	in ACL, i.e. deny all the stations which are not listed in ACL.
 */
enum nl80211_acl_policy {
	NL80211_ACL_POLICY_ACCEPT_UNLESS_LISTED,
	NL80211_ACL_POLICY_DENY_UNLESS_LISTED,
};

/**
 * enum nl80211_smps_mode - SMPS mode
 *
 * Requested SMPS mode (for AP mode)
 *
 * @NL80211_SMPS_OFF: SMPS off (use all antennas).
 * @NL80211_SMPS_STATIC: static SMPS (use a single antenna)
 * @NL80211_SMPS_DYNAMIC: dynamic smps (start with a single antenna and
 *	turn on other antennas after CTS/RTS).
 */
enum nl80211_smps_mode {
	NL80211_SMPS_OFF,
	NL80211_SMPS_STATIC,
	NL80211_SMPS_DYNAMIC,

	__NL80211_SMPS_AFTER_LAST,
	NL80211_SMPS_MAX = __NL80211_SMPS_AFTER_LAST - 1
};

/**
 * enum nl80211_radar_event - type of radar event for DFS operation
 *
 * Type of event to be used with NL80211_ATTR_RADAR_EVENT to inform userspace
 * about detected radars or success of the channel available check (CAC)
 *
 * @NL80211_RADAR_DETECTED: A radar pattern has been detected. The channel is
 *	now unusable.
 * @NL80211_RADAR_CAC_FINISHED: Channel Availability Check has been finished,
 *	the channel is now available.
 * @NL80211_RADAR_CAC_ABORTED: Channel Availability Check has been aborted, no
 *	change to the channel status.
 * @NL80211_RADAR_NOP_FINISHED: The Non-Occupancy Period for this channel is
 *	over, channel becomes usable.
 * @NL80211_RADAR_PRE_CAC_EXPIRED: Channel Availability Check done on this
 *	non-operating channel is expired and no longer valid. New CAC must
 *	be done on this channel before starting the operation. This is not
 *	applicable for ETSI dfs domain where pre-CAC is valid for ever.
 * @NL80211_RADAR_CAC_STARTED: Channel Availability Check has been started,
 *	should be generated by HW if NL80211_EXT_FEATURE_DFS_OFFLOAD is enabled.
 */
enum nl80211_radar_event {
	NL80211_RADAR_DETECTED,
	NL80211_RADAR_CAC_FINISHED,
	NL80211_RADAR_CAC_ABORTED,
	NL80211_RADAR_NOP_FINISHED,
	NL80211_RADAR_PRE_CAC_EXPIRED,
	NL80211_RADAR_CAC_STARTED,
};

/**
 * enum nl80211_dfs_state - DFS states for channels
 *
 * Channel states used by the DFS code.
 *
 * @NL80211_DFS_USABLE: The channel can be used, but channel availability
 *	check (CAC) must be performed before using it for AP or IBSS.
 * @NL80211_DFS_UNAVAILABLE: A radar has been detected on this channel, it
 *	is therefore marked as not available.
 * @NL80211_DFS_AVAILABLE: The channel has been CAC checked and is available.
 */
enum nl80211_dfs_state {
	NL80211_DFS_USABLE,
	NL80211_DFS_UNAVAILABLE,
	NL80211_DFS_AVAILABLE,
};

/**
 * enum nl80211_protocol_features - nl80211 protocol features
 * @NL80211_PROTOCOL_FEATURE_SPLIT_WIPHY_DUMP: nl80211 supports splitting
 *	wiphy dumps (if requested by the application with the attribute
 *	%NL80211_ATTR_SPLIT_WIPHY_DUMP. Also supported is filtering the
 *	wiphy dump by %NL80211_ATTR_WIPHY, %NL80211_ATTR_IFINDEX or
 *	%NL80211_ATTR_WDEV.
 */
enum nl80211_protocol_features {
	NL80211_PROTOCOL_FEATURE_SPLIT_WIPHY_DUMP =	1 << 0,
};

/**
 * enum nl80211_crit_proto_id - nl80211 critical protocol identifiers
 *
 * @NL80211_CRIT_PROTO_UNSPEC: protocol unspecified.
 * @NL80211_CRIT_PROTO_DHCP: BOOTP or DHCPv6 protocol.
 * @NL80211_CRIT_PROTO_EAPOL: EAPOL protocol.
 * @NL80211_CRIT_PROTO_APIPA: APIPA protocol.
 * @NUM_NL80211_CRIT_PROTO: must be kept last.
 */
enum nl80211_crit_proto_id {
	NL80211_CRIT_PROTO_UNSPEC,
	NL80211_CRIT_PROTO_DHCP,
	NL80211_CRIT_PROTO_EAPOL,
	NL80211_CRIT_PROTO_APIPA,
	/* add other protocols before this one */
	NUM_NL80211_CRIT_PROTO
};

/* maximum duration for critical protocol measures */
#define NL80211_CRIT_PROTO_MAX_DURATION		5000 /* msec */

/**
 * enum nl80211_rxmgmt_flags - flags for received management frame.
 *
 * Used by cfg80211_rx_mgmt()
 *
 * @NL80211_RXMGMT_FLAG_ANSWERED: frame was answered by device/driver.
 * @NL80211_RXMGMT_FLAG_EXTERNAL_AUTH: Host driver intends to offload
 *	the authentication. Exclusively defined for host drivers that
 *	advertises the SME functionality but would like the userspace
 *	to handle certain authentication algorithms (e.g. SAE).
 */
enum nl80211_rxmgmt_flags {
	NL80211_RXMGMT_FLAG_ANSWERED = 1 << 0,
	NL80211_RXMGMT_FLAG_EXTERNAL_AUTH = 1 << 1,
};

/*
 * If this flag is unset, the lower 24 bits are an OUI, if set
 * a Linux nl80211 vendor ID is used (no such IDs are allocated
 * yet, so that's not valid so far)
 */
#define NL80211_VENDOR_ID_IS_LINUX	0x80000000

/**
 * struct nl80211_vendor_cmd_info - vendor command data
 * @vendor_id: If the %NL80211_VENDOR_ID_IS_LINUX flag is clear, then the
 *	value is a 24-bit OUI; if it is set then a separately allocated ID
 *	may be used, but no such IDs are allocated yet. New IDs should be
 *	added to this file when needed.
 * @subcmd: sub-command ID for the command
 */
struct nl80211_vendor_cmd_info {
	__u32 vendor_id;
	__u32 subcmd;
};

/**
 * enum nl80211_tdls_peer_capability - TDLS peer flags.
 *
 * Used by tdls_mgmt() to determine which conditional elements need
 * to be added to TDLS Setup frames.
 *
 * @NL80211_TDLS_PEER_HT: TDLS peer is HT capable.
 * @NL80211_TDLS_PEER_VHT: TDLS peer is VHT capable.
 * @NL80211_TDLS_PEER_WMM: TDLS peer is WMM capable.
 */
enum nl80211_tdls_peer_capability {
	NL80211_TDLS_PEER_HT = 1<<0,
	NL80211_TDLS_PEER_VHT = 1<<1,
	NL80211_TDLS_PEER_WMM = 1<<2,
};

/**
 * enum nl80211_sched_scan_plan - scanning plan for scheduled scan
 * @__NL80211_SCHED_SCAN_PLAN_INVALID: attribute number 0 is reserved
 * @NL80211_SCHED_SCAN_PLAN_INTERVAL: interval between scan iterations. In
 *	seconds (u32).
 * @NL80211_SCHED_SCAN_PLAN_ITERATIONS: number of scan iterations in this
 *	scan plan (u32). The last scan plan must not specify this attribute
 *	because it will run infinitely. A value of zero is invalid as it will
 *	make the scan plan meaningless.
 * @NL80211_SCHED_SCAN_PLAN_MAX: highest scheduled scan plan attribute number
 *	currently defined
 * @__NL80211_SCHED_SCAN_PLAN_AFTER_LAST: internal use
 */
enum nl80211_sched_scan_plan {
	__NL80211_SCHED_SCAN_PLAN_INVALID,
	NL80211_SCHED_SCAN_PLAN_INTERVAL,
	NL80211_SCHED_SCAN_PLAN_ITERATIONS,

	/* keep last */
	__NL80211_SCHED_SCAN_PLAN_AFTER_LAST,
	NL80211_SCHED_SCAN_PLAN_MAX =
		__NL80211_SCHED_SCAN_PLAN_AFTER_LAST - 1
};

/**
 * struct nl80211_bss_select_rssi_adjust - RSSI adjustment parameters.
 *
 * @band: band of BSS that must match for RSSI value adjustment. The value
 *	of this field is according to &enum nl80211_band.
 * @delta: value used to adjust the RSSI value of matching BSS in dB.
 */
struct nl80211_bss_select_rssi_adjust {
	__u8 band;
	__s8 delta;
} __attribute__((packed));

/**
 * enum nl80211_bss_select_attr - attributes for bss selection.
 *
 * @__NL80211_BSS_SELECT_ATTR_INVALID: reserved.
 * @NL80211_BSS_SELECT_ATTR_RSSI: Flag indicating only RSSI-based BSS selection
 *	is requested.
 * @NL80211_BSS_SELECT_ATTR_BAND_PREF: attribute indicating BSS
 *	selection should be done such that the specified band is preferred.
 *	When there are multiple BSS-es in the preferred band, the driver
 *	shall use RSSI-based BSS selection as a second step. The value of
 *	this attribute is according to &enum nl80211_band (u32).
 * @NL80211_BSS_SELECT_ATTR_RSSI_ADJUST: When present the RSSI level for
 *	BSS-es in the specified band is to be adjusted before doing
 *	RSSI-based BSS selection. The attribute value is a packed structure
 *	value as specified by &struct nl80211_bss_select_rssi_adjust.
 * @NL80211_BSS_SELECT_ATTR_MAX: highest bss select attribute number.
 * @__NL80211_BSS_SELECT_ATTR_AFTER_LAST: internal use.
 *
 * One and only one of these attributes are found within %NL80211_ATTR_BSS_SELECT
 * for %NL80211_CMD_CONNECT. It specifies the required BSS selection behaviour
 * which the driver shall use.
 */
enum nl80211_bss_select_attr {
	__NL80211_BSS_SELECT_ATTR_INVALID,
	NL80211_BSS_SELECT_ATTR_RSSI,
	NL80211_BSS_SELECT_ATTR_BAND_PREF,
	NL80211_BSS_SELECT_ATTR_RSSI_ADJUST,

	/* keep last */
	__NL80211_BSS_SELECT_ATTR_AFTER_LAST,
	NL80211_BSS_SELECT_ATTR_MAX = __NL80211_BSS_SELECT_ATTR_AFTER_LAST - 1
};

/**
 * enum nl80211_nan_function_type - NAN function type
 *
 * Defines the function type of a NAN function
 *
 * @NL80211_NAN_FUNC_PUBLISH: function is publish
 * @NL80211_NAN_FUNC_SUBSCRIBE: function is subscribe
 * @NL80211_NAN_FUNC_FOLLOW_UP: function is follow-up
 */
enum nl80211_nan_function_type {
	NL80211_NAN_FUNC_PUBLISH,
	NL80211_NAN_FUNC_SUBSCRIBE,
	NL80211_NAN_FUNC_FOLLOW_UP,

	/* keep last */
	__NL80211_NAN_FUNC_TYPE_AFTER_LAST,
	NL80211_NAN_FUNC_MAX_TYPE = __NL80211_NAN_FUNC_TYPE_AFTER_LAST - 1,
};

/**
 * enum nl80211_nan_publish_type - NAN publish tx type
 *
 * Defines how to send publish Service Discovery Frames
 *
 * @NL80211_NAN_SOLICITED_PUBLISH: publish function is solicited
 * @NL80211_NAN_UNSOLICITED_PUBLISH: publish function is unsolicited
 */
enum nl80211_nan_publish_type {
	NL80211_NAN_SOLICITED_PUBLISH = 1 << 0,
	NL80211_NAN_UNSOLICITED_PUBLISH = 1 << 1,
};

/**
 * enum nl80211_nan_func_term_reason - NAN functions termination reason
 *
 * Defines termination reasons of a NAN function
 *
 * @NL80211_NAN_FUNC_TERM_REASON_USER_REQUEST: requested by user
 * @NL80211_NAN_FUNC_TERM_REASON_TTL_EXPIRED: timeout
 * @NL80211_NAN_FUNC_TERM_REASON_ERROR: errored
 */
enum nl80211_nan_func_term_reason {
	NL80211_NAN_FUNC_TERM_REASON_USER_REQUEST,
	NL80211_NAN_FUNC_TERM_REASON_TTL_EXPIRED,
	NL80211_NAN_FUNC_TERM_REASON_ERROR,
};

#define NL80211_NAN_FUNC_SERVICE_ID_LEN 6
#define NL80211_NAN_FUNC_SERVICE_SPEC_INFO_MAX_LEN 0xff
#define NL80211_NAN_FUNC_SRF_MAX_LEN 0xff

/**
 * enum nl80211_nan_func_attributes - NAN function attributes
 * @__NL80211_NAN_FUNC_INVALID: invalid
 * @NL80211_NAN_FUNC_TYPE: &enum nl80211_nan_function_type (u8).
 * @NL80211_NAN_FUNC_SERVICE_ID: 6 bytes of the service ID hash as
 *	specified in NAN spec. This is a binary attribute.
 * @NL80211_NAN_FUNC_PUBLISH_TYPE: relevant if the function's type is
 *	publish. Defines the transmission type for the publish Service Discovery
 *	Frame, see &enum nl80211_nan_publish_type. Its type is u8.
 * @NL80211_NAN_FUNC_PUBLISH_BCAST: relevant if the function is a solicited
 *	publish. Should the solicited publish Service Discovery Frame be sent to
 *	the NAN Broadcast address. This is a flag.
 * @NL80211_NAN_FUNC_SUBSCRIBE_ACTIVE: relevant if the function's type is
 *	subscribe. Is the subscribe active. This is a flag.
 * @NL80211_NAN_FUNC_FOLLOW_UP_ID: relevant if the function's type is follow up.
 *	The instance ID for the follow up Service Discovery Frame. This is u8.
 * @NL80211_NAN_FUNC_FOLLOW_UP_REQ_ID: relevant if the function's type
 *	is follow up. This is a u8.
 *	The requestor instance ID for the follow up Service Discovery Frame.
 * @NL80211_NAN_FUNC_FOLLOW_UP_DEST: the MAC address of the recipient of the
 *	follow up Service Discovery Frame. This is a binary attribute.
 * @NL80211_NAN_FUNC_CLOSE_RANGE: is this function limited for devices in a
 *	close range. The range itself (RSSI) is defined by the device.
 *	This is a flag.
 * @NL80211_NAN_FUNC_TTL: strictly positive number of DWs this function should
 *	stay active. If not present infinite TTL is assumed. This is a u32.
 * @NL80211_NAN_FUNC_SERVICE_INFO: array of bytes describing the service
 *	specific info. This is a binary attribute.
 * @NL80211_NAN_FUNC_SRF: Service Receive Filter. This is a nested attribute.
 *	See &enum nl80211_nan_srf_attributes.
 * @NL80211_NAN_FUNC_RX_MATCH_FILTER: Receive Matching filter. This is a nested
 *	attribute. It is a list of binary values.
 * @NL80211_NAN_FUNC_TX_MATCH_FILTER: Transmit Matching filter. This is a
 *	nested attribute. It is a list of binary values.
 * @NL80211_NAN_FUNC_INSTANCE_ID: The instance ID of the function.
 *	Its type is u8 and it cannot be 0.
 * @NL80211_NAN_FUNC_TERM_REASON: NAN function termination reason.
 *	See &enum nl80211_nan_func_term_reason.
 *
 * @NUM_NL80211_NAN_FUNC_ATTR: internal
 * @NL80211_NAN_FUNC_ATTR_MAX: highest NAN function attribute
 */
enum nl80211_nan_func_attributes {
	__NL80211_NAN_FUNC_INVALID,
	NL80211_NAN_FUNC_TYPE,
	NL80211_NAN_FUNC_SERVICE_ID,
	NL80211_NAN_FUNC_PUBLISH_TYPE,
	NL80211_NAN_FUNC_PUBLISH_BCAST,
	NL80211_NAN_FUNC_SUBSCRIBE_ACTIVE,
	NL80211_NAN_FUNC_FOLLOW_UP_ID,
	NL80211_NAN_FUNC_FOLLOW_UP_REQ_ID,
	NL80211_NAN_FUNC_FOLLOW_UP_DEST,
	NL80211_NAN_FUNC_CLOSE_RANGE,
	NL80211_NAN_FUNC_TTL,
	NL80211_NAN_FUNC_SERVICE_INFO,
	NL80211_NAN_FUNC_SRF,
	NL80211_NAN_FUNC_RX_MATCH_FILTER,
	NL80211_NAN_FUNC_TX_MATCH_FILTER,
	NL80211_NAN_FUNC_INSTANCE_ID,
	NL80211_NAN_FUNC_TERM_REASON,

	/* keep last */
	NUM_NL80211_NAN_FUNC_ATTR,
	NL80211_NAN_FUNC_ATTR_MAX = NUM_NL80211_NAN_FUNC_ATTR - 1
};

/**
 * enum nl80211_nan_srf_attributes - NAN Service Response filter attributes
 * @__NL80211_NAN_SRF_INVALID: invalid
 * @NL80211_NAN_SRF_INCLUDE: present if the include bit of the SRF set.
 *	This is a flag.
 * @NL80211_NAN_SRF_BF: Bloom Filter. Present if and only if
 *	%NL80211_NAN_SRF_MAC_ADDRS isn't present. This attribute is binary.
 * @NL80211_NAN_SRF_BF_IDX: index of the Bloom Filter. Mandatory if
 *	%NL80211_NAN_SRF_BF is present. This is a u8.
 * @NL80211_NAN_SRF_MAC_ADDRS: list of MAC addresses for the SRF. Present if
 *	and only if %NL80211_NAN_SRF_BF isn't present. This is a nested
 *	attribute. Each nested attribute is a MAC address.
 * @NUM_NL80211_NAN_SRF_ATTR: internal
 * @NL80211_NAN_SRF_ATTR_MAX: highest NAN SRF attribute
 */
enum nl80211_nan_srf_attributes {
	__NL80211_NAN_SRF_INVALID,
	NL80211_NAN_SRF_INCLUDE,
	NL80211_NAN_SRF_BF,
	NL80211_NAN_SRF_BF_IDX,
	NL80211_NAN_SRF_MAC_ADDRS,

	/* keep last */
	NUM_NL80211_NAN_SRF_ATTR,
	NL80211_NAN_SRF_ATTR_MAX = NUM_NL80211_NAN_SRF_ATTR - 1,
};

/**
 * enum nl80211_nan_match_attributes - NAN match attributes
 * @__NL80211_NAN_MATCH_INVALID: invalid
 * @NL80211_NAN_MATCH_FUNC_LOCAL: the local function that had the
 *	match. This is a nested attribute.
 *	See &enum nl80211_nan_func_attributes.
 * @NL80211_NAN_MATCH_FUNC_PEER: the peer function
 *	that caused the match. This is a nested attribute.
 *	See &enum nl80211_nan_func_attributes.
 *
 * @NUM_NL80211_NAN_MATCH_ATTR: internal
 * @NL80211_NAN_MATCH_ATTR_MAX: highest NAN match attribute
 */
enum nl80211_nan_match_attributes {
	__NL80211_NAN_MATCH_INVALID,
	NL80211_NAN_MATCH_FUNC_LOCAL,
	NL80211_NAN_MATCH_FUNC_PEER,

	/* keep last */
	NUM_NL80211_NAN_MATCH_ATTR,
	NL80211_NAN_MATCH_ATTR_MAX = NUM_NL80211_NAN_MATCH_ATTR - 1
};

/**
 * nl80211_external_auth_action - Action to perform with external
 *     authentication request. Used by NL80211_ATTR_EXTERNAL_AUTH_ACTION.
 * @NL80211_EXTERNAL_AUTH_START: Start the authentication.
 * @NL80211_EXTERNAL_AUTH_ABORT: Abort the ongoing authentication.
 */
enum nl80211_external_auth_action {
	NL80211_EXTERNAL_AUTH_START,
	NL80211_EXTERNAL_AUTH_ABORT,
};

/**
 * enum nl80211_ftm_responder_attributes - fine timing measurement
 *	responder attributes
 * @__NL80211_FTM_RESP_ATTR_INVALID: Invalid
 * @NL80211_FTM_RESP_ATTR_ENABLED: FTM responder is enabled
 * @NL80211_FTM_RESP_ATTR_LCI: The content of Measurement Report Element
 *	(9.4.2.22 in 802.11-2016) with type 8 - LCI (9.4.2.22.10),
 *	i.e. starting with the measurement token
 * @NL80211_FTM_RESP_ATTR_CIVIC: The content of Measurement Report Element
 *	(9.4.2.22 in 802.11-2016) with type 11 - Civic (Section 9.4.2.22.13),
 *	i.e. starting with the measurement token
 * @__NL80211_FTM_RESP_ATTR_LAST: Internal
 * @NL80211_FTM_RESP_ATTR_MAX: highest FTM responder attribute.
 */
enum nl80211_ftm_responder_attributes {
	__NL80211_FTM_RESP_ATTR_INVALID,

	NL80211_FTM_RESP_ATTR_ENABLED,
	NL80211_FTM_RESP_ATTR_LCI,
	NL80211_FTM_RESP_ATTR_CIVICLOC,

	/* keep last */
	__NL80211_FTM_RESP_ATTR_LAST,
	NL80211_FTM_RESP_ATTR_MAX = __NL80211_FTM_RESP_ATTR_LAST - 1,
};

/*
 * enum nl80211_ftm_responder_stats - FTM responder statistics
 *
 * These attribute types are used with %NL80211_ATTR_FTM_RESPONDER_STATS
 * when getting FTM responder statistics.
 *
 * @__NL80211_FTM_STATS_INVALID: attribute number 0 is reserved
 * @NL80211_FTM_STATS_SUCCESS_NUM: number of FTM sessions in which all frames
 *	were ssfully answered (u32)
 * @NL80211_FTM_STATS_PARTIAL_NUM: number of FTM sessions in which part of the
 *	frames were successfully answered (u32)
 * @NL80211_FTM_STATS_FAILED_NUM: number of failed FTM sessions (u32)
 * @NL80211_FTM_STATS_ASAP_NUM: number of ASAP sessions (u32)
 * @NL80211_FTM_STATS_NON_ASAP_NUM: number of non-ASAP sessions (u32)
 * @NL80211_FTM_STATS_TOTAL_DURATION_MSEC: total sessions durations - gives an
 *	indication of how much time the responder was busy (u64, msec)
 * @NL80211_FTM_STATS_UNKNOWN_TRIGGERS_NUM: number of unknown FTM triggers -
 *	triggers from initiators that didn't finish successfully the negotiation
 *	phase with the responder (u32)
 * @NL80211_FTM_STATS_RESCHEDULE_REQUESTS_NUM: number of FTM reschedule requests
 *	- initiator asks for a new scheduling although it already has scheduled
 *	FTM slot (u32)
 * @NL80211_FTM_STATS_OUT_OF_WINDOW_TRIGGERS_NUM: number of FTM triggers out of
 *	scheduled window (u32)
 * @NL80211_FTM_STATS_PAD: used for padding, ignore
 * @__NL80211_TXQ_ATTR_AFTER_LAST: Internal
 * @NL80211_FTM_STATS_MAX: highest possible FTM responder stats attribute
 */
enum nl80211_ftm_responder_stats {
	__NL80211_FTM_STATS_INVALID,
	NL80211_FTM_STATS_SUCCESS_NUM,
	NL80211_FTM_STATS_PARTIAL_NUM,
	NL80211_FTM_STATS_FAILED_NUM,
	NL80211_FTM_STATS_ASAP_NUM,
	NL80211_FTM_STATS_NON_ASAP_NUM,
	NL80211_FTM_STATS_TOTAL_DURATION_MSEC,
	NL80211_FTM_STATS_UNKNOWN_TRIGGERS_NUM,
	NL80211_FTM_STATS_RESCHEDULE_REQUESTS_NUM,
	NL80211_FTM_STATS_OUT_OF_WINDOW_TRIGGERS_NUM,
	NL80211_FTM_STATS_PAD,

	/* keep last */
	__NL80211_FTM_STATS_AFTER_LAST,
	NL80211_FTM_STATS_MAX = __NL80211_FTM_STATS_AFTER_LAST - 1
};

/**
 * enum nl80211_preamble - frame preamble types
 * @NL80211_PREAMBLE_LEGACY: legacy (HR/DSSS, OFDM, ERP PHY) preamble
 * @NL80211_PREAMBLE_HT: HT preamble
 * @NL80211_PREAMBLE_VHT: VHT preamble
 * @NL80211_PREAMBLE_DMG: DMG preamble
 * @NL80211_PREAMBLE_HE: HE preamble
 */
enum nl80211_preamble {
	NL80211_PREAMBLE_LEGACY,
	NL80211_PREAMBLE_HT,
	NL80211_PREAMBLE_VHT,
	NL80211_PREAMBLE_DMG,
	NL80211_PREAMBLE_HE,
};

/**
 * enum nl80211_peer_measurement_type - peer measurement types
 * @NL80211_PMSR_TYPE_INVALID: invalid/unused, needed as we use
 *	these numbers also for attributes
 *
 * @NL80211_PMSR_TYPE_FTM: flight time measurement
 *
 * @NUM_NL80211_PMSR_TYPES: internal
 * @NL80211_PMSR_TYPE_MAX: highest type number
 */
enum nl80211_peer_measurement_type {
	NL80211_PMSR_TYPE_INVALID,

	NL80211_PMSR_TYPE_FTM,

	NUM_NL80211_PMSR_TYPES,
	NL80211_PMSR_TYPE_MAX = NUM_NL80211_PMSR_TYPES - 1
};

/**
 * enum nl80211_peer_measurement_status - peer measurement status
 * @NL80211_PMSR_STATUS_SUCCESS: measurement completed successfully
 * @NL80211_PMSR_STATUS_REFUSED: measurement was locally refused
 * @NL80211_PMSR_STATUS_TIMEOUT: measurement timed out
 * @NL80211_PMSR_STATUS_FAILURE: measurement failed, a type-dependent
 *	reason may be available in the response data
 */
enum nl80211_peer_measurement_status {
	NL80211_PMSR_STATUS_SUCCESS,
	NL80211_PMSR_STATUS_REFUSED,
	NL80211_PMSR_STATUS_TIMEOUT,
	NL80211_PMSR_STATUS_FAILURE,
};

/**
 * enum nl80211_peer_measurement_req - peer measurement request attributes
 * @__NL80211_PMSR_REQ_ATTR_INVALID: invalid
 *
 * @NL80211_PMSR_REQ_ATTR_DATA: This is a nested attribute with measurement
 *	type-specific request data inside. The attributes used are from the
 *	enums named nl80211_peer_measurement_<type>_req.
 * @NL80211_PMSR_REQ_ATTR_GET_AP_TSF: include AP TSF timestamp, if supported
 *	(flag attribute)
 *
 * @NUM_NL80211_PMSR_REQ_ATTRS: internal
 * @NL80211_PMSR_REQ_ATTR_MAX: highest attribute number
 */
enum nl80211_peer_measurement_req {
	__NL80211_PMSR_REQ_ATTR_INVALID,

	NL80211_PMSR_REQ_ATTR_DATA,
	NL80211_PMSR_REQ_ATTR_GET_AP_TSF,

	/* keep last */
	NUM_NL80211_PMSR_REQ_ATTRS,
	NL80211_PMSR_REQ_ATTR_MAX = NUM_NL80211_PMSR_REQ_ATTRS - 1
};

/**
 * enum nl80211_peer_measurement_resp - peer measurement response attributes
 * @__NL80211_PMSR_RESP_ATTR_INVALID: invalid
 *
 * @NL80211_PMSR_RESP_ATTR_DATA: This is a nested attribute with measurement
 *	type-specific results inside. The attributes used are from the enums
 *	named nl80211_peer_measurement_<type>_resp.
 * @NL80211_PMSR_RESP_ATTR_STATUS: u32 value with the measurement status
 *	(using values from &enum nl80211_peer_measurement_status.)
 * @NL80211_PMSR_RESP_ATTR_HOST_TIME: host time (%CLOCK_BOOTTIME) when the
 *	result was measured; this value is not expected to be accurate to
 *	more than 20ms. (u64, nanoseconds)
 * @NL80211_PMSR_RESP_ATTR_AP_TSF: TSF of the AP that the interface
 *	doing the measurement is connected to when the result was measured.
 *	This shall be accurately reported if supported and requested
 *	(u64, usec)
 * @NL80211_PMSR_RESP_ATTR_FINAL: If results are sent to the host partially
 *	(*e.g. with FTM per-burst data) this flag will be cleared on all but
 *	the last result; if all results are combined it's set on the single
 *	result.
 * @NL80211_PMSR_RESP_ATTR_PAD: padding for 64-bit attributes, ignore
 *
 * @NUM_NL80211_PMSR_RESP_ATTRS: internal
 * @NL80211_PMSR_RESP_ATTR_MAX: highest attribute number
 */
enum nl80211_peer_measurement_resp {
	__NL80211_PMSR_RESP_ATTR_INVALID,

	NL80211_PMSR_RESP_ATTR_DATA,
	NL80211_PMSR_RESP_ATTR_STATUS,
	NL80211_PMSR_RESP_ATTR_HOST_TIME,
	NL80211_PMSR_RESP_ATTR_AP_TSF,
	NL80211_PMSR_RESP_ATTR_FINAL,
	NL80211_PMSR_RESP_ATTR_PAD,

	/* keep last */
	NUM_NL80211_PMSR_RESP_ATTRS,
	NL80211_PMSR_RESP_ATTR_MAX = NUM_NL80211_PMSR_RESP_ATTRS - 1
};

/**
 * enum nl80211_peer_measurement_peer_attrs - peer attributes for measurement
 * @__NL80211_PMSR_PEER_ATTR_INVALID: invalid
 *
 * @NL80211_PMSR_PEER_ATTR_ADDR: peer's MAC address
 * @NL80211_PMSR_PEER_ATTR_CHAN: channel definition, nested, using top-level
 *	attributes like %NL80211_ATTR_WIPHY_FREQ etc.
 * @NL80211_PMSR_PEER_ATTR_REQ: This is a nested attribute indexed by
 *	measurement type, with attributes from the
 *	&enum nl80211_peer_measurement_req inside.
 * @NL80211_PMSR_PEER_ATTR_RESP: This is a nested attribute indexed by
 *	measurement type, with attributes from the
 *	&enum nl80211_peer_measurement_resp inside.
 *
 * @NUM_NL80211_PMSR_PEER_ATTRS: internal
 * @NL80211_PMSR_PEER_ATTR_MAX: highest attribute number
 */
enum nl80211_peer_measurement_peer_attrs {
	__NL80211_PMSR_PEER_ATTR_INVALID,

	NL80211_PMSR_PEER_ATTR_ADDR,
	NL80211_PMSR_PEER_ATTR_CHAN,
	NL80211_PMSR_PEER_ATTR_REQ,
	NL80211_PMSR_PEER_ATTR_RESP,

	/* keep last */
	NUM_NL80211_PMSR_PEER_ATTRS,
	NL80211_PMSR_PEER_ATTR_MAX = NUM_NL80211_PMSR_PEER_ATTRS - 1,
};

/**
 * enum nl80211_peer_measurement_attrs - peer measurement attributes
 * @__NL80211_PMSR_ATTR_INVALID: invalid
 *
 * @NL80211_PMSR_ATTR_MAX_PEERS: u32 attribute used for capability
 *	advertisement only, indicates the maximum number of peers
 *	measurements can be done with in a single request
 * @NL80211_PMSR_ATTR_REPORT_AP_TSF: flag attribute in capability
 *	indicating that the connected AP's TSF can be reported in
 *	measurement results
 * @NL80211_PMSR_ATTR_RANDOMIZE_MAC_ADDR: flag attribute in capability
 *	indicating that MAC address randomization is supported.
 * @NL80211_PMSR_ATTR_TYPE_CAPA: capabilities reported by the device,
 *	this contains a nesting indexed by measurement type, and
 *	type-specific capabilities inside, which are from the enums
 *	named nl80211_peer_measurement_<type>_capa.
 * @NL80211_PMSR_ATTR_PEERS: nested attribute, the nesting index is
 *	meaningless, just a list of peers to measure with, with the
 *	sub-attributes taken from
 *	&enum nl80211_peer_measurement_peer_attrs.
 *
 * @NUM_NL80211_PMSR_ATTR: internal
 * @NL80211_PMSR_ATTR_MAX: highest attribute number
 */
enum nl80211_peer_measurement_attrs {
	__NL80211_PMSR_ATTR_INVALID,

	NL80211_PMSR_ATTR_MAX_PEERS,
	NL80211_PMSR_ATTR_REPORT_AP_TSF,
	NL80211_PMSR_ATTR_RANDOMIZE_MAC_ADDR,
	NL80211_PMSR_ATTR_TYPE_CAPA,
	NL80211_PMSR_ATTR_PEERS,

	/* keep last */
	NUM_NL80211_PMSR_ATTR,
	NL80211_PMSR_ATTR_MAX = NUM_NL80211_PMSR_ATTR - 1
};

/**
 * enum nl80211_peer_measurement_ftm_capa - FTM capabilities
 * @__NL80211_PMSR_FTM_CAPA_ATTR_INVALID: invalid
 *
 * @NL80211_PMSR_FTM_CAPA_ATTR_ASAP: flag attribute indicating ASAP mode
 *	is supported
 * @NL80211_PMSR_FTM_CAPA_ATTR_NON_ASAP: flag attribute indicating non-ASAP
 *	mode is supported
 * @NL80211_PMSR_FTM_CAPA_ATTR_REQ_LCI: flag attribute indicating if LCI
 *	data can be requested during the measurement
 * @NL80211_PMSR_FTM_CAPA_ATTR_REQ_CIVICLOC: flag attribute indicating if civic
 *	location data can be requested during the measurement
 * @NL80211_PMSR_FTM_CAPA_ATTR_PREAMBLES: u32 bitmap attribute of bits
 *	from &enum nl80211_preamble.
 * @NL80211_PMSR_FTM_CAPA_ATTR_BANDWIDTHS: bitmap of values from
 *	&enum nl80211_chan_width indicating the supported channel
 *	bandwidths for FTM. Note that a higher channel bandwidth may be
 *	configured to allow for other measurements types with different
 *	bandwidth requirement in the same measurement.
 * @NL80211_PMSR_FTM_CAPA_ATTR_MAX_BURSTS_EXPONENT: u32 attribute indicating
 *	the maximum bursts exponent that can be used (if not present anything
 *	is valid)
 * @NL80211_PMSR_FTM_CAPA_ATTR_MAX_FTMS_PER_BURST: u32 attribute indicating
 *	the maximum FTMs per burst (if not present anything is valid)
 * @NL80211_PMSR_FTM_CAPA_ATTR_TRIGGER_BASED: flag attribute indicating if
 *	trigger based ranging measurement is supported
 * @NL80211_PMSR_FTM_CAPA_ATTR_NON_TRIGGER_BASED: flag attribute indicating
 *	if non trigger based ranging measurement is supported
 *
 * @NUM_NL80211_PMSR_FTM_CAPA_ATTR: internal
 * @NL80211_PMSR_FTM_CAPA_ATTR_MAX: highest attribute number
 */
enum nl80211_peer_measurement_ftm_capa {
	__NL80211_PMSR_FTM_CAPA_ATTR_INVALID,

	NL80211_PMSR_FTM_CAPA_ATTR_ASAP,
	NL80211_PMSR_FTM_CAPA_ATTR_NON_ASAP,
	NL80211_PMSR_FTM_CAPA_ATTR_REQ_LCI,
	NL80211_PMSR_FTM_CAPA_ATTR_REQ_CIVICLOC,
	NL80211_PMSR_FTM_CAPA_ATTR_PREAMBLES,
	NL80211_PMSR_FTM_CAPA_ATTR_BANDWIDTHS,
	NL80211_PMSR_FTM_CAPA_ATTR_MAX_BURSTS_EXPONENT,
	NL80211_PMSR_FTM_CAPA_ATTR_MAX_FTMS_PER_BURST,
	NL80211_PMSR_FTM_CAPA_ATTR_TRIGGER_BASED,
	NL80211_PMSR_FTM_CAPA_ATTR_NON_TRIGGER_BASED,

	/* keep last */
	NUM_NL80211_PMSR_FTM_CAPA_ATTR,
	NL80211_PMSR_FTM_CAPA_ATTR_MAX = NUM_NL80211_PMSR_FTM_CAPA_ATTR - 1
};

/**
 * enum nl80211_peer_measurement_ftm_req - FTM request attributes
 * @__NL80211_PMSR_FTM_REQ_ATTR_INVALID: invalid
 *
 * @NL80211_PMSR_FTM_REQ_ATTR_ASAP: ASAP mode requested (flag)
 * @NL80211_PMSR_FTM_REQ_ATTR_PREAMBLE: preamble type (see
 *	&enum nl80211_preamble), optional for DMG (u32)
 * @NL80211_PMSR_FTM_REQ_ATTR_NUM_BURSTS_EXP: number of bursts exponent as in
 *	802.11-2016 9.4.2.168 "Fine Timing Measurement Parameters element"
 *	(u8, 0-15, optional with default 15 i.e. "no preference")
 * @NL80211_PMSR_FTM_REQ_ATTR_BURST_PERIOD: interval between bursts in units
 *	of 100ms (u16, optional with default 0)
 * @NL80211_PMSR_FTM_REQ_ATTR_BURST_DURATION: burst duration, as in 802.11-2016
 *	Table 9-257 "Burst Duration field encoding" (u8, 0-15, optional with
 *	default 15 i.e. "no preference")
 * @NL80211_PMSR_FTM_REQ_ATTR_FTMS_PER_BURST: number of successful FTM frames
 *	requested per burst
 *	(u8, 0-31, optional with default 0 i.e. "no preference")
 * @NL80211_PMSR_FTM_REQ_ATTR_NUM_FTMR_RETRIES: number of FTMR frame retries
 *	(u8, default 3)
 * @NL80211_PMSR_FTM_REQ_ATTR_REQUEST_LCI: request LCI data (flag)
 * @NL80211_PMSR_FTM_REQ_ATTR_REQUEST_CIVICLOC: request civic location data
 *	(flag)
 * @NL80211_PMSR_FTM_REQ_ATTR_TRIGGER_BASED: request trigger based ranging
 *	measurement (flag).
 *	This attribute and %NL80211_PMSR_FTM_REQ_ATTR_NON_TRIGGER_BASED are
 *	mutually exclusive.
 *      if neither %NL80211_PMSR_FTM_REQ_ATTR_TRIGGER_BASED nor
 *	%NL80211_PMSR_FTM_REQ_ATTR_NON_TRIGGER_BASED is set, EDCA based
 *	ranging will be used.
 * @NL80211_PMSR_FTM_REQ_ATTR_NON_TRIGGER_BASED: request non trigger based
 *	ranging measurement (flag)
 *	This attribute and %NL80211_PMSR_FTM_REQ_ATTR_TRIGGER_BASED are
 *	mutually exclusive.
 *      if neither %NL80211_PMSR_FTM_REQ_ATTR_TRIGGER_BASED nor
 *	%NL80211_PMSR_FTM_REQ_ATTR_NON_TRIGGER_BASED is set, EDCA based
 *	ranging will be used.
 *
 * @NUM_NL80211_PMSR_FTM_REQ_ATTR: internal
 * @NL80211_PMSR_FTM_REQ_ATTR_MAX: highest attribute number
 */
enum nl80211_peer_measurement_ftm_req {
	__NL80211_PMSR_FTM_REQ_ATTR_INVALID,

	NL80211_PMSR_FTM_REQ_ATTR_ASAP,
	NL80211_PMSR_FTM_REQ_ATTR_PREAMBLE,
	NL80211_PMSR_FTM_REQ_ATTR_NUM_BURSTS_EXP,
	NL80211_PMSR_FTM_REQ_ATTR_BURST_PERIOD,
	NL80211_PMSR_FTM_REQ_ATTR_BURST_DURATION,
	NL80211_PMSR_FTM_REQ_ATTR_FTMS_PER_BURST,
	NL80211_PMSR_FTM_REQ_ATTR_NUM_FTMR_RETRIES,
	NL80211_PMSR_FTM_REQ_ATTR_REQUEST_LCI,
	NL80211_PMSR_FTM_REQ_ATTR_REQUEST_CIVICLOC,
	NL80211_PMSR_FTM_REQ_ATTR_TRIGGER_BASED,
	NL80211_PMSR_FTM_REQ_ATTR_NON_TRIGGER_BASED,

	/* keep last */
	NUM_NL80211_PMSR_FTM_REQ_ATTR,
	NL80211_PMSR_FTM_REQ_ATTR_MAX = NUM_NL80211_PMSR_FTM_REQ_ATTR - 1
};

/**
 * enum nl80211_peer_measurement_ftm_failure_reasons - FTM failure reasons
 * @NL80211_PMSR_FTM_FAILURE_UNSPECIFIED: unspecified failure, not used
 * @NL80211_PMSR_FTM_FAILURE_NO_RESPONSE: no response from the FTM responder
 * @NL80211_PMSR_FTM_FAILURE_REJECTED: FTM responder rejected measurement
 * @NL80211_PMSR_FTM_FAILURE_WRONG_CHANNEL: we already know the peer is
 *	on a different channel, so can't measure (if we didn't know, we'd
 *	try and get no response)
 * @NL80211_PMSR_FTM_FAILURE_PEER_NOT_CAPABLE: peer can't actually do FTM
 * @NL80211_PMSR_FTM_FAILURE_INVALID_TIMESTAMP: invalid T1/T4 timestamps
 *	received
 * @NL80211_PMSR_FTM_FAILURE_PEER_BUSY: peer reports busy, you may retry
 *	later (see %NL80211_PMSR_FTM_RESP_ATTR_BUSY_RETRY_TIME)
 * @NL80211_PMSR_FTM_FAILURE_BAD_CHANGED_PARAMS: parameters were changed
 *	by the peer and are no longer supported
 */
enum nl80211_peer_measurement_ftm_failure_reasons {
	NL80211_PMSR_FTM_FAILURE_UNSPECIFIED,
	NL80211_PMSR_FTM_FAILURE_NO_RESPONSE,
	NL80211_PMSR_FTM_FAILURE_REJECTED,
	NL80211_PMSR_FTM_FAILURE_WRONG_CHANNEL,
	NL80211_PMSR_FTM_FAILURE_PEER_NOT_CAPABLE,
	NL80211_PMSR_FTM_FAILURE_INVALID_TIMESTAMP,
	NL80211_PMSR_FTM_FAILURE_PEER_BUSY,
	NL80211_PMSR_FTM_FAILURE_BAD_CHANGED_PARAMS,
};

/**
 * enum nl80211_peer_measurement_ftm_resp - FTM response attributes
 * @__NL80211_PMSR_FTM_RESP_ATTR_INVALID: invalid
 *
 * @NL80211_PMSR_FTM_RESP_ATTR_FAIL_REASON: FTM-specific failure reason
 *	(u32, optional)
 * @NL80211_PMSR_FTM_RESP_ATTR_BURST_INDEX: optional, if bursts are reported
 *	as separate results then it will be the burst index 0...(N-1) and
 *	the top level will indicate partial results (u32)
 * @NL80211_PMSR_FTM_RESP_ATTR_NUM_FTMR_ATTEMPTS: number of FTM Request frames
 *	transmitted (u32, optional)
 * @NL80211_PMSR_FTM_RESP_ATTR_NUM_FTMR_SUCCESSES: number of FTM Request frames
 *	that were acknowleged (u32, optional)
 * @NL80211_PMSR_FTM_RESP_ATTR_BUSY_RETRY_TIME: retry time received from the
 *	busy peer (u32, seconds)
 * @NL80211_PMSR_FTM_RESP_ATTR_NUM_BURSTS_EXP: actual number of bursts exponent
 *	used by the responder (similar to request, u8)
 * @NL80211_PMSR_FTM_RESP_ATTR_BURST_DURATION: actual burst duration used by
 *	the responder (similar to request, u8)
 * @NL80211_PMSR_FTM_RESP_ATTR_FTMS_PER_BURST: actual FTMs per burst used
 *	by the responder (similar to request, u8)
 * @NL80211_PMSR_FTM_RESP_ATTR_RSSI_AVG: average RSSI across all FTM action
 *	frames (optional, s32, 1/2 dBm)
 * @NL80211_PMSR_FTM_RESP_ATTR_RSSI_SPREAD: RSSI spread across all FTM action
 *	frames (optional, s32, 1/2 dBm)
 * @NL80211_PMSR_FTM_RESP_ATTR_TX_RATE: bitrate we used for the response to the
 *	FTM action frame (optional, nested, using &enum nl80211_rate_info
 *	attributes)
 * @NL80211_PMSR_FTM_RESP_ATTR_RX_RATE: bitrate the responder used for the FTM
 *	action frame (optional, nested, using &enum nl80211_rate_info attrs)
 * @NL80211_PMSR_FTM_RESP_ATTR_RTT_AVG: average RTT (s64, picoseconds, optional
 *	but one of RTT/DIST must be present)
 * @NL80211_PMSR_FTM_RESP_ATTR_RTT_VARIANCE: RTT variance (u64, ps^2, note that
 *	standard deviation is the square root of variance, optional)
 * @NL80211_PMSR_FTM_RESP_ATTR_RTT_SPREAD: RTT spread (u64, picoseconds,
 *	optional)
 * @NL80211_PMSR_FTM_RESP_ATTR_DIST_AVG: average distance (s64, mm, optional
 *	but one of RTT/DIST must be present)
 * @NL80211_PMSR_FTM_RESP_ATTR_DIST_VARIANCE: distance variance (u64, mm^2, note
 *	that standard deviation is the square root of variance, optional)
 * @NL80211_PMSR_FTM_RESP_ATTR_DIST_SPREAD: distance spread (u64, mm, optional)
 * @NL80211_PMSR_FTM_RESP_ATTR_LCI: LCI data from peer (binary, optional);
 *	this is the contents of the Measurement Report Element (802.11-2016
 *	9.4.2.22.1) starting with the Measurement Token, with Measurement
 *	Type 8.
 * @NL80211_PMSR_FTM_RESP_ATTR_CIVICLOC: civic location data from peer
 *	(binary, optional);
 *	this is the contents of the Measurement Report Element (802.11-2016
 *	9.4.2.22.1) starting with the Measurement Token, with Measurement
 *	Type 11.
 * @NL80211_PMSR_FTM_RESP_ATTR_PAD: ignore, for u64/s64 padding only
 *
 * @NUM_NL80211_PMSR_FTM_RESP_ATTR: internal
 * @NL80211_PMSR_FTM_RESP_ATTR_MAX: highest attribute number
 */
enum nl80211_peer_measurement_ftm_resp {
	__NL80211_PMSR_FTM_RESP_ATTR_INVALID,

	NL80211_PMSR_FTM_RESP_ATTR_FAIL_REASON,
	NL80211_PMSR_FTM_RESP_ATTR_BURST_INDEX,
	NL80211_PMSR_FTM_RESP_ATTR_NUM_FTMR_ATTEMPTS,
	NL80211_PMSR_FTM_RESP_ATTR_NUM_FTMR_SUCCESSES,
	NL80211_PMSR_FTM_RESP_ATTR_BUSY_RETRY_TIME,
	NL80211_PMSR_FTM_RESP_ATTR_NUM_BURSTS_EXP,
	NL80211_PMSR_FTM_RESP_ATTR_BURST_DURATION,
	NL80211_PMSR_FTM_RESP_ATTR_FTMS_PER_BURST,
	NL80211_PMSR_FTM_RESP_ATTR_RSSI_AVG,
	NL80211_PMSR_FTM_RESP_ATTR_RSSI_SPREAD,
	NL80211_PMSR_FTM_RESP_ATTR_TX_RATE,
	NL80211_PMSR_FTM_RESP_ATTR_RX_RATE,
	NL80211_PMSR_FTM_RESP_ATTR_RTT_AVG,
	NL80211_PMSR_FTM_RESP_ATTR_RTT_VARIANCE,
	NL80211_PMSR_FTM_RESP_ATTR_RTT_SPREAD,
	NL80211_PMSR_FTM_RESP_ATTR_DIST_AVG,
	NL80211_PMSR_FTM_RESP_ATTR_DIST_VARIANCE,
	NL80211_PMSR_FTM_RESP_ATTR_DIST_SPREAD,
	NL80211_PMSR_FTM_RESP_ATTR_LCI,
	NL80211_PMSR_FTM_RESP_ATTR_CIVICLOC,
	NL80211_PMSR_FTM_RESP_ATTR_PAD,

	/* keep last */
	NUM_NL80211_PMSR_FTM_RESP_ATTR,
	NL80211_PMSR_FTM_RESP_ATTR_MAX = NUM_NL80211_PMSR_FTM_RESP_ATTR - 1
};

/**
 * enum nl80211_obss_pd_attributes - OBSS packet detection attributes
 * @__NL80211_HE_OBSS_PD_ATTR_INVALID: Invalid
 *
 * @NL80211_HE_OBSS_PD_ATTR_MIN_OFFSET: the OBSS PD minimum tx power offset.
 * @NL80211_HE_OBSS_PD_ATTR_MAX_OFFSET: the OBSS PD maximum tx power offset.
 * @NL80211_HE_OBSS_PD_ATTR_NON_SRG_MAX_OFFSET: the non-SRG OBSS PD maximum
 *	tx power offset.
 * @NL80211_HE_OBSS_PD_ATTR_BSS_COLOR_BITMAP: bitmap that indicates the BSS color
 *	values used by members of the SRG.
 * @NL80211_HE_OBSS_PD_ATTR_PARTIAL_BSSID_BITMAP: bitmap that indicates the partial
 *	BSSID values used by members of the SRG.
 * @NL80211_HE_OBSS_PD_ATTR_SR_CTRL: The SR Control field of SRP element.
 *
 * @__NL80211_HE_OBSS_PD_ATTR_LAST: Internal
 * @NL80211_HE_OBSS_PD_ATTR_MAX: highest OBSS PD attribute.
 */
enum nl80211_obss_pd_attributes {
	__NL80211_HE_OBSS_PD_ATTR_INVALID,

	NL80211_HE_OBSS_PD_ATTR_MIN_OFFSET,
	NL80211_HE_OBSS_PD_ATTR_MAX_OFFSET,
	NL80211_HE_OBSS_PD_ATTR_NON_SRG_MAX_OFFSET,
	NL80211_HE_OBSS_PD_ATTR_BSS_COLOR_BITMAP,
	NL80211_HE_OBSS_PD_ATTR_PARTIAL_BSSID_BITMAP,
	NL80211_HE_OBSS_PD_ATTR_SR_CTRL,

	/* keep last */
	__NL80211_HE_OBSS_PD_ATTR_LAST,
	NL80211_HE_OBSS_PD_ATTR_MAX = __NL80211_HE_OBSS_PD_ATTR_LAST - 1,
};

/**
 * enum nl80211_bss_color_attributes - BSS Color attributes
 * @__NL80211_HE_BSS_COLOR_ATTR_INVALID: Invalid
 *
 * @NL80211_HE_BSS_COLOR_ATTR_COLOR: the current BSS Color.
 * @NL80211_HE_BSS_COLOR_ATTR_DISABLED: is BSS coloring disabled.
 * @NL80211_HE_BSS_COLOR_ATTR_PARTIAL: the AID equation to be used..
 *
 * @__NL80211_HE_BSS_COLOR_ATTR_LAST: Internal
 * @NL80211_HE_BSS_COLOR_ATTR_MAX: highest BSS Color attribute.
 */
enum nl80211_bss_color_attributes {
	__NL80211_HE_BSS_COLOR_ATTR_INVALID,

	NL80211_HE_BSS_COLOR_ATTR_COLOR,
	NL80211_HE_BSS_COLOR_ATTR_DISABLED,
	NL80211_HE_BSS_COLOR_ATTR_PARTIAL,

	/* keep last */
	__NL80211_HE_BSS_COLOR_ATTR_LAST,
	NL80211_HE_BSS_COLOR_ATTR_MAX = __NL80211_HE_BSS_COLOR_ATTR_LAST - 1,
};

/**
 * enum nl80211_iftype_akm_attributes - interface type AKM attributes
 * @__NL80211_IFTYPE_AKM_ATTR_INVALID: Invalid
 *
 * @NL80211_IFTYPE_AKM_ATTR_IFTYPES: nested attribute containing a flag
 *	attribute for each interface type that supports AKM suites specified in
 *	%NL80211_IFTYPE_AKM_ATTR_SUITES
 * @NL80211_IFTYPE_AKM_ATTR_SUITES: an array of u32. Used to indicate supported
 *	AKM suites for the specified interface types.
 *
 * @__NL80211_IFTYPE_AKM_ATTR_LAST: Internal
 * @NL80211_IFTYPE_AKM_ATTR_MAX: highest interface type AKM attribute.
 */
enum nl80211_iftype_akm_attributes {
	__NL80211_IFTYPE_AKM_ATTR_INVALID,

	NL80211_IFTYPE_AKM_ATTR_IFTYPES,
	NL80211_IFTYPE_AKM_ATTR_SUITES,

	/* keep last */
	__NL80211_IFTYPE_AKM_ATTR_LAST,
	NL80211_IFTYPE_AKM_ATTR_MAX = __NL80211_IFTYPE_AKM_ATTR_LAST - 1,
};

/**
 * enum nl80211_fils_discovery_attributes - FILS discovery configuration
 * from IEEE Std 802.11ai-2016, Annex C.3 MIB detail.
 *
 * @__NL80211_FILS_DISCOVERY_ATTR_INVALID: Invalid
 *
 * @NL80211_FILS_DISCOVERY_ATTR_INT_MIN: Minimum packet interval (u32, TU).
 *	Allowed range: 0..10000 (TU = Time Unit)
 * @NL80211_FILS_DISCOVERY_ATTR_INT_MAX: Maximum packet interval (u32, TU).
 *	Allowed range: 0..10000 (TU = Time Unit)
 * @NL80211_FILS_DISCOVERY_ATTR_TMPL: Template data for FILS discovery action
 *	frame including the headers.
 *
 * @__NL80211_FILS_DISCOVERY_ATTR_LAST: Internal
 * @NL80211_FILS_DISCOVERY_ATTR_MAX: highest attribute
 */
enum nl80211_fils_discovery_attributes {
	__NL80211_FILS_DISCOVERY_ATTR_INVALID,

	NL80211_FILS_DISCOVERY_ATTR_INT_MIN,
	NL80211_FILS_DISCOVERY_ATTR_INT_MAX,
	NL80211_FILS_DISCOVERY_ATTR_TMPL,

	/* keep last */
	__NL80211_FILS_DISCOVERY_ATTR_LAST,
	NL80211_FILS_DISCOVERY_ATTR_MAX = __NL80211_FILS_DISCOVERY_ATTR_LAST - 1
};

/*
 * FILS discovery template minimum length with action frame headers and
 * mandatory fields.
 */
#define NL80211_FILS_DISCOVERY_TMPL_MIN_LEN 42

/**
 * enum nl80211_unsol_bcast_probe_resp_attributes - Unsolicited broadcast probe
 *	response configuration. Applicable only in 6GHz.
 *
 * @__NL80211_UNSOL_BCAST_PROBE_RESP_ATTR_INVALID: Invalid
 *
 * @NL80211_UNSOL_BCAST_PROBE_RESP_ATTR_INT: Maximum packet interval (u32, TU).
 *	Allowed range: 0..20 (TU = Time Unit). IEEE P802.11ax/D6.0
 *	26.17.2.3.2 (AP behavior for fast passive scanning).
 * @NL80211_UNSOL_BCAST_PROBE_RESP_ATTR_TMPL: Unsolicited broadcast probe response
 *	frame template (binary).
 *
 * @__NL80211_UNSOL_BCAST_PROBE_RESP_ATTR_LAST: Internal
 * @NL80211_UNSOL_BCAST_PROBE_RESP_ATTR_MAX: highest attribute
 */
enum nl80211_unsol_bcast_probe_resp_attributes {
	__NL80211_UNSOL_BCAST_PROBE_RESP_ATTR_INVALID,

	NL80211_UNSOL_BCAST_PROBE_RESP_ATTR_INT,
	NL80211_UNSOL_BCAST_PROBE_RESP_ATTR_TMPL,

	/* keep last */
	__NL80211_UNSOL_BCAST_PROBE_RESP_ATTR_LAST,
	NL80211_UNSOL_BCAST_PROBE_RESP_ATTR_MAX =
		__NL80211_UNSOL_BCAST_PROBE_RESP_ATTR_LAST - 1
};
<<<<<<< HEAD
=======

/**
 * enum nl80211_sae_pwe_mechanism - The mechanism(s) allowed for SAE PWE
 *	derivation. Applicable only when WPA3-Personal SAE authentication is
 *	used.
 *
 * @NL80211_SAE_PWE_UNSPECIFIED: not specified, used internally to indicate that
 *	attribute is not present from userspace.
 * @NL80211_SAE_PWE_HUNT_AND_PECK: hunting-and-pecking loop only
 * @NL80211_SAE_PWE_HASH_TO_ELEMENT: hash-to-element only
 * @NL80211_SAE_PWE_BOTH: both hunting-and-pecking loop and hash-to-element
 *	can be used.
 */
enum nl80211_sae_pwe_mechanism {
	NL80211_SAE_PWE_UNSPECIFIED,
	NL80211_SAE_PWE_HUNT_AND_PECK,
	NL80211_SAE_PWE_HASH_TO_ELEMENT,
	NL80211_SAE_PWE_BOTH,
};

/**
 * enum nl80211_sar_type - type of SAR specs
 *
 * @NL80211_SAR_TYPE_POWER: power limitation specified in 0.25dBm unit
 *
 */
enum nl80211_sar_type {
	NL80211_SAR_TYPE_POWER,

	/* add new type here */

	/* Keep last */
	NUM_NL80211_SAR_TYPE,
};

/**
 * enum nl80211_sar_attrs - Attributes for SAR spec
 *
 * @NL80211_SAR_ATTR_TYPE: the SAR type as defined in &enum nl80211_sar_type.
 *
 * @NL80211_SAR_ATTR_SPECS: Nested array of SAR power
 *	limit specifications. Each specification contains a set
 *	of %nl80211_sar_specs_attrs.
 *
 *	For SET operation, it contains array of %NL80211_SAR_ATTR_SPECS_POWER
 *	and %NL80211_SAR_ATTR_SPECS_RANGE_INDEX.
 *
 *	For sar_capa dump, it contains array of
 *	%NL80211_SAR_ATTR_SPECS_START_FREQ
 *	and %NL80211_SAR_ATTR_SPECS_END_FREQ.
 *
 * @__NL80211_SAR_ATTR_LAST: Internal
 * @NL80211_SAR_ATTR_MAX: highest sar attribute
 *
 * These attributes are used with %NL80211_CMD_SET_SAR_SPEC
 */
enum nl80211_sar_attrs {
	__NL80211_SAR_ATTR_INVALID,

	NL80211_SAR_ATTR_TYPE,
	NL80211_SAR_ATTR_SPECS,

	__NL80211_SAR_ATTR_LAST,
	NL80211_SAR_ATTR_MAX = __NL80211_SAR_ATTR_LAST - 1,
};

/**
 * enum nl80211_sar_specs_attrs - Attributes for SAR power limit specs
 *
 * @NL80211_SAR_ATTR_SPECS_POWER: Required (s32)value to specify the actual
 *	power limit value in units of 0.25 dBm if type is
 *	NL80211_SAR_TYPE_POWER. (i.e., a value of 44 represents 11 dBm).
 *	0 means userspace doesn't have SAR limitation on this associated range.
 *
 * @NL80211_SAR_ATTR_SPECS_RANGE_INDEX: Required (u32) value to specify the
 *	index of exported freq range table and the associated power limitation
 *	is applied to this range.
 *
 *	Userspace isn't required to set all the ranges advertised by WLAN driver,
 *	and userspace can skip some certain ranges. These skipped ranges don't
 *	have SAR limitations, and they are same as setting the
 *	%NL80211_SAR_ATTR_SPECS_POWER to any unreasonable high value because any
 *	value higher than regulatory allowed value just means SAR power
 *	limitation is removed, but it's required to set at least one range.
 *	It's not allowed to set duplicated range in one SET operation.
 *
 *	Every SET operation overwrites previous SET operation.
 *
 * @NL80211_SAR_ATTR_SPECS_START_FREQ: Required (u32) value to specify the start
 *	frequency of this range edge when registering SAR capability to wiphy.
 *	It's not a channel center frequency. The unit is kHz.
 *
 * @NL80211_SAR_ATTR_SPECS_END_FREQ: Required (u32) value to specify the end
 *	frequency of this range edge when registering SAR capability to wiphy.
 *	It's not a channel center frequency. The unit is kHz.
 *
 * @__NL80211_SAR_ATTR_SPECS_LAST: Internal
 * @NL80211_SAR_ATTR_SPECS_MAX: highest sar specs attribute
 */
enum nl80211_sar_specs_attrs {
	__NL80211_SAR_ATTR_SPECS_INVALID,

	NL80211_SAR_ATTR_SPECS_POWER,
	NL80211_SAR_ATTR_SPECS_RANGE_INDEX,
	NL80211_SAR_ATTR_SPECS_START_FREQ,
	NL80211_SAR_ATTR_SPECS_END_FREQ,

	__NL80211_SAR_ATTR_SPECS_LAST,
	NL80211_SAR_ATTR_SPECS_MAX = __NL80211_SAR_ATTR_SPECS_LAST - 1,
};

>>>>>>> 356006a6
#endif /* __LINUX_NL80211_H */<|MERGE_RESOLUTION|>--- conflicted
+++ resolved
@@ -2536,8 +2536,6 @@
  *	override mask. Used with NL80211_ATTR_S1G_CAPABILITY in
  *	NL80211_CMD_ASSOCIATE or NL80211_CMD_CONNECT.
  *
-<<<<<<< HEAD
-=======
  * @NL80211_ATTR_SAE_PWE: Indicates the mechanism(s) allowed for SAE PWE
  *	derivation in WPA3-Personal networks which are using SAE authentication.
  *	This is a u8 attribute that encapsulates one of the values from
@@ -2552,7 +2550,6 @@
  *	disassoc events to indicate that an immediate reconnect to the AP
  *	is desired.
  *
->>>>>>> 356006a6
  * @NUM_NL80211_ATTR: total number of nl80211_attrs available
  * @NL80211_ATTR_MAX: highest attribute number currently defined
  * @__NL80211_ATTR_AFTER_LAST: internal use
@@ -3042,15 +3039,12 @@
 	NL80211_ATTR_S1G_CAPABILITY,
 	NL80211_ATTR_S1G_CAPABILITY_MASK,
 
-<<<<<<< HEAD
-=======
 	NL80211_ATTR_SAE_PWE,
 
 	NL80211_ATTR_RECONNECT_REQUESTED,
 
 	NL80211_ATTR_SAR_SPEC,
 
->>>>>>> 356006a6
 	/* add attributes here, update the policy in nl80211.c */
 
 	__NL80211_ATTR_AFTER_LAST,
@@ -5931,12 +5925,9 @@
  * @NL80211_EXT_FEATURE_UNSOL_BCAST_PROBE_RESP: Driver/device supports
  *	unsolicited broadcast probe response transmission
  *
-<<<<<<< HEAD
-=======
  * @NL80211_EXT_FEATURE_BEACON_RATE_HE: Driver supports beacon rate
  *	configuration (AP/mesh) with HE rates.
  *
->>>>>>> 356006a6
  * @NUM_NL80211_EXT_FEATURES: number of extended features.
  * @MAX_NL80211_EXT_FEATURES: highest extended feature index.
  */
@@ -5997,10 +5988,7 @@
 	NL80211_EXT_FEATURE_SAE_OFFLOAD_AP,
 	NL80211_EXT_FEATURE_FILS_DISCOVERY,
 	NL80211_EXT_FEATURE_UNSOL_BCAST_PROBE_RESP,
-<<<<<<< HEAD
-=======
 	NL80211_EXT_FEATURE_BEACON_RATE_HE,
->>>>>>> 356006a6
 
 	/* add new features before the definition below */
 	NUM_NL80211_EXT_FEATURES,
@@ -7169,8 +7157,6 @@
 	NL80211_UNSOL_BCAST_PROBE_RESP_ATTR_MAX =
 		__NL80211_UNSOL_BCAST_PROBE_RESP_ATTR_LAST - 1
 };
-<<<<<<< HEAD
-=======
 
 /**
  * enum nl80211_sae_pwe_mechanism - The mechanism(s) allowed for SAE PWE
@@ -7282,5 +7268,4 @@
 	NL80211_SAR_ATTR_SPECS_MAX = __NL80211_SAR_ATTR_SPECS_LAST - 1,
 };
 
->>>>>>> 356006a6
 #endif /* __LINUX_NL80211_H */