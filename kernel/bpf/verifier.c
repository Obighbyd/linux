// SPDX-License-Identifier: GPL-2.0-only
/* Copyright (c) 2011-2014 PLUMgrid, http://plumgrid.com
 * Copyright (c) 2016 Facebook
 * Copyright (c) 2018 Covalent IO, Inc. http://covalent.io
 */
#include <uapi/linux/btf.h>
#include <linux/kernel.h>
#include <linux/types.h>
#include <linux/slab.h>
#include <linux/bpf.h>
#include <linux/btf.h>
#include <linux/bpf_verifier.h>
#include <linux/filter.h>
#include <net/netlink.h>
#include <linux/file.h>
#include <linux/vmalloc.h>
#include <linux/stringify.h>
#include <linux/bsearch.h>
#include <linux/sort.h>
#include <linux/perf_event.h>
#include <linux/ctype.h>
#include <linux/error-injection.h>
#include <linux/bpf_lsm.h>
#include <linux/btf_ids.h>

#include "disasm.h"

static const struct bpf_verifier_ops * const bpf_verifier_ops[] = {
#define BPF_PROG_TYPE(_id, _name, prog_ctx_type, kern_ctx_type) \
	[_id] = & _name ## _verifier_ops,
#define BPF_MAP_TYPE(_id, _ops)
#define BPF_LINK_TYPE(_id, _name)
#include <linux/bpf_types.h>
#undef BPF_PROG_TYPE
#undef BPF_MAP_TYPE
#undef BPF_LINK_TYPE
};

/* bpf_check() is a static code analyzer that walks eBPF program
 * instruction by instruction and updates register/stack state.
 * All paths of conditional branches are analyzed until 'bpf_exit' insn.
 *
 * The first pass is depth-first-search to check that the program is a DAG.
 * It rejects the following programs:
 * - larger than BPF_MAXINSNS insns
 * - if loop is present (detected via back-edge)
 * - unreachable insns exist (shouldn't be a forest. program = one function)
 * - out of bounds or malformed jumps
 * The second pass is all possible path descent from the 1st insn.
 * Since it's analyzing all pathes through the program, the length of the
 * analysis is limited to 64k insn, which may be hit even if total number of
 * insn is less then 4K, but there are too many branches that change stack/regs.
 * Number of 'branches to be analyzed' is limited to 1k
 *
 * On entry to each instruction, each register has a type, and the instruction
 * changes the types of the registers depending on instruction semantics.
 * If instruction is BPF_MOV64_REG(BPF_REG_1, BPF_REG_5), then type of R5 is
 * copied to R1.
 *
 * All registers are 64-bit.
 * R0 - return register
 * R1-R5 argument passing registers
 * R6-R9 callee saved registers
 * R10 - frame pointer read-only
 *
 * At the start of BPF program the register R1 contains a pointer to bpf_context
 * and has type PTR_TO_CTX.
 *
 * Verifier tracks arithmetic operations on pointers in case:
 *    BPF_MOV64_REG(BPF_REG_1, BPF_REG_10),
 *    BPF_ALU64_IMM(BPF_ADD, BPF_REG_1, -20),
 * 1st insn copies R10 (which has FRAME_PTR) type into R1
 * and 2nd arithmetic instruction is pattern matched to recognize
 * that it wants to construct a pointer to some element within stack.
 * So after 2nd insn, the register R1 has type PTR_TO_STACK
 * (and -20 constant is saved for further stack bounds checking).
 * Meaning that this reg is a pointer to stack plus known immediate constant.
 *
 * Most of the time the registers have SCALAR_VALUE type, which
 * means the register has some value, but it's not a valid pointer.
 * (like pointer plus pointer becomes SCALAR_VALUE type)
 *
 * When verifier sees load or store instructions the type of base register
 * can be: PTR_TO_MAP_VALUE, PTR_TO_CTX, PTR_TO_STACK, PTR_TO_SOCKET. These are
 * four pointer types recognized by check_mem_access() function.
 *
 * PTR_TO_MAP_VALUE means that this register is pointing to 'map element value'
 * and the range of [ptr, ptr + map's value_size) is accessible.
 *
 * registers used to pass values to function calls are checked against
 * function argument constraints.
 *
 * ARG_PTR_TO_MAP_KEY is one of such argument constraints.
 * It means that the register type passed to this function must be
 * PTR_TO_STACK and it will be used inside the function as
 * 'pointer to map element key'
 *
 * For example the argument constraints for bpf_map_lookup_elem():
 *   .ret_type = RET_PTR_TO_MAP_VALUE_OR_NULL,
 *   .arg1_type = ARG_CONST_MAP_PTR,
 *   .arg2_type = ARG_PTR_TO_MAP_KEY,
 *
 * ret_type says that this function returns 'pointer to map elem value or null'
 * function expects 1st argument to be a const pointer to 'struct bpf_map' and
 * 2nd argument should be a pointer to stack, which will be used inside
 * the helper function as a pointer to map element key.
 *
 * On the kernel side the helper function looks like:
 * u64 bpf_map_lookup_elem(u64 r1, u64 r2, u64 r3, u64 r4, u64 r5)
 * {
 *    struct bpf_map *map = (struct bpf_map *) (unsigned long) r1;
 *    void *key = (void *) (unsigned long) r2;
 *    void *value;
 *
 *    here kernel can access 'key' and 'map' pointers safely, knowing that
 *    [key, key + map->key_size) bytes are valid and were initialized on
 *    the stack of eBPF program.
 * }
 *
 * Corresponding eBPF program may look like:
 *    BPF_MOV64_REG(BPF_REG_2, BPF_REG_10),  // after this insn R2 type is FRAME_PTR
 *    BPF_ALU64_IMM(BPF_ADD, BPF_REG_2, -4), // after this insn R2 type is PTR_TO_STACK
 *    BPF_LD_MAP_FD(BPF_REG_1, map_fd),      // after this insn R1 type is CONST_PTR_TO_MAP
 *    BPF_RAW_INSN(BPF_JMP | BPF_CALL, 0, 0, 0, BPF_FUNC_map_lookup_elem),
 * here verifier looks at prototype of map_lookup_elem() and sees:
 * .arg1_type == ARG_CONST_MAP_PTR and R1->type == CONST_PTR_TO_MAP, which is ok,
 * Now verifier knows that this map has key of R1->map_ptr->key_size bytes
 *
 * Then .arg2_type == ARG_PTR_TO_MAP_KEY and R2->type == PTR_TO_STACK, ok so far,
 * Now verifier checks that [R2, R2 + map's key_size) are within stack limits
 * and were initialized prior to this call.
 * If it's ok, then verifier allows this BPF_CALL insn and looks at
 * .ret_type which is RET_PTR_TO_MAP_VALUE_OR_NULL, so it sets
 * R0->type = PTR_TO_MAP_VALUE_OR_NULL which means bpf_map_lookup_elem() function
 * returns ether pointer to map value or NULL.
 *
 * When type PTR_TO_MAP_VALUE_OR_NULL passes through 'if (reg != 0) goto +off'
 * insn, the register holding that pointer in the true branch changes state to
 * PTR_TO_MAP_VALUE and the same register changes state to CONST_IMM in the false
 * branch. See check_cond_jmp_op().
 *
 * After the call R0 is set to return type of the function and registers R1-R5
 * are set to NOT_INIT to indicate that they are no longer readable.
 *
 * The following reference types represent a potential reference to a kernel
 * resource which, after first being allocated, must be checked and freed by
 * the BPF program:
 * - PTR_TO_SOCKET_OR_NULL, PTR_TO_SOCKET
 *
 * When the verifier sees a helper call return a reference type, it allocates a
 * pointer id for the reference and stores it in the current function state.
 * Similar to the way that PTR_TO_MAP_VALUE_OR_NULL is converted into
 * PTR_TO_MAP_VALUE, PTR_TO_SOCKET_OR_NULL becomes PTR_TO_SOCKET when the type
 * passes through a NULL-check conditional. For the branch wherein the state is
 * changed to CONST_IMM, the verifier releases the reference.
 *
 * For each helper function that allocates a reference, such as
 * bpf_sk_lookup_tcp(), there is a corresponding release function, such as
 * bpf_sk_release(). When a reference type passes into the release function,
 * the verifier also releases the reference. If any unchecked or unreleased
 * reference remains at the end of the program, the verifier rejects it.
 */

/* verifier_state + insn_idx are pushed to stack when branch is encountered */
struct bpf_verifier_stack_elem {
	/* verifer state is 'st'
	 * before processing instruction 'insn_idx'
	 * and after processing instruction 'prev_insn_idx'
	 */
	struct bpf_verifier_state st;
	int insn_idx;
	int prev_insn_idx;
	struct bpf_verifier_stack_elem *next;
	/* length of verifier log at the time this state was pushed on stack */
	u32 log_pos;
};

#define BPF_COMPLEXITY_LIMIT_JMP_SEQ	8192
#define BPF_COMPLEXITY_LIMIT_STATES	64

#define BPF_MAP_KEY_POISON	(1ULL << 63)
#define BPF_MAP_KEY_SEEN	(1ULL << 62)

#define BPF_MAP_PTR_UNPRIV	1UL
#define BPF_MAP_PTR_POISON	((void *)((0xeB9FUL << 1) +	\
					  POISON_POINTER_DELTA))
#define BPF_MAP_PTR(X)		((struct bpf_map *)((X) & ~BPF_MAP_PTR_UNPRIV))

static bool bpf_map_ptr_poisoned(const struct bpf_insn_aux_data *aux)
{
	return BPF_MAP_PTR(aux->map_ptr_state) == BPF_MAP_PTR_POISON;
}

static bool bpf_map_ptr_unpriv(const struct bpf_insn_aux_data *aux)
{
	return aux->map_ptr_state & BPF_MAP_PTR_UNPRIV;
}

static void bpf_map_ptr_store(struct bpf_insn_aux_data *aux,
			      const struct bpf_map *map, bool unpriv)
{
	BUILD_BUG_ON((unsigned long)BPF_MAP_PTR_POISON & BPF_MAP_PTR_UNPRIV);
	unpriv |= bpf_map_ptr_unpriv(aux);
	aux->map_ptr_state = (unsigned long)map |
			     (unpriv ? BPF_MAP_PTR_UNPRIV : 0UL);
}

static bool bpf_map_key_poisoned(const struct bpf_insn_aux_data *aux)
{
	return aux->map_key_state & BPF_MAP_KEY_POISON;
}

static bool bpf_map_key_unseen(const struct bpf_insn_aux_data *aux)
{
	return !(aux->map_key_state & BPF_MAP_KEY_SEEN);
}

static u64 bpf_map_key_immediate(const struct bpf_insn_aux_data *aux)
{
	return aux->map_key_state & ~(BPF_MAP_KEY_SEEN | BPF_MAP_KEY_POISON);
}

static void bpf_map_key_store(struct bpf_insn_aux_data *aux, u64 state)
{
	bool poisoned = bpf_map_key_poisoned(aux);

	aux->map_key_state = state | BPF_MAP_KEY_SEEN |
			     (poisoned ? BPF_MAP_KEY_POISON : 0ULL);
}

struct bpf_call_arg_meta {
	struct bpf_map *map_ptr;
	bool raw_mode;
	bool pkt_access;
	int regno;
	int access_size;
	int mem_size;
	u64 msize_max_value;
	int ref_obj_id;
	int func_id;
	struct btf *btf;
	u32 btf_id;
<<<<<<< HEAD
=======
	struct btf *ret_btf;
>>>>>>> 356006a6
	u32 ret_btf_id;
};

struct btf *btf_vmlinux;

static DEFINE_MUTEX(bpf_verifier_lock);

static const struct bpf_line_info *
find_linfo(const struct bpf_verifier_env *env, u32 insn_off)
{
	const struct bpf_line_info *linfo;
	const struct bpf_prog *prog;
	u32 i, nr_linfo;

	prog = env->prog;
	nr_linfo = prog->aux->nr_linfo;

	if (!nr_linfo || insn_off >= prog->len)
		return NULL;

	linfo = prog->aux->linfo;
	for (i = 1; i < nr_linfo; i++)
		if (insn_off < linfo[i].insn_off)
			break;

	return &linfo[i - 1];
}

void bpf_verifier_vlog(struct bpf_verifier_log *log, const char *fmt,
		       va_list args)
{
	unsigned int n;

	n = vscnprintf(log->kbuf, BPF_VERIFIER_TMP_LOG_SIZE, fmt, args);

	WARN_ONCE(n >= BPF_VERIFIER_TMP_LOG_SIZE - 1,
		  "verifier log line truncated - local buffer too short\n");

	n = min(log->len_total - log->len_used - 1, n);
	log->kbuf[n] = '\0';

	if (log->level == BPF_LOG_KERNEL) {
		pr_err("BPF:%s\n", log->kbuf);
		return;
	}
	if (!copy_to_user(log->ubuf + log->len_used, log->kbuf, n + 1))
		log->len_used += n;
	else
		log->ubuf = NULL;
}

static void bpf_vlog_reset(struct bpf_verifier_log *log, u32 new_pos)
{
	char zero = 0;

	if (!bpf_verifier_log_needed(log))
		return;

	log->len_used = new_pos;
	if (put_user(zero, log->ubuf + new_pos))
		log->ubuf = NULL;
}

/* log_level controls verbosity level of eBPF verifier.
 * bpf_verifier_log_write() is used to dump the verification trace to the log,
 * so the user can figure out what's wrong with the program
 */
__printf(2, 3) void bpf_verifier_log_write(struct bpf_verifier_env *env,
					   const char *fmt, ...)
{
	va_list args;

	if (!bpf_verifier_log_needed(&env->log))
		return;

	va_start(args, fmt);
	bpf_verifier_vlog(&env->log, fmt, args);
	va_end(args);
}
EXPORT_SYMBOL_GPL(bpf_verifier_log_write);

__printf(2, 3) static void verbose(void *private_data, const char *fmt, ...)
{
	struct bpf_verifier_env *env = private_data;
	va_list args;

	if (!bpf_verifier_log_needed(&env->log))
		return;

	va_start(args, fmt);
	bpf_verifier_vlog(&env->log, fmt, args);
	va_end(args);
}

__printf(2, 3) void bpf_log(struct bpf_verifier_log *log,
			    const char *fmt, ...)
{
	va_list args;

	if (!bpf_verifier_log_needed(log))
		return;

	va_start(args, fmt);
	bpf_verifier_vlog(log, fmt, args);
	va_end(args);
}

static const char *ltrim(const char *s)
{
	while (isspace(*s))
		s++;

	return s;
}

__printf(3, 4) static void verbose_linfo(struct bpf_verifier_env *env,
					 u32 insn_off,
					 const char *prefix_fmt, ...)
{
	const struct bpf_line_info *linfo;

	if (!bpf_verifier_log_needed(&env->log))
		return;

	linfo = find_linfo(env, insn_off);
	if (!linfo || linfo == env->prev_linfo)
		return;

	if (prefix_fmt) {
		va_list args;

		va_start(args, prefix_fmt);
		bpf_verifier_vlog(&env->log, prefix_fmt, args);
		va_end(args);
	}

	verbose(env, "%s\n",
		ltrim(btf_name_by_offset(env->prog->aux->btf,
					 linfo->line_off)));

	env->prev_linfo = linfo;
}

static bool type_is_pkt_pointer(enum bpf_reg_type type)
{
	return type == PTR_TO_PACKET ||
	       type == PTR_TO_PACKET_META;
}

static bool type_is_sk_pointer(enum bpf_reg_type type)
{
	return type == PTR_TO_SOCKET ||
		type == PTR_TO_SOCK_COMMON ||
		type == PTR_TO_TCP_SOCK ||
		type == PTR_TO_XDP_SOCK;
}

static bool reg_type_not_null(enum bpf_reg_type type)
{
	return type == PTR_TO_SOCKET ||
		type == PTR_TO_TCP_SOCK ||
		type == PTR_TO_MAP_VALUE ||
		type == PTR_TO_SOCK_COMMON;
}

static bool reg_type_may_be_null(enum bpf_reg_type type)
{
	return type == PTR_TO_MAP_VALUE_OR_NULL ||
	       type == PTR_TO_SOCKET_OR_NULL ||
	       type == PTR_TO_SOCK_COMMON_OR_NULL ||
	       type == PTR_TO_TCP_SOCK_OR_NULL ||
	       type == PTR_TO_BTF_ID_OR_NULL ||
	       type == PTR_TO_MEM_OR_NULL ||
	       type == PTR_TO_RDONLY_BUF_OR_NULL ||
	       type == PTR_TO_RDWR_BUF_OR_NULL;
}

static bool reg_may_point_to_spin_lock(const struct bpf_reg_state *reg)
{
	return reg->type == PTR_TO_MAP_VALUE &&
		map_value_has_spin_lock(reg->map_ptr);
}

static bool reg_type_may_be_refcounted_or_null(enum bpf_reg_type type)
{
	return type == PTR_TO_SOCKET ||
		type == PTR_TO_SOCKET_OR_NULL ||
		type == PTR_TO_TCP_SOCK ||
		type == PTR_TO_TCP_SOCK_OR_NULL ||
		type == PTR_TO_MEM ||
		type == PTR_TO_MEM_OR_NULL;
}

static bool arg_type_may_be_refcounted(enum bpf_arg_type type)
{
	return type == ARG_PTR_TO_SOCK_COMMON;
}

static bool arg_type_may_be_null(enum bpf_arg_type type)
{
	return type == ARG_PTR_TO_MAP_VALUE_OR_NULL ||
	       type == ARG_PTR_TO_MEM_OR_NULL ||
	       type == ARG_PTR_TO_CTX_OR_NULL ||
	       type == ARG_PTR_TO_SOCKET_OR_NULL ||
	       type == ARG_PTR_TO_ALLOC_MEM_OR_NULL;
}

/* Determine whether the function releases some resources allocated by another
 * function call. The first reference type argument will be assumed to be
 * released by release_reference().
 */
static bool is_release_function(enum bpf_func_id func_id)
{
	return func_id == BPF_FUNC_sk_release ||
	       func_id == BPF_FUNC_ringbuf_submit ||
	       func_id == BPF_FUNC_ringbuf_discard;
}

static bool may_be_acquire_function(enum bpf_func_id func_id)
{
	return func_id == BPF_FUNC_sk_lookup_tcp ||
		func_id == BPF_FUNC_sk_lookup_udp ||
		func_id == BPF_FUNC_skc_lookup_tcp ||
		func_id == BPF_FUNC_map_lookup_elem ||
	        func_id == BPF_FUNC_ringbuf_reserve;
}

static bool is_acquire_function(enum bpf_func_id func_id,
				const struct bpf_map *map)
{
	enum bpf_map_type map_type = map ? map->map_type : BPF_MAP_TYPE_UNSPEC;

	if (func_id == BPF_FUNC_sk_lookup_tcp ||
	    func_id == BPF_FUNC_sk_lookup_udp ||
	    func_id == BPF_FUNC_skc_lookup_tcp ||
	    func_id == BPF_FUNC_ringbuf_reserve)
		return true;

	if (func_id == BPF_FUNC_map_lookup_elem &&
	    (map_type == BPF_MAP_TYPE_SOCKMAP ||
	     map_type == BPF_MAP_TYPE_SOCKHASH))
		return true;

	return false;
}

static bool is_ptr_cast_function(enum bpf_func_id func_id)
{
	return func_id == BPF_FUNC_tcp_sock ||
		func_id == BPF_FUNC_sk_fullsock ||
		func_id == BPF_FUNC_skc_to_tcp_sock ||
		func_id == BPF_FUNC_skc_to_tcp6_sock ||
		func_id == BPF_FUNC_skc_to_udp6_sock ||
		func_id == BPF_FUNC_skc_to_tcp_timewait_sock ||
		func_id == BPF_FUNC_skc_to_tcp_request_sock;
}

/* string representation of 'enum bpf_reg_type' */
static const char * const reg_type_str[] = {
	[NOT_INIT]		= "?",
	[SCALAR_VALUE]		= "inv",
	[PTR_TO_CTX]		= "ctx",
	[CONST_PTR_TO_MAP]	= "map_ptr",
	[PTR_TO_MAP_VALUE]	= "map_value",
	[PTR_TO_MAP_VALUE_OR_NULL] = "map_value_or_null",
	[PTR_TO_STACK]		= "fp",
	[PTR_TO_PACKET]		= "pkt",
	[PTR_TO_PACKET_META]	= "pkt_meta",
	[PTR_TO_PACKET_END]	= "pkt_end",
	[PTR_TO_FLOW_KEYS]	= "flow_keys",
	[PTR_TO_SOCKET]		= "sock",
	[PTR_TO_SOCKET_OR_NULL] = "sock_or_null",
	[PTR_TO_SOCK_COMMON]	= "sock_common",
	[PTR_TO_SOCK_COMMON_OR_NULL] = "sock_common_or_null",
	[PTR_TO_TCP_SOCK]	= "tcp_sock",
	[PTR_TO_TCP_SOCK_OR_NULL] = "tcp_sock_or_null",
	[PTR_TO_TP_BUFFER]	= "tp_buffer",
	[PTR_TO_XDP_SOCK]	= "xdp_sock",
	[PTR_TO_BTF_ID]		= "ptr_",
	[PTR_TO_BTF_ID_OR_NULL]	= "ptr_or_null_",
	[PTR_TO_PERCPU_BTF_ID]	= "percpu_ptr_",
	[PTR_TO_MEM]		= "mem",
	[PTR_TO_MEM_OR_NULL]	= "mem_or_null",
	[PTR_TO_RDONLY_BUF]	= "rdonly_buf",
	[PTR_TO_RDONLY_BUF_OR_NULL] = "rdonly_buf_or_null",
	[PTR_TO_RDWR_BUF]	= "rdwr_buf",
	[PTR_TO_RDWR_BUF_OR_NULL] = "rdwr_buf_or_null",
};

static char slot_type_char[] = {
	[STACK_INVALID]	= '?',
	[STACK_SPILL]	= 'r',
	[STACK_MISC]	= 'm',
	[STACK_ZERO]	= '0',
};

static void print_liveness(struct bpf_verifier_env *env,
			   enum bpf_reg_liveness live)
{
	if (live & (REG_LIVE_READ | REG_LIVE_WRITTEN | REG_LIVE_DONE))
	    verbose(env, "_");
	if (live & REG_LIVE_READ)
		verbose(env, "r");
	if (live & REG_LIVE_WRITTEN)
		verbose(env, "w");
	if (live & REG_LIVE_DONE)
		verbose(env, "D");
}

static struct bpf_func_state *func(struct bpf_verifier_env *env,
				   const struct bpf_reg_state *reg)
{
	struct bpf_verifier_state *cur = env->cur_state;

	return cur->frame[reg->frameno];
}

static const char *kernel_type_name(const struct btf* btf, u32 id)
{
	return btf_name_by_offset(btf, btf_type_by_id(btf, id)->name_off);
}

static void print_verifier_state(struct bpf_verifier_env *env,
				 const struct bpf_func_state *state)
{
	const struct bpf_reg_state *reg;
	enum bpf_reg_type t;
	int i;

	if (state->frameno)
		verbose(env, " frame%d:", state->frameno);
	for (i = 0; i < MAX_BPF_REG; i++) {
		reg = &state->regs[i];
		t = reg->type;
		if (t == NOT_INIT)
			continue;
		verbose(env, " R%d", i);
		print_liveness(env, reg->live);
		verbose(env, "=%s", reg_type_str[t]);
		if (t == SCALAR_VALUE && reg->precise)
			verbose(env, "P");
		if ((t == SCALAR_VALUE || t == PTR_TO_STACK) &&
		    tnum_is_const(reg->var_off)) {
			/* reg->off should be 0 for SCALAR_VALUE */
			verbose(env, "%lld", reg->var_off.value + reg->off);
		} else {
			if (t == PTR_TO_BTF_ID ||
			    t == PTR_TO_BTF_ID_OR_NULL ||
			    t == PTR_TO_PERCPU_BTF_ID)
<<<<<<< HEAD
				verbose(env, "%s", kernel_type_name(reg->btf_id));
=======
				verbose(env, "%s", kernel_type_name(reg->btf, reg->btf_id));
>>>>>>> 356006a6
			verbose(env, "(id=%d", reg->id);
			if (reg_type_may_be_refcounted_or_null(t))
				verbose(env, ",ref_obj_id=%d", reg->ref_obj_id);
			if (t != SCALAR_VALUE)
				verbose(env, ",off=%d", reg->off);
			if (type_is_pkt_pointer(t))
				verbose(env, ",r=%d", reg->range);
			else if (t == CONST_PTR_TO_MAP ||
				 t == PTR_TO_MAP_VALUE ||
				 t == PTR_TO_MAP_VALUE_OR_NULL)
				verbose(env, ",ks=%d,vs=%d",
					reg->map_ptr->key_size,
					reg->map_ptr->value_size);
			if (tnum_is_const(reg->var_off)) {
				/* Typically an immediate SCALAR_VALUE, but
				 * could be a pointer whose offset is too big
				 * for reg->off
				 */
				verbose(env, ",imm=%llx", reg->var_off.value);
			} else {
				if (reg->smin_value != reg->umin_value &&
				    reg->smin_value != S64_MIN)
					verbose(env, ",smin_value=%lld",
						(long long)reg->smin_value);
				if (reg->smax_value != reg->umax_value &&
				    reg->smax_value != S64_MAX)
					verbose(env, ",smax_value=%lld",
						(long long)reg->smax_value);
				if (reg->umin_value != 0)
					verbose(env, ",umin_value=%llu",
						(unsigned long long)reg->umin_value);
				if (reg->umax_value != U64_MAX)
					verbose(env, ",umax_value=%llu",
						(unsigned long long)reg->umax_value);
				if (!tnum_is_unknown(reg->var_off)) {
					char tn_buf[48];

					tnum_strn(tn_buf, sizeof(tn_buf), reg->var_off);
					verbose(env, ",var_off=%s", tn_buf);
				}
				if (reg->s32_min_value != reg->smin_value &&
				    reg->s32_min_value != S32_MIN)
					verbose(env, ",s32_min_value=%d",
						(int)(reg->s32_min_value));
				if (reg->s32_max_value != reg->smax_value &&
				    reg->s32_max_value != S32_MAX)
					verbose(env, ",s32_max_value=%d",
						(int)(reg->s32_max_value));
				if (reg->u32_min_value != reg->umin_value &&
				    reg->u32_min_value != U32_MIN)
					verbose(env, ",u32_min_value=%d",
						(int)(reg->u32_min_value));
				if (reg->u32_max_value != reg->umax_value &&
				    reg->u32_max_value != U32_MAX)
					verbose(env, ",u32_max_value=%d",
						(int)(reg->u32_max_value));
			}
			verbose(env, ")");
		}
	}
	for (i = 0; i < state->allocated_stack / BPF_REG_SIZE; i++) {
		char types_buf[BPF_REG_SIZE + 1];
		bool valid = false;
		int j;

		for (j = 0; j < BPF_REG_SIZE; j++) {
			if (state->stack[i].slot_type[j] != STACK_INVALID)
				valid = true;
			types_buf[j] = slot_type_char[
					state->stack[i].slot_type[j]];
		}
		types_buf[BPF_REG_SIZE] = 0;
		if (!valid)
			continue;
		verbose(env, " fp%d", (-i - 1) * BPF_REG_SIZE);
		print_liveness(env, state->stack[i].spilled_ptr.live);
		if (state->stack[i].slot_type[0] == STACK_SPILL) {
			reg = &state->stack[i].spilled_ptr;
			t = reg->type;
			verbose(env, "=%s", reg_type_str[t]);
			if (t == SCALAR_VALUE && reg->precise)
				verbose(env, "P");
			if (t == SCALAR_VALUE && tnum_is_const(reg->var_off))
				verbose(env, "%lld", reg->var_off.value + reg->off);
		} else {
			verbose(env, "=%s", types_buf);
		}
	}
	if (state->acquired_refs && state->refs[0].id) {
		verbose(env, " refs=%d", state->refs[0].id);
		for (i = 1; i < state->acquired_refs; i++)
			if (state->refs[i].id)
				verbose(env, ",%d", state->refs[i].id);
	}
	verbose(env, "\n");
}

#define COPY_STATE_FN(NAME, COUNT, FIELD, SIZE)				\
static int copy_##NAME##_state(struct bpf_func_state *dst,		\
			       const struct bpf_func_state *src)	\
{									\
	if (!src->FIELD)						\
		return 0;						\
	if (WARN_ON_ONCE(dst->COUNT < src->COUNT)) {			\
		/* internal bug, make state invalid to reject the program */ \
		memset(dst, 0, sizeof(*dst));				\
		return -EFAULT;						\
	}								\
	memcpy(dst->FIELD, src->FIELD,					\
	       sizeof(*src->FIELD) * (src->COUNT / SIZE));		\
	return 0;							\
}
/* copy_reference_state() */
COPY_STATE_FN(reference, acquired_refs, refs, 1)
/* copy_stack_state() */
COPY_STATE_FN(stack, allocated_stack, stack, BPF_REG_SIZE)
#undef COPY_STATE_FN

#define REALLOC_STATE_FN(NAME, COUNT, FIELD, SIZE)			\
static int realloc_##NAME##_state(struct bpf_func_state *state, int size, \
				  bool copy_old)			\
{									\
	u32 old_size = state->COUNT;					\
	struct bpf_##NAME##_state *new_##FIELD;				\
	int slot = size / SIZE;						\
									\
	if (size <= old_size || !size) {				\
		if (copy_old)						\
			return 0;					\
		state->COUNT = slot * SIZE;				\
		if (!size && old_size) {				\
			kfree(state->FIELD);				\
			state->FIELD = NULL;				\
		}							\
		return 0;						\
	}								\
	new_##FIELD = kmalloc_array(slot, sizeof(struct bpf_##NAME##_state), \
				    GFP_KERNEL);			\
	if (!new_##FIELD)						\
		return -ENOMEM;						\
	if (copy_old) {							\
		if (state->FIELD)					\
			memcpy(new_##FIELD, state->FIELD,		\
			       sizeof(*new_##FIELD) * (old_size / SIZE)); \
		memset(new_##FIELD + old_size / SIZE, 0,		\
		       sizeof(*new_##FIELD) * (size - old_size) / SIZE); \
	}								\
	state->COUNT = slot * SIZE;					\
	kfree(state->FIELD);						\
	state->FIELD = new_##FIELD;					\
	return 0;							\
}
/* realloc_reference_state() */
REALLOC_STATE_FN(reference, acquired_refs, refs, 1)
/* realloc_stack_state() */
REALLOC_STATE_FN(stack, allocated_stack, stack, BPF_REG_SIZE)
#undef REALLOC_STATE_FN

/* do_check() starts with zero-sized stack in struct bpf_verifier_state to
 * make it consume minimal amount of memory. check_stack_write() access from
 * the program calls into realloc_func_state() to grow the stack size.
 * Note there is a non-zero 'parent' pointer inside bpf_verifier_state
 * which realloc_stack_state() copies over. It points to previous
 * bpf_verifier_state which is never reallocated.
 */
static int realloc_func_state(struct bpf_func_state *state, int stack_size,
			      int refs_size, bool copy_old)
{
	int err = realloc_reference_state(state, refs_size, copy_old);
	if (err)
		return err;
	return realloc_stack_state(state, stack_size, copy_old);
}

/* Acquire a pointer id from the env and update the state->refs to include
 * this new pointer reference.
 * On success, returns a valid pointer id to associate with the register
 * On failure, returns a negative errno.
 */
static int acquire_reference_state(struct bpf_verifier_env *env, int insn_idx)
{
	struct bpf_func_state *state = cur_func(env);
	int new_ofs = state->acquired_refs;
	int id, err;

	err = realloc_reference_state(state, state->acquired_refs + 1, true);
	if (err)
		return err;
	id = ++env->id_gen;
	state->refs[new_ofs].id = id;
	state->refs[new_ofs].insn_idx = insn_idx;

	return id;
}

/* release function corresponding to acquire_reference_state(). Idempotent. */
static int release_reference_state(struct bpf_func_state *state, int ptr_id)
{
	int i, last_idx;

	last_idx = state->acquired_refs - 1;
	for (i = 0; i < state->acquired_refs; i++) {
		if (state->refs[i].id == ptr_id) {
			if (last_idx && i != last_idx)
				memcpy(&state->refs[i], &state->refs[last_idx],
				       sizeof(*state->refs));
			memset(&state->refs[last_idx], 0, sizeof(*state->refs));
			state->acquired_refs--;
			return 0;
		}
	}
	return -EINVAL;
}

static int transfer_reference_state(struct bpf_func_state *dst,
				    struct bpf_func_state *src)
{
	int err = realloc_reference_state(dst, src->acquired_refs, false);
	if (err)
		return err;
	err = copy_reference_state(dst, src);
	if (err)
		return err;
	return 0;
}

static void free_func_state(struct bpf_func_state *state)
{
	if (!state)
		return;
	kfree(state->refs);
	kfree(state->stack);
	kfree(state);
}

static void clear_jmp_history(struct bpf_verifier_state *state)
{
	kfree(state->jmp_history);
	state->jmp_history = NULL;
	state->jmp_history_cnt = 0;
}

static void free_verifier_state(struct bpf_verifier_state *state,
				bool free_self)
{
	int i;

	for (i = 0; i <= state->curframe; i++) {
		free_func_state(state->frame[i]);
		state->frame[i] = NULL;
	}
	clear_jmp_history(state);
	if (free_self)
		kfree(state);
}

/* copy verifier state from src to dst growing dst stack space
 * when necessary to accommodate larger src stack
 */
static int copy_func_state(struct bpf_func_state *dst,
			   const struct bpf_func_state *src)
{
	int err;

	err = realloc_func_state(dst, src->allocated_stack, src->acquired_refs,
				 false);
	if (err)
		return err;
	memcpy(dst, src, offsetof(struct bpf_func_state, acquired_refs));
	err = copy_reference_state(dst, src);
	if (err)
		return err;
	return copy_stack_state(dst, src);
}

static int copy_verifier_state(struct bpf_verifier_state *dst_state,
			       const struct bpf_verifier_state *src)
{
	struct bpf_func_state *dst;
	u32 jmp_sz = sizeof(struct bpf_idx_pair) * src->jmp_history_cnt;
	int i, err;

	if (dst_state->jmp_history_cnt < src->jmp_history_cnt) {
		kfree(dst_state->jmp_history);
		dst_state->jmp_history = kmalloc(jmp_sz, GFP_USER);
		if (!dst_state->jmp_history)
			return -ENOMEM;
	}
	memcpy(dst_state->jmp_history, src->jmp_history, jmp_sz);
	dst_state->jmp_history_cnt = src->jmp_history_cnt;

	/* if dst has more stack frames then src frame, free them */
	for (i = src->curframe + 1; i <= dst_state->curframe; i++) {
		free_func_state(dst_state->frame[i]);
		dst_state->frame[i] = NULL;
	}
	dst_state->speculative = src->speculative;
	dst_state->curframe = src->curframe;
	dst_state->active_spin_lock = src->active_spin_lock;
	dst_state->branches = src->branches;
	dst_state->parent = src->parent;
	dst_state->first_insn_idx = src->first_insn_idx;
	dst_state->last_insn_idx = src->last_insn_idx;
	for (i = 0; i <= src->curframe; i++) {
		dst = dst_state->frame[i];
		if (!dst) {
			dst = kzalloc(sizeof(*dst), GFP_KERNEL);
			if (!dst)
				return -ENOMEM;
			dst_state->frame[i] = dst;
		}
		err = copy_func_state(dst, src->frame[i]);
		if (err)
			return err;
	}
	return 0;
}

static void update_branch_counts(struct bpf_verifier_env *env, struct bpf_verifier_state *st)
{
	while (st) {
		u32 br = --st->branches;

		/* WARN_ON(br > 1) technically makes sense here,
		 * but see comment in push_stack(), hence:
		 */
		WARN_ONCE((int)br < 0,
			  "BUG update_branch_counts:branches_to_explore=%d\n",
			  br);
		if (br)
			break;
		st = st->parent;
	}
}

static int pop_stack(struct bpf_verifier_env *env, int *prev_insn_idx,
		     int *insn_idx, bool pop_log)
{
	struct bpf_verifier_state *cur = env->cur_state;
	struct bpf_verifier_stack_elem *elem, *head = env->head;
	int err;

	if (env->head == NULL)
		return -ENOENT;

	if (cur) {
		err = copy_verifier_state(cur, &head->st);
		if (err)
			return err;
	}
	if (pop_log)
		bpf_vlog_reset(&env->log, head->log_pos);
	if (insn_idx)
		*insn_idx = head->insn_idx;
	if (prev_insn_idx)
		*prev_insn_idx = head->prev_insn_idx;
	elem = head->next;
	free_verifier_state(&head->st, false);
	kfree(head);
	env->head = elem;
	env->stack_size--;
	return 0;
}

static struct bpf_verifier_state *push_stack(struct bpf_verifier_env *env,
					     int insn_idx, int prev_insn_idx,
					     bool speculative)
{
	struct bpf_verifier_state *cur = env->cur_state;
	struct bpf_verifier_stack_elem *elem;
	int err;

	elem = kzalloc(sizeof(struct bpf_verifier_stack_elem), GFP_KERNEL);
	if (!elem)
		goto err;

	elem->insn_idx = insn_idx;
	elem->prev_insn_idx = prev_insn_idx;
	elem->next = env->head;
	elem->log_pos = env->log.len_used;
	env->head = elem;
	env->stack_size++;
	err = copy_verifier_state(&elem->st, cur);
	if (err)
		goto err;
	elem->st.speculative |= speculative;
	if (env->stack_size > BPF_COMPLEXITY_LIMIT_JMP_SEQ) {
		verbose(env, "The sequence of %d jumps is too complex.\n",
			env->stack_size);
		goto err;
	}
	if (elem->st.parent) {
		++elem->st.parent->branches;
		/* WARN_ON(branches > 2) technically makes sense here,
		 * but
		 * 1. speculative states will bump 'branches' for non-branch
		 * instructions
		 * 2. is_state_visited() heuristics may decide not to create
		 * a new state for a sequence of branches and all such current
		 * and cloned states will be pointing to a single parent state
		 * which might have large 'branches' count.
		 */
	}
	return &elem->st;
err:
	free_verifier_state(env->cur_state, true);
	env->cur_state = NULL;
	/* pop all elements and return */
	while (!pop_stack(env, NULL, NULL, false));
	return NULL;
}

#define CALLER_SAVED_REGS 6
static const int caller_saved[CALLER_SAVED_REGS] = {
	BPF_REG_0, BPF_REG_1, BPF_REG_2, BPF_REG_3, BPF_REG_4, BPF_REG_5
};

static void __mark_reg_not_init(const struct bpf_verifier_env *env,
				struct bpf_reg_state *reg);

/* This helper doesn't clear reg->id */
static void ___mark_reg_known(struct bpf_reg_state *reg, u64 imm)
{
	reg->var_off = tnum_const(imm);
	reg->smin_value = (s64)imm;
	reg->smax_value = (s64)imm;
	reg->umin_value = imm;
	reg->umax_value = imm;

	reg->s32_min_value = (s32)imm;
	reg->s32_max_value = (s32)imm;
	reg->u32_min_value = (u32)imm;
	reg->u32_max_value = (u32)imm;
}

/* Mark the unknown part of a register (variable offset or scalar value) as
 * known to have the value @imm.
 */
static void __mark_reg_known(struct bpf_reg_state *reg, u64 imm)
{
	/* Clear id, off, and union(map_ptr, range) */
	memset(((u8 *)reg) + sizeof(reg->type), 0,
	       offsetof(struct bpf_reg_state, var_off) - sizeof(reg->type));
	___mark_reg_known(reg, imm);
}

static void __mark_reg32_known(struct bpf_reg_state *reg, u64 imm)
{
	reg->var_off = tnum_const_subreg(reg->var_off, imm);
	reg->s32_min_value = (s32)imm;
	reg->s32_max_value = (s32)imm;
	reg->u32_min_value = (u32)imm;
	reg->u32_max_value = (u32)imm;
}

/* Mark the 'variable offset' part of a register as zero.  This should be
 * used only on registers holding a pointer type.
 */
static void __mark_reg_known_zero(struct bpf_reg_state *reg)
{
	__mark_reg_known(reg, 0);
}

static void __mark_reg_const_zero(struct bpf_reg_state *reg)
{
	__mark_reg_known(reg, 0);
	reg->type = SCALAR_VALUE;
}

static void mark_reg_known_zero(struct bpf_verifier_env *env,
				struct bpf_reg_state *regs, u32 regno)
{
	if (WARN_ON(regno >= MAX_BPF_REG)) {
		verbose(env, "mark_reg_known_zero(regs, %u)\n", regno);
		/* Something bad happened, let's kill all regs */
		for (regno = 0; regno < MAX_BPF_REG; regno++)
			__mark_reg_not_init(env, regs + regno);
		return;
	}
	__mark_reg_known_zero(regs + regno);
}

static bool reg_is_pkt_pointer(const struct bpf_reg_state *reg)
{
	return type_is_pkt_pointer(reg->type);
}

static bool reg_is_pkt_pointer_any(const struct bpf_reg_state *reg)
{
	return reg_is_pkt_pointer(reg) ||
	       reg->type == PTR_TO_PACKET_END;
}

/* Unmodified PTR_TO_PACKET[_META,_END] register from ctx access. */
static bool reg_is_init_pkt_pointer(const struct bpf_reg_state *reg,
				    enum bpf_reg_type which)
{
	/* The register can already have a range from prior markings.
	 * This is fine as long as it hasn't been advanced from its
	 * origin.
	 */
	return reg->type == which &&
	       reg->id == 0 &&
	       reg->off == 0 &&
	       tnum_equals_const(reg->var_off, 0);
}

/* Reset the min/max bounds of a register */
static void __mark_reg_unbounded(struct bpf_reg_state *reg)
{
	reg->smin_value = S64_MIN;
	reg->smax_value = S64_MAX;
	reg->umin_value = 0;
	reg->umax_value = U64_MAX;

	reg->s32_min_value = S32_MIN;
	reg->s32_max_value = S32_MAX;
	reg->u32_min_value = 0;
	reg->u32_max_value = U32_MAX;
}

static void __mark_reg64_unbounded(struct bpf_reg_state *reg)
{
	reg->smin_value = S64_MIN;
	reg->smax_value = S64_MAX;
	reg->umin_value = 0;
	reg->umax_value = U64_MAX;
}

static void __mark_reg32_unbounded(struct bpf_reg_state *reg)
{
	reg->s32_min_value = S32_MIN;
	reg->s32_max_value = S32_MAX;
	reg->u32_min_value = 0;
	reg->u32_max_value = U32_MAX;
}

static void __update_reg32_bounds(struct bpf_reg_state *reg)
{
	struct tnum var32_off = tnum_subreg(reg->var_off);

	/* min signed is max(sign bit) | min(other bits) */
	reg->s32_min_value = max_t(s32, reg->s32_min_value,
			var32_off.value | (var32_off.mask & S32_MIN));
	/* max signed is min(sign bit) | max(other bits) */
	reg->s32_max_value = min_t(s32, reg->s32_max_value,
			var32_off.value | (var32_off.mask & S32_MAX));
	reg->u32_min_value = max_t(u32, reg->u32_min_value, (u32)var32_off.value);
	reg->u32_max_value = min(reg->u32_max_value,
				 (u32)(var32_off.value | var32_off.mask));
}

static void __update_reg64_bounds(struct bpf_reg_state *reg)
{
	/* min signed is max(sign bit) | min(other bits) */
	reg->smin_value = max_t(s64, reg->smin_value,
				reg->var_off.value | (reg->var_off.mask & S64_MIN));
	/* max signed is min(sign bit) | max(other bits) */
	reg->smax_value = min_t(s64, reg->smax_value,
				reg->var_off.value | (reg->var_off.mask & S64_MAX));
	reg->umin_value = max(reg->umin_value, reg->var_off.value);
	reg->umax_value = min(reg->umax_value,
			      reg->var_off.value | reg->var_off.mask);
}

static void __update_reg_bounds(struct bpf_reg_state *reg)
{
	__update_reg32_bounds(reg);
	__update_reg64_bounds(reg);
}

/* Uses signed min/max values to inform unsigned, and vice-versa */
static void __reg32_deduce_bounds(struct bpf_reg_state *reg)
{
	/* Learn sign from signed bounds.
	 * If we cannot cross the sign boundary, then signed and unsigned bounds
	 * are the same, so combine.  This works even in the negative case, e.g.
	 * -3 s<= x s<= -1 implies 0xf...fd u<= x u<= 0xf...ff.
	 */
	if (reg->s32_min_value >= 0 || reg->s32_max_value < 0) {
		reg->s32_min_value = reg->u32_min_value =
			max_t(u32, reg->s32_min_value, reg->u32_min_value);
		reg->s32_max_value = reg->u32_max_value =
			min_t(u32, reg->s32_max_value, reg->u32_max_value);
		return;
	}
	/* Learn sign from unsigned bounds.  Signed bounds cross the sign
	 * boundary, so we must be careful.
	 */
	if ((s32)reg->u32_max_value >= 0) {
		/* Positive.  We can't learn anything from the smin, but smax
		 * is positive, hence safe.
		 */
		reg->s32_min_value = reg->u32_min_value;
		reg->s32_max_value = reg->u32_max_value =
			min_t(u32, reg->s32_max_value, reg->u32_max_value);
	} else if ((s32)reg->u32_min_value < 0) {
		/* Negative.  We can't learn anything from the smax, but smin
		 * is negative, hence safe.
		 */
		reg->s32_min_value = reg->u32_min_value =
			max_t(u32, reg->s32_min_value, reg->u32_min_value);
		reg->s32_max_value = reg->u32_max_value;
	}
}

static void __reg64_deduce_bounds(struct bpf_reg_state *reg)
{
	/* Learn sign from signed bounds.
	 * If we cannot cross the sign boundary, then signed and unsigned bounds
	 * are the same, so combine.  This works even in the negative case, e.g.
	 * -3 s<= x s<= -1 implies 0xf...fd u<= x u<= 0xf...ff.
	 */
	if (reg->smin_value >= 0 || reg->smax_value < 0) {
		reg->smin_value = reg->umin_value = max_t(u64, reg->smin_value,
							  reg->umin_value);
		reg->smax_value = reg->umax_value = min_t(u64, reg->smax_value,
							  reg->umax_value);
		return;
	}
	/* Learn sign from unsigned bounds.  Signed bounds cross the sign
	 * boundary, so we must be careful.
	 */
	if ((s64)reg->umax_value >= 0) {
		/* Positive.  We can't learn anything from the smin, but smax
		 * is positive, hence safe.
		 */
		reg->smin_value = reg->umin_value;
		reg->smax_value = reg->umax_value = min_t(u64, reg->smax_value,
							  reg->umax_value);
	} else if ((s64)reg->umin_value < 0) {
		/* Negative.  We can't learn anything from the smax, but smin
		 * is negative, hence safe.
		 */
		reg->smin_value = reg->umin_value = max_t(u64, reg->smin_value,
							  reg->umin_value);
		reg->smax_value = reg->umax_value;
	}
}

static void __reg_deduce_bounds(struct bpf_reg_state *reg)
{
	__reg32_deduce_bounds(reg);
	__reg64_deduce_bounds(reg);
}

/* Attempts to improve var_off based on unsigned min/max information */
static void __reg_bound_offset(struct bpf_reg_state *reg)
{
	struct tnum var64_off = tnum_intersect(reg->var_off,
					       tnum_range(reg->umin_value,
							  reg->umax_value));
	struct tnum var32_off = tnum_intersect(tnum_subreg(reg->var_off),
						tnum_range(reg->u32_min_value,
							   reg->u32_max_value));

	reg->var_off = tnum_or(tnum_clear_subreg(var64_off), var32_off);
}

static void __reg_assign_32_into_64(struct bpf_reg_state *reg)
{
	reg->umin_value = reg->u32_min_value;
	reg->umax_value = reg->u32_max_value;
	/* Attempt to pull 32-bit signed bounds into 64-bit bounds
	 * but must be positive otherwise set to worse case bounds
	 * and refine later from tnum.
	 */
	if (reg->s32_min_value >= 0 && reg->s32_max_value >= 0)
		reg->smax_value = reg->s32_max_value;
	else
		reg->smax_value = U32_MAX;
	if (reg->s32_min_value >= 0)
		reg->smin_value = reg->s32_min_value;
	else
		reg->smin_value = 0;
}

static void __reg_combine_32_into_64(struct bpf_reg_state *reg)
{
	/* special case when 64-bit register has upper 32-bit register
	 * zeroed. Typically happens after zext or <<32, >>32 sequence
	 * allowing us to use 32-bit bounds directly,
	 */
	if (tnum_equals_const(tnum_clear_subreg(reg->var_off), 0)) {
		__reg_assign_32_into_64(reg);
	} else {
		/* Otherwise the best we can do is push lower 32bit known and
		 * unknown bits into register (var_off set from jmp logic)
		 * then learn as much as possible from the 64-bit tnum
		 * known and unknown bits. The previous smin/smax bounds are
		 * invalid here because of jmp32 compare so mark them unknown
		 * so they do not impact tnum bounds calculation.
		 */
		__mark_reg64_unbounded(reg);
		__update_reg_bounds(reg);
	}

	/* Intersecting with the old var_off might have improved our bounds
	 * slightly.  e.g. if umax was 0x7f...f and var_off was (0; 0xf...fc),
	 * then new var_off is (0; 0x7f...fc) which improves our umax.
	 */
	__reg_deduce_bounds(reg);
	__reg_bound_offset(reg);
	__update_reg_bounds(reg);
}

static bool __reg64_bound_s32(s64 a)
{
	return a > S32_MIN && a < S32_MAX;
}

static bool __reg64_bound_u32(u64 a)
{
	if (a > U32_MIN && a < U32_MAX)
		return true;
	return false;
}

static void __reg_combine_64_into_32(struct bpf_reg_state *reg)
{
	__mark_reg32_unbounded(reg);

	if (__reg64_bound_s32(reg->smin_value) && __reg64_bound_s32(reg->smax_value)) {
		reg->s32_min_value = (s32)reg->smin_value;
		reg->s32_max_value = (s32)reg->smax_value;
	}
	if (__reg64_bound_u32(reg->umin_value))
		reg->u32_min_value = (u32)reg->umin_value;
	if (__reg64_bound_u32(reg->umax_value))
		reg->u32_max_value = (u32)reg->umax_value;

	/* Intersecting with the old var_off might have improved our bounds
	 * slightly.  e.g. if umax was 0x7f...f and var_off was (0; 0xf...fc),
	 * then new var_off is (0; 0x7f...fc) which improves our umax.
	 */
	__reg_deduce_bounds(reg);
	__reg_bound_offset(reg);
	__update_reg_bounds(reg);
}

/* Mark a register as having a completely unknown (scalar) value. */
static void __mark_reg_unknown(const struct bpf_verifier_env *env,
			       struct bpf_reg_state *reg)
{
	/*
	 * Clear type, id, off, and union(map_ptr, range) and
	 * padding between 'type' and union
	 */
	memset(reg, 0, offsetof(struct bpf_reg_state, var_off));
	reg->type = SCALAR_VALUE;
	reg->var_off = tnum_unknown;
	reg->frameno = 0;
	reg->precise = env->subprog_cnt > 1 || !env->bpf_capable;
	__mark_reg_unbounded(reg);
}

static void mark_reg_unknown(struct bpf_verifier_env *env,
			     struct bpf_reg_state *regs, u32 regno)
{
	if (WARN_ON(regno >= MAX_BPF_REG)) {
		verbose(env, "mark_reg_unknown(regs, %u)\n", regno);
		/* Something bad happened, let's kill all regs except FP */
		for (regno = 0; regno < BPF_REG_FP; regno++)
			__mark_reg_not_init(env, regs + regno);
		return;
	}
	__mark_reg_unknown(env, regs + regno);
}

static void __mark_reg_not_init(const struct bpf_verifier_env *env,
				struct bpf_reg_state *reg)
{
	__mark_reg_unknown(env, reg);
	reg->type = NOT_INIT;
}

static void mark_reg_not_init(struct bpf_verifier_env *env,
			      struct bpf_reg_state *regs, u32 regno)
{
	if (WARN_ON(regno >= MAX_BPF_REG)) {
		verbose(env, "mark_reg_not_init(regs, %u)\n", regno);
		/* Something bad happened, let's kill all regs except FP */
		for (regno = 0; regno < BPF_REG_FP; regno++)
			__mark_reg_not_init(env, regs + regno);
		return;
	}
	__mark_reg_not_init(env, regs + regno);
}

static void mark_btf_ld_reg(struct bpf_verifier_env *env,
			    struct bpf_reg_state *regs, u32 regno,
			    enum bpf_reg_type reg_type,
			    struct btf *btf, u32 btf_id)
{
	if (reg_type == SCALAR_VALUE) {
		mark_reg_unknown(env, regs, regno);
		return;
	}
	mark_reg_known_zero(env, regs, regno);
	regs[regno].type = PTR_TO_BTF_ID;
	regs[regno].btf = btf;
	regs[regno].btf_id = btf_id;
}

#define DEF_NOT_SUBREG	(0)
static void init_reg_state(struct bpf_verifier_env *env,
			   struct bpf_func_state *state)
{
	struct bpf_reg_state *regs = state->regs;
	int i;

	for (i = 0; i < MAX_BPF_REG; i++) {
		mark_reg_not_init(env, regs, i);
		regs[i].live = REG_LIVE_NONE;
		regs[i].parent = NULL;
		regs[i].subreg_def = DEF_NOT_SUBREG;
	}

	/* frame pointer */
	regs[BPF_REG_FP].type = PTR_TO_STACK;
	mark_reg_known_zero(env, regs, BPF_REG_FP);
	regs[BPF_REG_FP].frameno = state->frameno;
}

#define BPF_MAIN_FUNC (-1)
static void init_func_state(struct bpf_verifier_env *env,
			    struct bpf_func_state *state,
			    int callsite, int frameno, int subprogno)
{
	state->callsite = callsite;
	state->frameno = frameno;
	state->subprogno = subprogno;
	init_reg_state(env, state);
}

enum reg_arg_type {
	SRC_OP,		/* register is used as source operand */
	DST_OP,		/* register is used as destination operand */
	DST_OP_NO_MARK	/* same as above, check only, don't mark */
};

static int cmp_subprogs(const void *a, const void *b)
{
	return ((struct bpf_subprog_info *)a)->start -
	       ((struct bpf_subprog_info *)b)->start;
}

static int find_subprog(struct bpf_verifier_env *env, int off)
{
	struct bpf_subprog_info *p;

	p = bsearch(&off, env->subprog_info, env->subprog_cnt,
		    sizeof(env->subprog_info[0]), cmp_subprogs);
	if (!p)
		return -ENOENT;
	return p - env->subprog_info;

}

static int add_subprog(struct bpf_verifier_env *env, int off)
{
	int insn_cnt = env->prog->len;
	int ret;

	if (off >= insn_cnt || off < 0) {
		verbose(env, "call to invalid destination\n");
		return -EINVAL;
	}
	ret = find_subprog(env, off);
	if (ret >= 0)
		return 0;
	if (env->subprog_cnt >= BPF_MAX_SUBPROGS) {
		verbose(env, "too many subprograms\n");
		return -E2BIG;
	}
	env->subprog_info[env->subprog_cnt++].start = off;
	sort(env->subprog_info, env->subprog_cnt,
	     sizeof(env->subprog_info[0]), cmp_subprogs, NULL);
	return 0;
}

static int check_subprogs(struct bpf_verifier_env *env)
{
	int i, ret, subprog_start, subprog_end, off, cur_subprog = 0;
	struct bpf_subprog_info *subprog = env->subprog_info;
	struct bpf_insn *insn = env->prog->insnsi;
	int insn_cnt = env->prog->len;

	/* Add entry function. */
	ret = add_subprog(env, 0);
	if (ret < 0)
		return ret;

	/* determine subprog starts. The end is one before the next starts */
	for (i = 0; i < insn_cnt; i++) {
		if (insn[i].code != (BPF_JMP | BPF_CALL))
			continue;
		if (insn[i].src_reg != BPF_PSEUDO_CALL)
			continue;
		if (!env->bpf_capable) {
			verbose(env,
				"function calls to other bpf functions are allowed for CAP_BPF and CAP_SYS_ADMIN\n");
			return -EPERM;
		}
		ret = add_subprog(env, i + insn[i].imm + 1);
		if (ret < 0)
			return ret;
	}

	/* Add a fake 'exit' subprog which could simplify subprog iteration
	 * logic. 'subprog_cnt' should not be increased.
	 */
	subprog[env->subprog_cnt].start = insn_cnt;

	if (env->log.level & BPF_LOG_LEVEL2)
		for (i = 0; i < env->subprog_cnt; i++)
			verbose(env, "func#%d @%d\n", i, subprog[i].start);

	/* now check that all jumps are within the same subprog */
	subprog_start = subprog[cur_subprog].start;
	subprog_end = subprog[cur_subprog + 1].start;
	for (i = 0; i < insn_cnt; i++) {
		u8 code = insn[i].code;

		if (code == (BPF_JMP | BPF_CALL) &&
		    insn[i].imm == BPF_FUNC_tail_call &&
		    insn[i].src_reg != BPF_PSEUDO_CALL)
			subprog[cur_subprog].has_tail_call = true;
		if (BPF_CLASS(code) == BPF_LD &&
		    (BPF_MODE(code) == BPF_ABS || BPF_MODE(code) == BPF_IND))
			subprog[cur_subprog].has_ld_abs = true;
		if (BPF_CLASS(code) != BPF_JMP && BPF_CLASS(code) != BPF_JMP32)
			goto next;
		if (BPF_OP(code) == BPF_EXIT || BPF_OP(code) == BPF_CALL)
			goto next;
		off = i + insn[i].off + 1;
		if (off < subprog_start || off >= subprog_end) {
			verbose(env, "jump out of range from insn %d to %d\n", i, off);
			return -EINVAL;
		}
next:
		if (i == subprog_end - 1) {
			/* to avoid fall-through from one subprog into another
			 * the last insn of the subprog should be either exit
			 * or unconditional jump back
			 */
			if (code != (BPF_JMP | BPF_EXIT) &&
			    code != (BPF_JMP | BPF_JA)) {
				verbose(env, "last insn is not an exit or jmp\n");
				return -EINVAL;
			}
			subprog_start = subprog_end;
			cur_subprog++;
			if (cur_subprog < env->subprog_cnt)
				subprog_end = subprog[cur_subprog + 1].start;
		}
	}
	return 0;
}

/* Parentage chain of this register (or stack slot) should take care of all
 * issues like callee-saved registers, stack slot allocation time, etc.
 */
static int mark_reg_read(struct bpf_verifier_env *env,
			 const struct bpf_reg_state *state,
			 struct bpf_reg_state *parent, u8 flag)
{
	bool writes = parent == state->parent; /* Observe write marks */
	int cnt = 0;

	while (parent) {
		/* if read wasn't screened by an earlier write ... */
		if (writes && state->live & REG_LIVE_WRITTEN)
			break;
		if (parent->live & REG_LIVE_DONE) {
			verbose(env, "verifier BUG type %s var_off %lld off %d\n",
				reg_type_str[parent->type],
				parent->var_off.value, parent->off);
			return -EFAULT;
		}
		/* The first condition is more likely to be true than the
		 * second, checked it first.
		 */
		if ((parent->live & REG_LIVE_READ) == flag ||
		    parent->live & REG_LIVE_READ64)
			/* The parentage chain never changes and
			 * this parent was already marked as LIVE_READ.
			 * There is no need to keep walking the chain again and
			 * keep re-marking all parents as LIVE_READ.
			 * This case happens when the same register is read
			 * multiple times without writes into it in-between.
			 * Also, if parent has the stronger REG_LIVE_READ64 set,
			 * then no need to set the weak REG_LIVE_READ32.
			 */
			break;
		/* ... then we depend on parent's value */
		parent->live |= flag;
		/* REG_LIVE_READ64 overrides REG_LIVE_READ32. */
		if (flag == REG_LIVE_READ64)
			parent->live &= ~REG_LIVE_READ32;
		state = parent;
		parent = state->parent;
		writes = true;
		cnt++;
	}

	if (env->longest_mark_read_walk < cnt)
		env->longest_mark_read_walk = cnt;
	return 0;
}

/* This function is supposed to be used by the following 32-bit optimization
 * code only. It returns TRUE if the source or destination register operates
 * on 64-bit, otherwise return FALSE.
 */
static bool is_reg64(struct bpf_verifier_env *env, struct bpf_insn *insn,
		     u32 regno, struct bpf_reg_state *reg, enum reg_arg_type t)
{
	u8 code, class, op;

	code = insn->code;
	class = BPF_CLASS(code);
	op = BPF_OP(code);
	if (class == BPF_JMP) {
		/* BPF_EXIT for "main" will reach here. Return TRUE
		 * conservatively.
		 */
		if (op == BPF_EXIT)
			return true;
		if (op == BPF_CALL) {
			/* BPF to BPF call will reach here because of marking
			 * caller saved clobber with DST_OP_NO_MARK for which we
			 * don't care the register def because they are anyway
			 * marked as NOT_INIT already.
			 */
			if (insn->src_reg == BPF_PSEUDO_CALL)
				return false;
			/* Helper call will reach here because of arg type
			 * check, conservatively return TRUE.
			 */
			if (t == SRC_OP)
				return true;

			return false;
		}
	}

	if (class == BPF_ALU64 || class == BPF_JMP ||
	    /* BPF_END always use BPF_ALU class. */
	    (class == BPF_ALU && op == BPF_END && insn->imm == 64))
		return true;

	if (class == BPF_ALU || class == BPF_JMP32)
		return false;

	if (class == BPF_LDX) {
		if (t != SRC_OP)
			return BPF_SIZE(code) == BPF_DW;
		/* LDX source must be ptr. */
		return true;
	}

	if (class == BPF_STX) {
		if (reg->type != SCALAR_VALUE)
			return true;
		return BPF_SIZE(code) == BPF_DW;
	}

	if (class == BPF_LD) {
		u8 mode = BPF_MODE(code);

		/* LD_IMM64 */
		if (mode == BPF_IMM)
			return true;

		/* Both LD_IND and LD_ABS return 32-bit data. */
		if (t != SRC_OP)
			return  false;

		/* Implicit ctx ptr. */
		if (regno == BPF_REG_6)
			return true;

		/* Explicit source could be any width. */
		return true;
	}

	if (class == BPF_ST)
		/* The only source register for BPF_ST is a ptr. */
		return true;

	/* Conservatively return true at default. */
	return true;
}

/* Return TRUE if INSN doesn't have explicit value define. */
static bool insn_no_def(struct bpf_insn *insn)
{
	u8 class = BPF_CLASS(insn->code);

	return (class == BPF_JMP || class == BPF_JMP32 ||
		class == BPF_STX || class == BPF_ST);
}

/* Return TRUE if INSN has defined any 32-bit value explicitly. */
static bool insn_has_def32(struct bpf_verifier_env *env, struct bpf_insn *insn)
{
	if (insn_no_def(insn))
		return false;

	return !is_reg64(env, insn, insn->dst_reg, NULL, DST_OP);
}

static void mark_insn_zext(struct bpf_verifier_env *env,
			   struct bpf_reg_state *reg)
{
	s32 def_idx = reg->subreg_def;

	if (def_idx == DEF_NOT_SUBREG)
		return;

	env->insn_aux_data[def_idx - 1].zext_dst = true;
	/* The dst will be zero extended, so won't be sub-register anymore. */
	reg->subreg_def = DEF_NOT_SUBREG;
}

static int check_reg_arg(struct bpf_verifier_env *env, u32 regno,
			 enum reg_arg_type t)
{
	struct bpf_verifier_state *vstate = env->cur_state;
	struct bpf_func_state *state = vstate->frame[vstate->curframe];
	struct bpf_insn *insn = env->prog->insnsi + env->insn_idx;
	struct bpf_reg_state *reg, *regs = state->regs;
	bool rw64;

	if (regno >= MAX_BPF_REG) {
		verbose(env, "R%d is invalid\n", regno);
		return -EINVAL;
	}

	reg = &regs[regno];
	rw64 = is_reg64(env, insn, regno, reg, t);
	if (t == SRC_OP) {
		/* check whether register used as source operand can be read */
		if (reg->type == NOT_INIT) {
			verbose(env, "R%d !read_ok\n", regno);
			return -EACCES;
		}
		/* We don't need to worry about FP liveness because it's read-only */
		if (regno == BPF_REG_FP)
			return 0;

		if (rw64)
			mark_insn_zext(env, reg);

		return mark_reg_read(env, reg, reg->parent,
				     rw64 ? REG_LIVE_READ64 : REG_LIVE_READ32);
	} else {
		/* check whether register used as dest operand can be written to */
		if (regno == BPF_REG_FP) {
			verbose(env, "frame pointer is read only\n");
			return -EACCES;
		}
		reg->live |= REG_LIVE_WRITTEN;
		reg->subreg_def = rw64 ? DEF_NOT_SUBREG : env->insn_idx + 1;
		if (t == DST_OP)
			mark_reg_unknown(env, regs, regno);
	}
	return 0;
}

/* for any branch, call, exit record the history of jmps in the given state */
static int push_jmp_history(struct bpf_verifier_env *env,
			    struct bpf_verifier_state *cur)
{
	u32 cnt = cur->jmp_history_cnt;
	struct bpf_idx_pair *p;

	cnt++;
	p = krealloc(cur->jmp_history, cnt * sizeof(*p), GFP_USER);
	if (!p)
		return -ENOMEM;
	p[cnt - 1].idx = env->insn_idx;
	p[cnt - 1].prev_idx = env->prev_insn_idx;
	cur->jmp_history = p;
	cur->jmp_history_cnt = cnt;
	return 0;
}

/* Backtrack one insn at a time. If idx is not at the top of recorded
 * history then previous instruction came from straight line execution.
 */
static int get_prev_insn_idx(struct bpf_verifier_state *st, int i,
			     u32 *history)
{
	u32 cnt = *history;

	if (cnt && st->jmp_history[cnt - 1].idx == i) {
		i = st->jmp_history[cnt - 1].prev_idx;
		(*history)--;
	} else {
		i--;
	}
	return i;
}

/* For given verifier state backtrack_insn() is called from the last insn to
 * the first insn. Its purpose is to compute a bitmask of registers and
 * stack slots that needs precision in the parent verifier state.
 */
static int backtrack_insn(struct bpf_verifier_env *env, int idx,
			  u32 *reg_mask, u64 *stack_mask)
{
	const struct bpf_insn_cbs cbs = {
		.cb_print	= verbose,
		.private_data	= env,
	};
	struct bpf_insn *insn = env->prog->insnsi + idx;
	u8 class = BPF_CLASS(insn->code);
	u8 opcode = BPF_OP(insn->code);
	u8 mode = BPF_MODE(insn->code);
	u32 dreg = 1u << insn->dst_reg;
	u32 sreg = 1u << insn->src_reg;
	u32 spi;

	if (insn->code == 0)
		return 0;
	if (env->log.level & BPF_LOG_LEVEL) {
		verbose(env, "regs=%x stack=%llx before ", *reg_mask, *stack_mask);
		verbose(env, "%d: ", idx);
		print_bpf_insn(&cbs, insn, env->allow_ptr_leaks);
	}

	if (class == BPF_ALU || class == BPF_ALU64) {
		if (!(*reg_mask & dreg))
			return 0;
		if (opcode == BPF_MOV) {
			if (BPF_SRC(insn->code) == BPF_X) {
				/* dreg = sreg
				 * dreg needs precision after this insn
				 * sreg needs precision before this insn
				 */
				*reg_mask &= ~dreg;
				*reg_mask |= sreg;
			} else {
				/* dreg = K
				 * dreg needs precision after this insn.
				 * Corresponding register is already marked
				 * as precise=true in this verifier state.
				 * No further markings in parent are necessary
				 */
				*reg_mask &= ~dreg;
			}
		} else {
			if (BPF_SRC(insn->code) == BPF_X) {
				/* dreg += sreg
				 * both dreg and sreg need precision
				 * before this insn
				 */
				*reg_mask |= sreg;
			} /* else dreg += K
			   * dreg still needs precision before this insn
			   */
		}
	} else if (class == BPF_LDX) {
		if (!(*reg_mask & dreg))
			return 0;
		*reg_mask &= ~dreg;

		/* scalars can only be spilled into stack w/o losing precision.
		 * Load from any other memory can be zero extended.
		 * The desire to keep that precision is already indicated
		 * by 'precise' mark in corresponding register of this state.
		 * No further tracking necessary.
		 */
		if (insn->src_reg != BPF_REG_FP)
			return 0;
		if (BPF_SIZE(insn->code) != BPF_DW)
			return 0;

		/* dreg = *(u64 *)[fp - off] was a fill from the stack.
		 * that [fp - off] slot contains scalar that needs to be
		 * tracked with precision
		 */
		spi = (-insn->off - 1) / BPF_REG_SIZE;
		if (spi >= 64) {
			verbose(env, "BUG spi %d\n", spi);
			WARN_ONCE(1, "verifier backtracking bug");
			return -EFAULT;
		}
		*stack_mask |= 1ull << spi;
	} else if (class == BPF_STX || class == BPF_ST) {
		if (*reg_mask & dreg)
			/* stx & st shouldn't be using _scalar_ dst_reg
			 * to access memory. It means backtracking
			 * encountered a case of pointer subtraction.
			 */
			return -ENOTSUPP;
		/* scalars can only be spilled into stack */
		if (insn->dst_reg != BPF_REG_FP)
			return 0;
		if (BPF_SIZE(insn->code) != BPF_DW)
			return 0;
		spi = (-insn->off - 1) / BPF_REG_SIZE;
		if (spi >= 64) {
			verbose(env, "BUG spi %d\n", spi);
			WARN_ONCE(1, "verifier backtracking bug");
			return -EFAULT;
		}
		if (!(*stack_mask & (1ull << spi)))
			return 0;
		*stack_mask &= ~(1ull << spi);
		if (class == BPF_STX)
			*reg_mask |= sreg;
	} else if (class == BPF_JMP || class == BPF_JMP32) {
		if (opcode == BPF_CALL) {
			if (insn->src_reg == BPF_PSEUDO_CALL)
				return -ENOTSUPP;
			/* regular helper call sets R0 */
			*reg_mask &= ~1;
			if (*reg_mask & 0x3f) {
				/* if backtracing was looking for registers R1-R5
				 * they should have been found already.
				 */
				verbose(env, "BUG regs %x\n", *reg_mask);
				WARN_ONCE(1, "verifier backtracking bug");
				return -EFAULT;
			}
		} else if (opcode == BPF_EXIT) {
			return -ENOTSUPP;
		}
	} else if (class == BPF_LD) {
		if (!(*reg_mask & dreg))
			return 0;
		*reg_mask &= ~dreg;
		/* It's ld_imm64 or ld_abs or ld_ind.
		 * For ld_imm64 no further tracking of precision
		 * into parent is necessary
		 */
		if (mode == BPF_IND || mode == BPF_ABS)
			/* to be analyzed */
			return -ENOTSUPP;
	}
	return 0;
}

/* the scalar precision tracking algorithm:
 * . at the start all registers have precise=false.
 * . scalar ranges are tracked as normal through alu and jmp insns.
 * . once precise value of the scalar register is used in:
 *   .  ptr + scalar alu
 *   . if (scalar cond K|scalar)
 *   .  helper_call(.., scalar, ...) where ARG_CONST is expected
 *   backtrack through the verifier states and mark all registers and
 *   stack slots with spilled constants that these scalar regisers
 *   should be precise.
 * . during state pruning two registers (or spilled stack slots)
 *   are equivalent if both are not precise.
 *
 * Note the verifier cannot simply walk register parentage chain,
 * since many different registers and stack slots could have been
 * used to compute single precise scalar.
 *
 * The approach of starting with precise=true for all registers and then
 * backtrack to mark a register as not precise when the verifier detects
 * that program doesn't care about specific value (e.g., when helper
 * takes register as ARG_ANYTHING parameter) is not safe.
 *
 * It's ok to walk single parentage chain of the verifier states.
 * It's possible that this backtracking will go all the way till 1st insn.
 * All other branches will be explored for needing precision later.
 *
 * The backtracking needs to deal with cases like:
 *   R8=map_value(id=0,off=0,ks=4,vs=1952,imm=0) R9_w=map_value(id=0,off=40,ks=4,vs=1952,imm=0)
 * r9 -= r8
 * r5 = r9
 * if r5 > 0x79f goto pc+7
 *    R5_w=inv(id=0,umax_value=1951,var_off=(0x0; 0x7ff))
 * r5 += 1
 * ...
 * call bpf_perf_event_output#25
 *   where .arg5_type = ARG_CONST_SIZE_OR_ZERO
 *
 * and this case:
 * r6 = 1
 * call foo // uses callee's r6 inside to compute r0
 * r0 += r6
 * if r0 == 0 goto
 *
 * to track above reg_mask/stack_mask needs to be independent for each frame.
 *
 * Also if parent's curframe > frame where backtracking started,
 * the verifier need to mark registers in both frames, otherwise callees
 * may incorrectly prune callers. This is similar to
 * commit 7640ead93924 ("bpf: verifier: make sure callees don't prune with caller differences")
 *
 * For now backtracking falls back into conservative marking.
 */
static void mark_all_scalars_precise(struct bpf_verifier_env *env,
				     struct bpf_verifier_state *st)
{
	struct bpf_func_state *func;
	struct bpf_reg_state *reg;
	int i, j;

	/* big hammer: mark all scalars precise in this path.
	 * pop_stack may still get !precise scalars.
	 */
	for (; st; st = st->parent)
		for (i = 0; i <= st->curframe; i++) {
			func = st->frame[i];
			for (j = 0; j < BPF_REG_FP; j++) {
				reg = &func->regs[j];
				if (reg->type != SCALAR_VALUE)
					continue;
				reg->precise = true;
			}
			for (j = 0; j < func->allocated_stack / BPF_REG_SIZE; j++) {
				if (func->stack[j].slot_type[0] != STACK_SPILL)
					continue;
				reg = &func->stack[j].spilled_ptr;
				if (reg->type != SCALAR_VALUE)
					continue;
				reg->precise = true;
			}
		}
}

static int __mark_chain_precision(struct bpf_verifier_env *env, int regno,
				  int spi)
{
	struct bpf_verifier_state *st = env->cur_state;
	int first_idx = st->first_insn_idx;
	int last_idx = env->insn_idx;
	struct bpf_func_state *func;
	struct bpf_reg_state *reg;
	u32 reg_mask = regno >= 0 ? 1u << regno : 0;
	u64 stack_mask = spi >= 0 ? 1ull << spi : 0;
	bool skip_first = true;
	bool new_marks = false;
	int i, err;

	if (!env->bpf_capable)
		return 0;

	func = st->frame[st->curframe];
	if (regno >= 0) {
		reg = &func->regs[regno];
		if (reg->type != SCALAR_VALUE) {
			WARN_ONCE(1, "backtracing misuse");
			return -EFAULT;
		}
		if (!reg->precise)
			new_marks = true;
		else
			reg_mask = 0;
		reg->precise = true;
	}

	while (spi >= 0) {
		if (func->stack[spi].slot_type[0] != STACK_SPILL) {
			stack_mask = 0;
			break;
		}
		reg = &func->stack[spi].spilled_ptr;
		if (reg->type != SCALAR_VALUE) {
			stack_mask = 0;
			break;
		}
		if (!reg->precise)
			new_marks = true;
		else
			stack_mask = 0;
		reg->precise = true;
		break;
	}

	if (!new_marks)
		return 0;
	if (!reg_mask && !stack_mask)
		return 0;
	for (;;) {
		DECLARE_BITMAP(mask, 64);
		u32 history = st->jmp_history_cnt;

		if (env->log.level & BPF_LOG_LEVEL)
			verbose(env, "last_idx %d first_idx %d\n", last_idx, first_idx);
		for (i = last_idx;;) {
			if (skip_first) {
				err = 0;
				skip_first = false;
			} else {
				err = backtrack_insn(env, i, &reg_mask, &stack_mask);
			}
			if (err == -ENOTSUPP) {
				mark_all_scalars_precise(env, st);
				return 0;
			} else if (err) {
				return err;
			}
			if (!reg_mask && !stack_mask)
				/* Found assignment(s) into tracked register in this state.
				 * Since this state is already marked, just return.
				 * Nothing to be tracked further in the parent state.
				 */
				return 0;
			if (i == first_idx)
				break;
			i = get_prev_insn_idx(st, i, &history);
			if (i >= env->prog->len) {
				/* This can happen if backtracking reached insn 0
				 * and there are still reg_mask or stack_mask
				 * to backtrack.
				 * It means the backtracking missed the spot where
				 * particular register was initialized with a constant.
				 */
				verbose(env, "BUG backtracking idx %d\n", i);
				WARN_ONCE(1, "verifier backtracking bug");
				return -EFAULT;
			}
		}
		st = st->parent;
		if (!st)
			break;

		new_marks = false;
		func = st->frame[st->curframe];
		bitmap_from_u64(mask, reg_mask);
		for_each_set_bit(i, mask, 32) {
			reg = &func->regs[i];
			if (reg->type != SCALAR_VALUE) {
				reg_mask &= ~(1u << i);
				continue;
			}
			if (!reg->precise)
				new_marks = true;
			reg->precise = true;
		}

		bitmap_from_u64(mask, stack_mask);
		for_each_set_bit(i, mask, 64) {
			if (i >= func->allocated_stack / BPF_REG_SIZE) {
				/* the sequence of instructions:
				 * 2: (bf) r3 = r10
				 * 3: (7b) *(u64 *)(r3 -8) = r0
				 * 4: (79) r4 = *(u64 *)(r10 -8)
				 * doesn't contain jmps. It's backtracked
				 * as a single block.
				 * During backtracking insn 3 is not recognized as
				 * stack access, so at the end of backtracking
				 * stack slot fp-8 is still marked in stack_mask.
				 * However the parent state may not have accessed
				 * fp-8 and it's "unallocated" stack space.
				 * In such case fallback to conservative.
				 */
				mark_all_scalars_precise(env, st);
				return 0;
			}

			if (func->stack[i].slot_type[0] != STACK_SPILL) {
				stack_mask &= ~(1ull << i);
				continue;
			}
			reg = &func->stack[i].spilled_ptr;
			if (reg->type != SCALAR_VALUE) {
				stack_mask &= ~(1ull << i);
				continue;
			}
			if (!reg->precise)
				new_marks = true;
			reg->precise = true;
		}
		if (env->log.level & BPF_LOG_LEVEL) {
			print_verifier_state(env, func);
			verbose(env, "parent %s regs=%x stack=%llx marks\n",
				new_marks ? "didn't have" : "already had",
				reg_mask, stack_mask);
		}

		if (!reg_mask && !stack_mask)
			break;
		if (!new_marks)
			break;

		last_idx = st->last_insn_idx;
		first_idx = st->first_insn_idx;
	}
	return 0;
}

static int mark_chain_precision(struct bpf_verifier_env *env, int regno)
{
	return __mark_chain_precision(env, regno, -1);
}

static int mark_chain_precision_stack(struct bpf_verifier_env *env, int spi)
{
	return __mark_chain_precision(env, -1, spi);
}

static bool is_spillable_regtype(enum bpf_reg_type type)
{
	switch (type) {
	case PTR_TO_MAP_VALUE:
	case PTR_TO_MAP_VALUE_OR_NULL:
	case PTR_TO_STACK:
	case PTR_TO_CTX:
	case PTR_TO_PACKET:
	case PTR_TO_PACKET_META:
	case PTR_TO_PACKET_END:
	case PTR_TO_FLOW_KEYS:
	case CONST_PTR_TO_MAP:
	case PTR_TO_SOCKET:
	case PTR_TO_SOCKET_OR_NULL:
	case PTR_TO_SOCK_COMMON:
	case PTR_TO_SOCK_COMMON_OR_NULL:
	case PTR_TO_TCP_SOCK:
	case PTR_TO_TCP_SOCK_OR_NULL:
	case PTR_TO_XDP_SOCK:
	case PTR_TO_BTF_ID:
	case PTR_TO_BTF_ID_OR_NULL:
	case PTR_TO_RDONLY_BUF:
	case PTR_TO_RDONLY_BUF_OR_NULL:
	case PTR_TO_RDWR_BUF:
	case PTR_TO_RDWR_BUF_OR_NULL:
	case PTR_TO_PERCPU_BTF_ID:
		return true;
	default:
		return false;
	}
}

/* Does this register contain a constant zero? */
static bool register_is_null(struct bpf_reg_state *reg)
{
	return reg->type == SCALAR_VALUE && tnum_equals_const(reg->var_off, 0);
}

static bool register_is_const(struct bpf_reg_state *reg)
{
	return reg->type == SCALAR_VALUE && tnum_is_const(reg->var_off);
}

static bool __is_scalar_unbounded(struct bpf_reg_state *reg)
{
	return tnum_is_unknown(reg->var_off) &&
	       reg->smin_value == S64_MIN && reg->smax_value == S64_MAX &&
	       reg->umin_value == 0 && reg->umax_value == U64_MAX &&
	       reg->s32_min_value == S32_MIN && reg->s32_max_value == S32_MAX &&
	       reg->u32_min_value == 0 && reg->u32_max_value == U32_MAX;
}

static bool register_is_bounded(struct bpf_reg_state *reg)
{
	return reg->type == SCALAR_VALUE && !__is_scalar_unbounded(reg);
}

static bool __is_pointer_value(bool allow_ptr_leaks,
			       const struct bpf_reg_state *reg)
{
	if (allow_ptr_leaks)
		return false;

	return reg->type != SCALAR_VALUE;
}

static void save_register_state(struct bpf_func_state *state,
				int spi, struct bpf_reg_state *reg)
{
	int i;

	state->stack[spi].spilled_ptr = *reg;
	state->stack[spi].spilled_ptr.live |= REG_LIVE_WRITTEN;

	for (i = 0; i < BPF_REG_SIZE; i++)
		state->stack[spi].slot_type[i] = STACK_SPILL;
}

/* check_stack_read/write functions track spill/fill of registers,
 * stack boundary and alignment are checked in check_mem_access()
 */
static int check_stack_write(struct bpf_verifier_env *env,
			     struct bpf_func_state *state, /* func where register points to */
			     int off, int size, int value_regno, int insn_idx)
{
	struct bpf_func_state *cur; /* state of the current function */
	int i, slot = -off - 1, spi = slot / BPF_REG_SIZE, err;
	u32 dst_reg = env->prog->insnsi[insn_idx].dst_reg;
	struct bpf_reg_state *reg = NULL;

	err = realloc_func_state(state, round_up(slot + 1, BPF_REG_SIZE),
				 state->acquired_refs, true);
	if (err)
		return err;
	/* caller checked that off % size == 0 and -MAX_BPF_STACK <= off < 0,
	 * so it's aligned access and [off, off + size) are within stack limits
	 */
	if (!env->allow_ptr_leaks &&
	    state->stack[spi].slot_type[0] == STACK_SPILL &&
	    size != BPF_REG_SIZE) {
		verbose(env, "attempt to corrupt spilled pointer on stack\n");
		return -EACCES;
	}

	cur = env->cur_state->frame[env->cur_state->curframe];
	if (value_regno >= 0)
		reg = &cur->regs[value_regno];

	if (reg && size == BPF_REG_SIZE && register_is_bounded(reg) &&
	    !register_is_null(reg) && env->bpf_capable) {
		if (dst_reg != BPF_REG_FP) {
			/* The backtracking logic can only recognize explicit
			 * stack slot address like [fp - 8]. Other spill of
			 * scalar via different register has to be conervative.
			 * Backtrack from here and mark all registers as precise
			 * that contributed into 'reg' being a constant.
			 */
			err = mark_chain_precision(env, value_regno);
			if (err)
				return err;
		}
		save_register_state(state, spi, reg);
	} else if (reg && is_spillable_regtype(reg->type)) {
		/* register containing pointer is being spilled into stack */
		if (size != BPF_REG_SIZE) {
			verbose_linfo(env, insn_idx, "; ");
			verbose(env, "invalid size of register spill\n");
			return -EACCES;
		}

		if (state != cur && reg->type == PTR_TO_STACK) {
			verbose(env, "cannot spill pointers to stack into stack frame of the caller\n");
			return -EINVAL;
		}

		if (!env->bypass_spec_v4) {
			bool sanitize = false;

			if (state->stack[spi].slot_type[0] == STACK_SPILL &&
			    register_is_const(&state->stack[spi].spilled_ptr))
				sanitize = true;
			for (i = 0; i < BPF_REG_SIZE; i++)
				if (state->stack[spi].slot_type[i] == STACK_MISC) {
					sanitize = true;
					break;
				}
			if (sanitize) {
				int *poff = &env->insn_aux_data[insn_idx].sanitize_stack_off;
				int soff = (-spi - 1) * BPF_REG_SIZE;

				/* detected reuse of integer stack slot with a pointer
				 * which means either llvm is reusing stack slot or
				 * an attacker is trying to exploit CVE-2018-3639
				 * (speculative store bypass)
				 * Have to sanitize that slot with preemptive
				 * store of zero.
				 */
				if (*poff && *poff != soff) {
					/* disallow programs where single insn stores
					 * into two different stack slots, since verifier
					 * cannot sanitize them
					 */
					verbose(env,
						"insn %d cannot access two stack slots fp%d and fp%d",
						insn_idx, *poff, soff);
					return -EINVAL;
				}
				*poff = soff;
			}
		}
		save_register_state(state, spi, reg);
	} else {
		u8 type = STACK_MISC;

		/* regular write of data into stack destroys any spilled ptr */
		state->stack[spi].spilled_ptr.type = NOT_INIT;
		/* Mark slots as STACK_MISC if they belonged to spilled ptr. */
		if (state->stack[spi].slot_type[0] == STACK_SPILL)
			for (i = 0; i < BPF_REG_SIZE; i++)
				state->stack[spi].slot_type[i] = STACK_MISC;

		/* only mark the slot as written if all 8 bytes were written
		 * otherwise read propagation may incorrectly stop too soon
		 * when stack slots are partially written.
		 * This heuristic means that read propagation will be
		 * conservative, since it will add reg_live_read marks
		 * to stack slots all the way to first state when programs
		 * writes+reads less than 8 bytes
		 */
		if (size == BPF_REG_SIZE)
			state->stack[spi].spilled_ptr.live |= REG_LIVE_WRITTEN;

		/* when we zero initialize stack slots mark them as such */
		if (reg && register_is_null(reg)) {
			/* backtracking doesn't work for STACK_ZERO yet. */
			err = mark_chain_precision(env, value_regno);
			if (err)
				return err;
			type = STACK_ZERO;
		}

		/* Mark slots affected by this stack write. */
		for (i = 0; i < size; i++)
			state->stack[spi].slot_type[(slot - i) % BPF_REG_SIZE] =
				type;
	}
	return 0;
}

static int check_stack_read(struct bpf_verifier_env *env,
			    struct bpf_func_state *reg_state /* func where register points to */,
			    int off, int size, int value_regno)
{
	struct bpf_verifier_state *vstate = env->cur_state;
	struct bpf_func_state *state = vstate->frame[vstate->curframe];
	int i, slot = -off - 1, spi = slot / BPF_REG_SIZE;
	struct bpf_reg_state *reg;
	u8 *stype;

	if (reg_state->allocated_stack <= slot) {
		verbose(env, "invalid read from stack off %d+0 size %d\n",
			off, size);
		return -EACCES;
	}
	stype = reg_state->stack[spi].slot_type;
	reg = &reg_state->stack[spi].spilled_ptr;

	if (stype[0] == STACK_SPILL) {
		if (size != BPF_REG_SIZE) {
			if (reg->type != SCALAR_VALUE) {
				verbose_linfo(env, env->insn_idx, "; ");
				verbose(env, "invalid size of register fill\n");
				return -EACCES;
			}
			if (value_regno >= 0) {
				mark_reg_unknown(env, state->regs, value_regno);
				state->regs[value_regno].live |= REG_LIVE_WRITTEN;
			}
			mark_reg_read(env, reg, reg->parent, REG_LIVE_READ64);
			return 0;
		}
		for (i = 1; i < BPF_REG_SIZE; i++) {
			if (stype[(slot - i) % BPF_REG_SIZE] != STACK_SPILL) {
				verbose(env, "corrupted spill memory\n");
				return -EACCES;
			}
		}

		if (value_regno >= 0) {
			/* restore register state from stack */
			state->regs[value_regno] = *reg;
			/* mark reg as written since spilled pointer state likely
			 * has its liveness marks cleared by is_state_visited()
			 * which resets stack/reg liveness for state transitions
			 */
			state->regs[value_regno].live |= REG_LIVE_WRITTEN;
		} else if (__is_pointer_value(env->allow_ptr_leaks, reg)) {
			/* If value_regno==-1, the caller is asking us whether
			 * it is acceptable to use this value as a SCALAR_VALUE
			 * (e.g. for XADD).
			 * We must not allow unprivileged callers to do that
			 * with spilled pointers.
			 */
			verbose(env, "leaking pointer from stack off %d\n",
				off);
			return -EACCES;
		}
		mark_reg_read(env, reg, reg->parent, REG_LIVE_READ64);
	} else {
		int zeros = 0;

		for (i = 0; i < size; i++) {
			if (stype[(slot - i) % BPF_REG_SIZE] == STACK_MISC)
				continue;
			if (stype[(slot - i) % BPF_REG_SIZE] == STACK_ZERO) {
				zeros++;
				continue;
			}
			verbose(env, "invalid read from stack off %d+%d size %d\n",
				off, i, size);
			return -EACCES;
		}
		mark_reg_read(env, reg, reg->parent, REG_LIVE_READ64);
		if (value_regno >= 0) {
			if (zeros == size) {
				/* any size read into register is zero extended,
				 * so the whole register == const_zero
				 */
				__mark_reg_const_zero(&state->regs[value_regno]);
				/* backtracking doesn't support STACK_ZERO yet,
				 * so mark it precise here, so that later
				 * backtracking can stop here.
				 * Backtracking may not need this if this register
				 * doesn't participate in pointer adjustment.
				 * Forward propagation of precise flag is not
				 * necessary either. This mark is only to stop
				 * backtracking. Any register that contributed
				 * to const 0 was marked precise before spill.
				 */
				state->regs[value_regno].precise = true;
			} else {
				/* have read misc data from the stack */
				mark_reg_unknown(env, state->regs, value_regno);
			}
			state->regs[value_regno].live |= REG_LIVE_WRITTEN;
		}
	}
	return 0;
}

static int check_stack_access(struct bpf_verifier_env *env,
			      const struct bpf_reg_state *reg,
			      int off, int size)
{
	/* Stack accesses must be at a fixed offset, so that we
	 * can determine what type of data were returned. See
	 * check_stack_read().
	 */
	if (!tnum_is_const(reg->var_off)) {
		char tn_buf[48];

		tnum_strn(tn_buf, sizeof(tn_buf), reg->var_off);
		verbose(env, "variable stack access var_off=%s off=%d size=%d\n",
			tn_buf, off, size);
		return -EACCES;
	}

	if (off >= 0 || off < -MAX_BPF_STACK) {
		verbose(env, "invalid stack off=%d size=%d\n", off, size);
		return -EACCES;
	}

	return 0;
}

static int check_map_access_type(struct bpf_verifier_env *env, u32 regno,
				 int off, int size, enum bpf_access_type type)
{
	struct bpf_reg_state *regs = cur_regs(env);
	struct bpf_map *map = regs[regno].map_ptr;
	u32 cap = bpf_map_flags_to_cap(map);

	if (type == BPF_WRITE && !(cap & BPF_MAP_CAN_WRITE)) {
		verbose(env, "write into map forbidden, value_size=%d off=%d size=%d\n",
			map->value_size, off, size);
		return -EACCES;
	}

	if (type == BPF_READ && !(cap & BPF_MAP_CAN_READ)) {
		verbose(env, "read from map forbidden, value_size=%d off=%d size=%d\n",
			map->value_size, off, size);
		return -EACCES;
	}

	return 0;
}

/* check read/write into memory region (e.g., map value, ringbuf sample, etc) */
static int __check_mem_access(struct bpf_verifier_env *env, int regno,
			      int off, int size, u32 mem_size,
			      bool zero_size_allowed)
{
	bool size_ok = size > 0 || (size == 0 && zero_size_allowed);
	struct bpf_reg_state *reg;

	if (off >= 0 && size_ok && (u64)off + size <= mem_size)
		return 0;

	reg = &cur_regs(env)[regno];
	switch (reg->type) {
	case PTR_TO_MAP_VALUE:
		verbose(env, "invalid access to map value, value_size=%d off=%d size=%d\n",
			mem_size, off, size);
		break;
	case PTR_TO_PACKET:
	case PTR_TO_PACKET_META:
	case PTR_TO_PACKET_END:
		verbose(env, "invalid access to packet, off=%d size=%d, R%d(id=%d,off=%d,r=%d)\n",
			off, size, regno, reg->id, off, mem_size);
		break;
	case PTR_TO_MEM:
	default:
		verbose(env, "invalid access to memory, mem_size=%u off=%d size=%d\n",
			mem_size, off, size);
	}

	return -EACCES;
}

/* check read/write into a memory region with possible variable offset */
static int check_mem_region_access(struct bpf_verifier_env *env, u32 regno,
				   int off, int size, u32 mem_size,
				   bool zero_size_allowed)
{
	struct bpf_verifier_state *vstate = env->cur_state;
	struct bpf_func_state *state = vstate->frame[vstate->curframe];
	struct bpf_reg_state *reg = &state->regs[regno];
	int err;

	/* We may have adjusted the register pointing to memory region, so we
	 * need to try adding each of min_value and max_value to off
	 * to make sure our theoretical access will be safe.
	 */
	if (env->log.level & BPF_LOG_LEVEL)
		print_verifier_state(env, state);

	/* The minimum value is only important with signed
	 * comparisons where we can't assume the floor of a
	 * value is 0.  If we are using signed variables for our
	 * index'es we need to make sure that whatever we use
	 * will have a set floor within our range.
	 */
	if (reg->smin_value < 0 &&
	    (reg->smin_value == S64_MIN ||
	     (off + reg->smin_value != (s64)(s32)(off + reg->smin_value)) ||
	      reg->smin_value + off < 0)) {
		verbose(env, "R%d min value is negative, either use unsigned index or do a if (index >=0) check.\n",
			regno);
		return -EACCES;
	}
	err = __check_mem_access(env, regno, reg->smin_value + off, size,
				 mem_size, zero_size_allowed);
	if (err) {
		verbose(env, "R%d min value is outside of the allowed memory range\n",
			regno);
		return err;
	}

	/* If we haven't set a max value then we need to bail since we can't be
	 * sure we won't do bad things.
	 * If reg->umax_value + off could overflow, treat that as unbounded too.
	 */
	if (reg->umax_value >= BPF_MAX_VAR_OFF) {
		verbose(env, "R%d unbounded memory access, make sure to bounds check any such access\n",
			regno);
		return -EACCES;
	}
	err = __check_mem_access(env, regno, reg->umax_value + off, size,
				 mem_size, zero_size_allowed);
	if (err) {
		verbose(env, "R%d max value is outside of the allowed memory range\n",
			regno);
		return err;
	}

	return 0;
}

/* check read/write into a map element with possible variable offset */
static int check_map_access(struct bpf_verifier_env *env, u32 regno,
			    int off, int size, bool zero_size_allowed)
{
	struct bpf_verifier_state *vstate = env->cur_state;
	struct bpf_func_state *state = vstate->frame[vstate->curframe];
	struct bpf_reg_state *reg = &state->regs[regno];
	struct bpf_map *map = reg->map_ptr;
	int err;

	err = check_mem_region_access(env, regno, off, size, map->value_size,
				      zero_size_allowed);
	if (err)
		return err;

	if (map_value_has_spin_lock(map)) {
		u32 lock = map->spin_lock_off;

		/* if any part of struct bpf_spin_lock can be touched by
		 * load/store reject this program.
		 * To check that [x1, x2) overlaps with [y1, y2)
		 * it is sufficient to check x1 < y2 && y1 < x2.
		 */
		if (reg->smin_value + off < lock + sizeof(struct bpf_spin_lock) &&
		     lock < reg->umax_value + off + size) {
			verbose(env, "bpf_spin_lock cannot be accessed directly by load/store\n");
			return -EACCES;
		}
	}
	return err;
}

#define MAX_PACKET_OFF 0xffff

static enum bpf_prog_type resolve_prog_type(struct bpf_prog *prog)
{
	return prog->aux->dst_prog ? prog->aux->dst_prog->type : prog->type;
}

static bool may_access_direct_pkt_data(struct bpf_verifier_env *env,
				       const struct bpf_call_arg_meta *meta,
				       enum bpf_access_type t)
{
	enum bpf_prog_type prog_type = resolve_prog_type(env->prog);

	switch (prog_type) {
	/* Program types only with direct read access go here! */
	case BPF_PROG_TYPE_LWT_IN:
	case BPF_PROG_TYPE_LWT_OUT:
	case BPF_PROG_TYPE_LWT_SEG6LOCAL:
	case BPF_PROG_TYPE_SK_REUSEPORT:
	case BPF_PROG_TYPE_FLOW_DISSECTOR:
	case BPF_PROG_TYPE_CGROUP_SKB:
		if (t == BPF_WRITE)
			return false;
		fallthrough;

	/* Program types with direct read + write access go here! */
	case BPF_PROG_TYPE_SCHED_CLS:
	case BPF_PROG_TYPE_SCHED_ACT:
	case BPF_PROG_TYPE_XDP:
	case BPF_PROG_TYPE_LWT_XMIT:
	case BPF_PROG_TYPE_SK_SKB:
	case BPF_PROG_TYPE_SK_MSG:
		if (meta)
			return meta->pkt_access;

		env->seen_direct_write = true;
		return true;

	case BPF_PROG_TYPE_CGROUP_SOCKOPT:
		if (t == BPF_WRITE)
			env->seen_direct_write = true;

		return true;

	default:
		return false;
	}
}

static int check_packet_access(struct bpf_verifier_env *env, u32 regno, int off,
			       int size, bool zero_size_allowed)
{
	struct bpf_reg_state *regs = cur_regs(env);
	struct bpf_reg_state *reg = &regs[regno];
	int err;

	/* We may have added a variable offset to the packet pointer; but any
	 * reg->range we have comes after that.  We are only checking the fixed
	 * offset.
	 */

	/* We don't allow negative numbers, because we aren't tracking enough
	 * detail to prove they're safe.
	 */
	if (reg->smin_value < 0) {
		verbose(env, "R%d min value is negative, either use unsigned index or do a if (index >=0) check.\n",
			regno);
		return -EACCES;
	}

	err = reg->range < 0 ? -EINVAL :
	      __check_mem_access(env, regno, off, size, reg->range,
				 zero_size_allowed);
	if (err) {
		verbose(env, "R%d offset is outside of the packet\n", regno);
		return err;
	}

	/* __check_mem_access has made sure "off + size - 1" is within u16.
	 * reg->umax_value can't be bigger than MAX_PACKET_OFF which is 0xffff,
	 * otherwise find_good_pkt_pointers would have refused to set range info
	 * that __check_mem_access would have rejected this pkt access.
	 * Therefore, "off + reg->umax_value + size - 1" won't overflow u32.
	 */
	env->prog->aux->max_pkt_offset =
		max_t(u32, env->prog->aux->max_pkt_offset,
		      off + reg->umax_value + size - 1);

	return err;
}

/* check access to 'struct bpf_context' fields.  Supports fixed offsets only */
static int check_ctx_access(struct bpf_verifier_env *env, int insn_idx, int off, int size,
			    enum bpf_access_type t, enum bpf_reg_type *reg_type,
			    struct btf **btf, u32 *btf_id)
{
	struct bpf_insn_access_aux info = {
		.reg_type = *reg_type,
		.log = &env->log,
	};

	if (env->ops->is_valid_access &&
	    env->ops->is_valid_access(off, size, t, env->prog, &info)) {
		/* A non zero info.ctx_field_size indicates that this field is a
		 * candidate for later verifier transformation to load the whole
		 * field and then apply a mask when accessed with a narrower
		 * access than actual ctx access size. A zero info.ctx_field_size
		 * will only allow for whole field access and rejects any other
		 * type of narrower access.
		 */
		*reg_type = info.reg_type;

		if (*reg_type == PTR_TO_BTF_ID || *reg_type == PTR_TO_BTF_ID_OR_NULL) {
			*btf = info.btf;
			*btf_id = info.btf_id;
		} else {
			env->insn_aux_data[insn_idx].ctx_field_size = info.ctx_field_size;
		}
		/* remember the offset of last byte accessed in ctx */
		if (env->prog->aux->max_ctx_offset < off + size)
			env->prog->aux->max_ctx_offset = off + size;
		return 0;
	}

	verbose(env, "invalid bpf_context access off=%d size=%d\n", off, size);
	return -EACCES;
}

static int check_flow_keys_access(struct bpf_verifier_env *env, int off,
				  int size)
{
	if (size < 0 || off < 0 ||
	    (u64)off + size > sizeof(struct bpf_flow_keys)) {
		verbose(env, "invalid access to flow keys off=%d size=%d\n",
			off, size);
		return -EACCES;
	}
	return 0;
}

static int check_sock_access(struct bpf_verifier_env *env, int insn_idx,
			     u32 regno, int off, int size,
			     enum bpf_access_type t)
{
	struct bpf_reg_state *regs = cur_regs(env);
	struct bpf_reg_state *reg = &regs[regno];
	struct bpf_insn_access_aux info = {};
	bool valid;

	if (reg->smin_value < 0) {
		verbose(env, "R%d min value is negative, either use unsigned index or do a if (index >=0) check.\n",
			regno);
		return -EACCES;
	}

	switch (reg->type) {
	case PTR_TO_SOCK_COMMON:
		valid = bpf_sock_common_is_valid_access(off, size, t, &info);
		break;
	case PTR_TO_SOCKET:
		valid = bpf_sock_is_valid_access(off, size, t, &info);
		break;
	case PTR_TO_TCP_SOCK:
		valid = bpf_tcp_sock_is_valid_access(off, size, t, &info);
		break;
	case PTR_TO_XDP_SOCK:
		valid = bpf_xdp_sock_is_valid_access(off, size, t, &info);
		break;
	default:
		valid = false;
	}


	if (valid) {
		env->insn_aux_data[insn_idx].ctx_field_size =
			info.ctx_field_size;
		return 0;
	}

	verbose(env, "R%d invalid %s access off=%d size=%d\n",
		regno, reg_type_str[reg->type], off, size);

	return -EACCES;
}

static struct bpf_reg_state *reg_state(struct bpf_verifier_env *env, int regno)
{
	return cur_regs(env) + regno;
}

static bool is_pointer_value(struct bpf_verifier_env *env, int regno)
{
	return __is_pointer_value(env->allow_ptr_leaks, reg_state(env, regno));
}

static bool is_ctx_reg(struct bpf_verifier_env *env, int regno)
{
	const struct bpf_reg_state *reg = reg_state(env, regno);

	return reg->type == PTR_TO_CTX;
}

static bool is_sk_reg(struct bpf_verifier_env *env, int regno)
{
	const struct bpf_reg_state *reg = reg_state(env, regno);

	return type_is_sk_pointer(reg->type);
}

static bool is_pkt_reg(struct bpf_verifier_env *env, int regno)
{
	const struct bpf_reg_state *reg = reg_state(env, regno);

	return type_is_pkt_pointer(reg->type);
}

static bool is_flow_key_reg(struct bpf_verifier_env *env, int regno)
{
	const struct bpf_reg_state *reg = reg_state(env, regno);

	/* Separate to is_ctx_reg() since we still want to allow BPF_ST here. */
	return reg->type == PTR_TO_FLOW_KEYS;
}

static int check_pkt_ptr_alignment(struct bpf_verifier_env *env,
				   const struct bpf_reg_state *reg,
				   int off, int size, bool strict)
{
	struct tnum reg_off;
	int ip_align;

	/* Byte size accesses are always allowed. */
	if (!strict || size == 1)
		return 0;

	/* For platforms that do not have a Kconfig enabling
	 * CONFIG_HAVE_EFFICIENT_UNALIGNED_ACCESS the value of
	 * NET_IP_ALIGN is universally set to '2'.  And on platforms
	 * that do set CONFIG_HAVE_EFFICIENT_UNALIGNED_ACCESS, we get
	 * to this code only in strict mode where we want to emulate
	 * the NET_IP_ALIGN==2 checking.  Therefore use an
	 * unconditional IP align value of '2'.
	 */
	ip_align = 2;

	reg_off = tnum_add(reg->var_off, tnum_const(ip_align + reg->off + off));
	if (!tnum_is_aligned(reg_off, size)) {
		char tn_buf[48];

		tnum_strn(tn_buf, sizeof(tn_buf), reg->var_off);
		verbose(env,
			"misaligned packet access off %d+%s+%d+%d size %d\n",
			ip_align, tn_buf, reg->off, off, size);
		return -EACCES;
	}

	return 0;
}

static int check_generic_ptr_alignment(struct bpf_verifier_env *env,
				       const struct bpf_reg_state *reg,
				       const char *pointer_desc,
				       int off, int size, bool strict)
{
	struct tnum reg_off;

	/* Byte size accesses are always allowed. */
	if (!strict || size == 1)
		return 0;

	reg_off = tnum_add(reg->var_off, tnum_const(reg->off + off));
	if (!tnum_is_aligned(reg_off, size)) {
		char tn_buf[48];

		tnum_strn(tn_buf, sizeof(tn_buf), reg->var_off);
		verbose(env, "misaligned %saccess off %s+%d+%d size %d\n",
			pointer_desc, tn_buf, reg->off, off, size);
		return -EACCES;
	}

	return 0;
}

static int check_ptr_alignment(struct bpf_verifier_env *env,
			       const struct bpf_reg_state *reg, int off,
			       int size, bool strict_alignment_once)
{
	bool strict = env->strict_alignment || strict_alignment_once;
	const char *pointer_desc = "";

	switch (reg->type) {
	case PTR_TO_PACKET:
	case PTR_TO_PACKET_META:
		/* Special case, because of NET_IP_ALIGN. Given metadata sits
		 * right in front, treat it the very same way.
		 */
		return check_pkt_ptr_alignment(env, reg, off, size, strict);
	case PTR_TO_FLOW_KEYS:
		pointer_desc = "flow keys ";
		break;
	case PTR_TO_MAP_VALUE:
		pointer_desc = "value ";
		break;
	case PTR_TO_CTX:
		pointer_desc = "context ";
		break;
	case PTR_TO_STACK:
		pointer_desc = "stack ";
		/* The stack spill tracking logic in check_stack_write()
		 * and check_stack_read() relies on stack accesses being
		 * aligned.
		 */
		strict = true;
		break;
	case PTR_TO_SOCKET:
		pointer_desc = "sock ";
		break;
	case PTR_TO_SOCK_COMMON:
		pointer_desc = "sock_common ";
		break;
	case PTR_TO_TCP_SOCK:
		pointer_desc = "tcp_sock ";
		break;
	case PTR_TO_XDP_SOCK:
		pointer_desc = "xdp_sock ";
		break;
	default:
		break;
	}
	return check_generic_ptr_alignment(env, reg, pointer_desc, off, size,
					   strict);
}

static int update_stack_depth(struct bpf_verifier_env *env,
			      const struct bpf_func_state *func,
			      int off)
{
	u16 stack = env->subprog_info[func->subprogno].stack_depth;

	if (stack >= -off)
		return 0;

	/* update known max for given subprogram */
	env->subprog_info[func->subprogno].stack_depth = -off;
	return 0;
}

/* starting from main bpf function walk all instructions of the function
 * and recursively walk all callees that given function can call.
 * Ignore jump and exit insns.
 * Since recursion is prevented by check_cfg() this algorithm
 * only needs a local stack of MAX_CALL_FRAMES to remember callsites
 */
static int check_max_stack_depth(struct bpf_verifier_env *env)
{
	int depth = 0, frame = 0, idx = 0, i = 0, subprog_end;
	struct bpf_subprog_info *subprog = env->subprog_info;
	struct bpf_insn *insn = env->prog->insnsi;
	bool tail_call_reachable = false;
	int ret_insn[MAX_CALL_FRAMES];
	int ret_prog[MAX_CALL_FRAMES];
	int j;

process_func:
	/* protect against potential stack overflow that might happen when
	 * bpf2bpf calls get combined with tailcalls. Limit the caller's stack
	 * depth for such case down to 256 so that the worst case scenario
	 * would result in 8k stack size (32 which is tailcall limit * 256 =
	 * 8k).
	 *
	 * To get the idea what might happen, see an example:
	 * func1 -> sub rsp, 128
	 *  subfunc1 -> sub rsp, 256
	 *  tailcall1 -> add rsp, 256
	 *   func2 -> sub rsp, 192 (total stack size = 128 + 192 = 320)
	 *   subfunc2 -> sub rsp, 64
	 *   subfunc22 -> sub rsp, 128
	 *   tailcall2 -> add rsp, 128
	 *    func3 -> sub rsp, 32 (total stack size 128 + 192 + 64 + 32 = 416)
	 *
	 * tailcall will unwind the current stack frame but it will not get rid
	 * of caller's stack as shown on the example above.
	 */
	if (idx && subprog[idx].has_tail_call && depth >= 256) {
		verbose(env,
			"tail_calls are not allowed when call stack of previous frames is %d bytes. Too large\n",
			depth);
		return -EACCES;
	}
	/* round up to 32-bytes, since this is granularity
	 * of interpreter stack size
	 */
	depth += round_up(max_t(u32, subprog[idx].stack_depth, 1), 32);
	if (depth > MAX_BPF_STACK) {
		verbose(env, "combined stack size of %d calls is %d. Too large\n",
			frame + 1, depth);
		return -EACCES;
	}
continue_func:
	subprog_end = subprog[idx + 1].start;
	for (; i < subprog_end; i++) {
		if (insn[i].code != (BPF_JMP | BPF_CALL))
			continue;
		if (insn[i].src_reg != BPF_PSEUDO_CALL)
			continue;
		/* remember insn and function to return to */
		ret_insn[frame] = i + 1;
		ret_prog[frame] = idx;

		/* find the callee */
		i = i + insn[i].imm + 1;
		idx = find_subprog(env, i);
		if (idx < 0) {
			WARN_ONCE(1, "verifier bug. No program starts at insn %d\n",
				  i);
			return -EFAULT;
		}

		if (subprog[idx].has_tail_call)
			tail_call_reachable = true;

		frame++;
		if (frame >= MAX_CALL_FRAMES) {
			verbose(env, "the call stack of %d frames is too deep !\n",
				frame);
			return -E2BIG;
		}
		goto process_func;
	}
	/* if tail call got detected across bpf2bpf calls then mark each of the
	 * currently present subprog frames as tail call reachable subprogs;
	 * this info will be utilized by JIT so that we will be preserving the
	 * tail call counter throughout bpf2bpf calls combined with tailcalls
	 */
	if (tail_call_reachable)
		for (j = 0; j < frame; j++)
			subprog[ret_prog[j]].tail_call_reachable = true;

	/* end of for() loop means the last insn of the 'subprog'
	 * was reached. Doesn't matter whether it was JA or EXIT
	 */
	if (frame == 0)
		return 0;
	depth -= round_up(max_t(u32, subprog[idx].stack_depth, 1), 32);
	frame--;
	i = ret_insn[frame];
	idx = ret_prog[frame];
	goto continue_func;
}

#ifndef CONFIG_BPF_JIT_ALWAYS_ON
static int get_callee_stack_depth(struct bpf_verifier_env *env,
				  const struct bpf_insn *insn, int idx)
{
	int start = idx + insn->imm + 1, subprog;

	subprog = find_subprog(env, start);
	if (subprog < 0) {
		WARN_ONCE(1, "verifier bug. No program starts at insn %d\n",
			  start);
		return -EFAULT;
	}
	return env->subprog_info[subprog].stack_depth;
}
#endif

int check_ctx_reg(struct bpf_verifier_env *env,
		  const struct bpf_reg_state *reg, int regno)
{
	/* Access to ctx or passing it to a helper is only allowed in
	 * its original, unmodified form.
	 */

	if (reg->off) {
		verbose(env, "dereference of modified ctx ptr R%d off=%d disallowed\n",
			regno, reg->off);
		return -EACCES;
	}

	if (!tnum_is_const(reg->var_off) || reg->var_off.value) {
		char tn_buf[48];

		tnum_strn(tn_buf, sizeof(tn_buf), reg->var_off);
		verbose(env, "variable ctx access var_off=%s disallowed\n", tn_buf);
		return -EACCES;
	}

	return 0;
}

static int __check_buffer_access(struct bpf_verifier_env *env,
				 const char *buf_info,
				 const struct bpf_reg_state *reg,
				 int regno, int off, int size)
{
	if (off < 0) {
		verbose(env,
			"R%d invalid %s buffer access: off=%d, size=%d\n",
			regno, buf_info, off, size);
		return -EACCES;
	}
	if (!tnum_is_const(reg->var_off) || reg->var_off.value) {
		char tn_buf[48];

		tnum_strn(tn_buf, sizeof(tn_buf), reg->var_off);
		verbose(env,
			"R%d invalid variable buffer offset: off=%d, var_off=%s\n",
			regno, off, tn_buf);
		return -EACCES;
	}

	return 0;
}

static int check_tp_buffer_access(struct bpf_verifier_env *env,
				  const struct bpf_reg_state *reg,
				  int regno, int off, int size)
{
	int err;

	err = __check_buffer_access(env, "tracepoint", reg, regno, off, size);
	if (err)
		return err;

	if (off + size > env->prog->aux->max_tp_access)
		env->prog->aux->max_tp_access = off + size;

	return 0;
}

static int check_buffer_access(struct bpf_verifier_env *env,
			       const struct bpf_reg_state *reg,
			       int regno, int off, int size,
			       bool zero_size_allowed,
			       const char *buf_info,
			       u32 *max_access)
{
	int err;

	err = __check_buffer_access(env, buf_info, reg, regno, off, size);
	if (err)
		return err;

	if (off + size > *max_access)
		*max_access = off + size;

	return 0;
}

/* BPF architecture zero extends alu32 ops into 64-bit registesr */
static void zext_32_to_64(struct bpf_reg_state *reg)
{
	reg->var_off = tnum_subreg(reg->var_off);
	__reg_assign_32_into_64(reg);
}

/* truncate register to smaller size (in bytes)
 * must be called with size < BPF_REG_SIZE
 */
static void coerce_reg_to_size(struct bpf_reg_state *reg, int size)
{
	u64 mask;

	/* clear high bits in bit representation */
	reg->var_off = tnum_cast(reg->var_off, size);

	/* fix arithmetic bounds */
	mask = ((u64)1 << (size * 8)) - 1;
	if ((reg->umin_value & ~mask) == (reg->umax_value & ~mask)) {
		reg->umin_value &= mask;
		reg->umax_value &= mask;
	} else {
		reg->umin_value = 0;
		reg->umax_value = mask;
	}
	reg->smin_value = reg->umin_value;
	reg->smax_value = reg->umax_value;

	/* If size is smaller than 32bit register the 32bit register
	 * values are also truncated so we push 64-bit bounds into
	 * 32-bit bounds. Above were truncated < 32-bits already.
	 */
	if (size >= 4)
		return;
	__reg_combine_64_into_32(reg);
}

static bool bpf_map_is_rdonly(const struct bpf_map *map)
{
	return (map->map_flags & BPF_F_RDONLY_PROG) && map->frozen;
}

static int bpf_map_direct_read(struct bpf_map *map, int off, int size, u64 *val)
{
	void *ptr;
	u64 addr;
	int err;

	err = map->ops->map_direct_value_addr(map, &addr, off);
	if (err)
		return err;
	ptr = (void *)(long)addr + off;

	switch (size) {
	case sizeof(u8):
		*val = (u64)*(u8 *)ptr;
		break;
	case sizeof(u16):
		*val = (u64)*(u16 *)ptr;
		break;
	case sizeof(u32):
		*val = (u64)*(u32 *)ptr;
		break;
	case sizeof(u64):
		*val = *(u64 *)ptr;
		break;
	default:
		return -EINVAL;
	}
	return 0;
}

static int check_ptr_to_btf_access(struct bpf_verifier_env *env,
				   struct bpf_reg_state *regs,
				   int regno, int off, int size,
				   enum bpf_access_type atype,
				   int value_regno)
{
	struct bpf_reg_state *reg = regs + regno;
	const struct btf_type *t = btf_type_by_id(reg->btf, reg->btf_id);
	const char *tname = btf_name_by_offset(reg->btf, t->name_off);
	u32 btf_id;
	int ret;

	if (off < 0) {
		verbose(env,
			"R%d is ptr_%s invalid negative access: off=%d\n",
			regno, tname, off);
		return -EACCES;
	}
	if (!tnum_is_const(reg->var_off) || reg->var_off.value) {
		char tn_buf[48];

		tnum_strn(tn_buf, sizeof(tn_buf), reg->var_off);
		verbose(env,
			"R%d is ptr_%s invalid variable offset: off=%d, var_off=%s\n",
			regno, tname, off, tn_buf);
		return -EACCES;
	}

	if (env->ops->btf_struct_access) {
		ret = env->ops->btf_struct_access(&env->log, reg->btf, t,
						  off, size, atype, &btf_id);
	} else {
		if (atype != BPF_READ) {
			verbose(env, "only read is supported\n");
			return -EACCES;
		}

		ret = btf_struct_access(&env->log, reg->btf, t, off, size,
					atype, &btf_id);
	}

	if (ret < 0)
		return ret;

	if (atype == BPF_READ && value_regno >= 0)
		mark_btf_ld_reg(env, regs, value_regno, ret, reg->btf, btf_id);

	return 0;
}

static int check_ptr_to_map_access(struct bpf_verifier_env *env,
				   struct bpf_reg_state *regs,
				   int regno, int off, int size,
				   enum bpf_access_type atype,
				   int value_regno)
{
	struct bpf_reg_state *reg = regs + regno;
	struct bpf_map *map = reg->map_ptr;
	const struct btf_type *t;
	const char *tname;
	u32 btf_id;
	int ret;

	if (!btf_vmlinux) {
		verbose(env, "map_ptr access not supported without CONFIG_DEBUG_INFO_BTF\n");
		return -ENOTSUPP;
	}

	if (!map->ops->map_btf_id || !*map->ops->map_btf_id) {
		verbose(env, "map_ptr access not supported for map type %d\n",
			map->map_type);
		return -ENOTSUPP;
	}

	t = btf_type_by_id(btf_vmlinux, *map->ops->map_btf_id);
	tname = btf_name_by_offset(btf_vmlinux, t->name_off);

	if (!env->allow_ptr_to_map_access) {
		verbose(env,
			"%s access is allowed only to CAP_PERFMON and CAP_SYS_ADMIN\n",
			tname);
		return -EPERM;
	}

	if (off < 0) {
		verbose(env, "R%d is %s invalid negative access: off=%d\n",
			regno, tname, off);
		return -EACCES;
	}

	if (atype != BPF_READ) {
		verbose(env, "only read from %s is supported\n", tname);
		return -EACCES;
	}

	ret = btf_struct_access(&env->log, btf_vmlinux, t, off, size, atype, &btf_id);
	if (ret < 0)
		return ret;

	if (value_regno >= 0)
		mark_btf_ld_reg(env, regs, value_regno, ret, btf_vmlinux, btf_id);

	return 0;
}


/* check whether memory at (regno + off) is accessible for t = (read | write)
 * if t==write, value_regno is a register which value is stored into memory
 * if t==read, value_regno is a register which will receive the value from memory
 * if t==write && value_regno==-1, some unknown value is stored into memory
 * if t==read && value_regno==-1, don't care what we read from memory
 */
static int check_mem_access(struct bpf_verifier_env *env, int insn_idx, u32 regno,
			    int off, int bpf_size, enum bpf_access_type t,
			    int value_regno, bool strict_alignment_once)
{
	struct bpf_reg_state *regs = cur_regs(env);
	struct bpf_reg_state *reg = regs + regno;
	struct bpf_func_state *state;
	int size, err = 0;

	size = bpf_size_to_bytes(bpf_size);
	if (size < 0)
		return size;

	/* alignment checks will add in reg->off themselves */
	err = check_ptr_alignment(env, reg, off, size, strict_alignment_once);
	if (err)
		return err;

	/* for access checks, reg->off is just part of off */
	off += reg->off;

	if (reg->type == PTR_TO_MAP_VALUE) {
		if (t == BPF_WRITE && value_regno >= 0 &&
		    is_pointer_value(env, value_regno)) {
			verbose(env, "R%d leaks addr into map\n", value_regno);
			return -EACCES;
		}
		err = check_map_access_type(env, regno, off, size, t);
		if (err)
			return err;
		err = check_map_access(env, regno, off, size, false);
		if (!err && t == BPF_READ && value_regno >= 0) {
			struct bpf_map *map = reg->map_ptr;

			/* if map is read-only, track its contents as scalars */
			if (tnum_is_const(reg->var_off) &&
			    bpf_map_is_rdonly(map) &&
			    map->ops->map_direct_value_addr) {
				int map_off = off + reg->var_off.value;
				u64 val = 0;

				err = bpf_map_direct_read(map, map_off, size,
							  &val);
				if (err)
					return err;

				regs[value_regno].type = SCALAR_VALUE;
				__mark_reg_known(&regs[value_regno], val);
			} else {
				mark_reg_unknown(env, regs, value_regno);
			}
		}
	} else if (reg->type == PTR_TO_MEM) {
		if (t == BPF_WRITE && value_regno >= 0 &&
		    is_pointer_value(env, value_regno)) {
			verbose(env, "R%d leaks addr into mem\n", value_regno);
			return -EACCES;
		}
		err = check_mem_region_access(env, regno, off, size,
					      reg->mem_size, false);
		if (!err && t == BPF_READ && value_regno >= 0)
			mark_reg_unknown(env, regs, value_regno);
	} else if (reg->type == PTR_TO_CTX) {
		enum bpf_reg_type reg_type = SCALAR_VALUE;
		struct btf *btf = NULL;
		u32 btf_id = 0;

		if (t == BPF_WRITE && value_regno >= 0 &&
		    is_pointer_value(env, value_regno)) {
			verbose(env, "R%d leaks addr into ctx\n", value_regno);
			return -EACCES;
		}

		err = check_ctx_reg(env, reg, regno);
		if (err < 0)
			return err;

		err = check_ctx_access(env, insn_idx, off, size, t, &reg_type, &btf, &btf_id);
		if (err)
			verbose_linfo(env, insn_idx, "; ");
		if (!err && t == BPF_READ && value_regno >= 0) {
			/* ctx access returns either a scalar, or a
			 * PTR_TO_PACKET[_META,_END]. In the latter
			 * case, we know the offset is zero.
			 */
			if (reg_type == SCALAR_VALUE) {
				mark_reg_unknown(env, regs, value_regno);
			} else {
				mark_reg_known_zero(env, regs,
						    value_regno);
				if (reg_type_may_be_null(reg_type))
					regs[value_regno].id = ++env->id_gen;
				/* A load of ctx field could have different
				 * actual load size with the one encoded in the
				 * insn. When the dst is PTR, it is for sure not
				 * a sub-register.
				 */
				regs[value_regno].subreg_def = DEF_NOT_SUBREG;
				if (reg_type == PTR_TO_BTF_ID ||
				    reg_type == PTR_TO_BTF_ID_OR_NULL) {
					regs[value_regno].btf = btf;
					regs[value_regno].btf_id = btf_id;
				}
			}
			regs[value_regno].type = reg_type;
		}

	} else if (reg->type == PTR_TO_STACK) {
		off += reg->var_off.value;
		err = check_stack_access(env, reg, off, size);
		if (err)
			return err;

		state = func(env, reg);
		err = update_stack_depth(env, state, off);
		if (err)
			return err;

		if (t == BPF_WRITE)
			err = check_stack_write(env, state, off, size,
						value_regno, insn_idx);
		else
			err = check_stack_read(env, state, off, size,
					       value_regno);
	} else if (reg_is_pkt_pointer(reg)) {
		if (t == BPF_WRITE && !may_access_direct_pkt_data(env, NULL, t)) {
			verbose(env, "cannot write into packet\n");
			return -EACCES;
		}
		if (t == BPF_WRITE && value_regno >= 0 &&
		    is_pointer_value(env, value_regno)) {
			verbose(env, "R%d leaks addr into packet\n",
				value_regno);
			return -EACCES;
		}
		err = check_packet_access(env, regno, off, size, false);
		if (!err && t == BPF_READ && value_regno >= 0)
			mark_reg_unknown(env, regs, value_regno);
	} else if (reg->type == PTR_TO_FLOW_KEYS) {
		if (t == BPF_WRITE && value_regno >= 0 &&
		    is_pointer_value(env, value_regno)) {
			verbose(env, "R%d leaks addr into flow keys\n",
				value_regno);
			return -EACCES;
		}

		err = check_flow_keys_access(env, off, size);
		if (!err && t == BPF_READ && value_regno >= 0)
			mark_reg_unknown(env, regs, value_regno);
	} else if (type_is_sk_pointer(reg->type)) {
		if (t == BPF_WRITE) {
			verbose(env, "R%d cannot write into %s\n",
				regno, reg_type_str[reg->type]);
			return -EACCES;
		}
		err = check_sock_access(env, insn_idx, regno, off, size, t);
		if (!err && value_regno >= 0)
			mark_reg_unknown(env, regs, value_regno);
	} else if (reg->type == PTR_TO_TP_BUFFER) {
		err = check_tp_buffer_access(env, reg, regno, off, size);
		if (!err && t == BPF_READ && value_regno >= 0)
			mark_reg_unknown(env, regs, value_regno);
	} else if (reg->type == PTR_TO_BTF_ID) {
		err = check_ptr_to_btf_access(env, regs, regno, off, size, t,
					      value_regno);
	} else if (reg->type == CONST_PTR_TO_MAP) {
		err = check_ptr_to_map_access(env, regs, regno, off, size, t,
					      value_regno);
	} else if (reg->type == PTR_TO_RDONLY_BUF) {
		if (t == BPF_WRITE) {
			verbose(env, "R%d cannot write into %s\n",
				regno, reg_type_str[reg->type]);
			return -EACCES;
		}
		err = check_buffer_access(env, reg, regno, off, size, false,
					  "rdonly",
					  &env->prog->aux->max_rdonly_access);
		if (!err && value_regno >= 0)
			mark_reg_unknown(env, regs, value_regno);
	} else if (reg->type == PTR_TO_RDWR_BUF) {
		err = check_buffer_access(env, reg, regno, off, size, false,
					  "rdwr",
					  &env->prog->aux->max_rdwr_access);
		if (!err && t == BPF_READ && value_regno >= 0)
			mark_reg_unknown(env, regs, value_regno);
	} else {
		verbose(env, "R%d invalid mem access '%s'\n", regno,
			reg_type_str[reg->type]);
		return -EACCES;
	}

	if (!err && size < BPF_REG_SIZE && value_regno >= 0 && t == BPF_READ &&
	    regs[value_regno].type == SCALAR_VALUE) {
		/* b/h/w load zero-extends, mark upper bits as known 0 */
		coerce_reg_to_size(&regs[value_regno], size);
	}
	return err;
}

static int check_xadd(struct bpf_verifier_env *env, int insn_idx, struct bpf_insn *insn)
{
	int err;

	if ((BPF_SIZE(insn->code) != BPF_W && BPF_SIZE(insn->code) != BPF_DW) ||
	    insn->imm != 0) {
		verbose(env, "BPF_XADD uses reserved fields\n");
		return -EINVAL;
	}

	/* check src1 operand */
	err = check_reg_arg(env, insn->src_reg, SRC_OP);
	if (err)
		return err;

	/* check src2 operand */
	err = check_reg_arg(env, insn->dst_reg, SRC_OP);
	if (err)
		return err;

	if (is_pointer_value(env, insn->src_reg)) {
		verbose(env, "R%d leaks addr into mem\n", insn->src_reg);
		return -EACCES;
	}

	if (is_ctx_reg(env, insn->dst_reg) ||
	    is_pkt_reg(env, insn->dst_reg) ||
	    is_flow_key_reg(env, insn->dst_reg) ||
	    is_sk_reg(env, insn->dst_reg)) {
		verbose(env, "BPF_XADD stores into R%d %s is not allowed\n",
			insn->dst_reg,
			reg_type_str[reg_state(env, insn->dst_reg)->type]);
		return -EACCES;
	}

	/* check whether atomic_add can read the memory */
	err = check_mem_access(env, insn_idx, insn->dst_reg, insn->off,
			       BPF_SIZE(insn->code), BPF_READ, -1, true);
	if (err)
		return err;

	/* check whether atomic_add can write into the same memory */
	return check_mem_access(env, insn_idx, insn->dst_reg, insn->off,
				BPF_SIZE(insn->code), BPF_WRITE, -1, true);
}

static int __check_stack_boundary(struct bpf_verifier_env *env, u32 regno,
				  int off, int access_size,
				  bool zero_size_allowed)
{
	struct bpf_reg_state *reg = reg_state(env, regno);

	if (off >= 0 || off < -MAX_BPF_STACK || off + access_size > 0 ||
	    access_size < 0 || (access_size == 0 && !zero_size_allowed)) {
		if (tnum_is_const(reg->var_off)) {
			verbose(env, "invalid stack type R%d off=%d access_size=%d\n",
				regno, off, access_size);
		} else {
			char tn_buf[48];

			tnum_strn(tn_buf, sizeof(tn_buf), reg->var_off);
			verbose(env, "invalid stack type R%d var_off=%s access_size=%d\n",
				regno, tn_buf, access_size);
		}
		return -EACCES;
	}
	return 0;
}

/* when register 'regno' is passed into function that will read 'access_size'
 * bytes from that pointer, make sure that it's within stack boundary
 * and all elements of stack are initialized.
 * Unlike most pointer bounds-checking functions, this one doesn't take an
 * 'off' argument, so it has to add in reg->off itself.
 */
static int check_stack_boundary(struct bpf_verifier_env *env, int regno,
				int access_size, bool zero_size_allowed,
				struct bpf_call_arg_meta *meta)
{
	struct bpf_reg_state *reg = reg_state(env, regno);
	struct bpf_func_state *state = func(env, reg);
	int err, min_off, max_off, i, j, slot, spi;

	if (tnum_is_const(reg->var_off)) {
		min_off = max_off = reg->var_off.value + reg->off;
		err = __check_stack_boundary(env, regno, min_off, access_size,
					     zero_size_allowed);
		if (err)
			return err;
	} else {
		/* Variable offset is prohibited for unprivileged mode for
		 * simplicity since it requires corresponding support in
		 * Spectre masking for stack ALU.
		 * See also retrieve_ptr_limit().
		 */
		if (!env->bypass_spec_v1) {
			char tn_buf[48];

			tnum_strn(tn_buf, sizeof(tn_buf), reg->var_off);
			verbose(env, "R%d indirect variable offset stack access prohibited for !root, var_off=%s\n",
				regno, tn_buf);
			return -EACCES;
		}
		/* Only initialized buffer on stack is allowed to be accessed
		 * with variable offset. With uninitialized buffer it's hard to
		 * guarantee that whole memory is marked as initialized on
		 * helper return since specific bounds are unknown what may
		 * cause uninitialized stack leaking.
		 */
		if (meta && meta->raw_mode)
			meta = NULL;

		if (reg->smax_value >= BPF_MAX_VAR_OFF ||
		    reg->smax_value <= -BPF_MAX_VAR_OFF) {
			verbose(env, "R%d unbounded indirect variable offset stack access\n",
				regno);
			return -EACCES;
		}
		min_off = reg->smin_value + reg->off;
		max_off = reg->smax_value + reg->off;
		err = __check_stack_boundary(env, regno, min_off, access_size,
					     zero_size_allowed);
		if (err) {
			verbose(env, "R%d min value is outside of stack bound\n",
				regno);
			return err;
		}
		err = __check_stack_boundary(env, regno, max_off, access_size,
					     zero_size_allowed);
		if (err) {
			verbose(env, "R%d max value is outside of stack bound\n",
				regno);
			return err;
		}
	}

	if (meta && meta->raw_mode) {
		meta->access_size = access_size;
		meta->regno = regno;
		return 0;
	}

	for (i = min_off; i < max_off + access_size; i++) {
		u8 *stype;

		slot = -i - 1;
		spi = slot / BPF_REG_SIZE;
		if (state->allocated_stack <= slot)
			goto err;
		stype = &state->stack[spi].slot_type[slot % BPF_REG_SIZE];
		if (*stype == STACK_MISC)
			goto mark;
		if (*stype == STACK_ZERO) {
			/* helper can write anything into the stack */
			*stype = STACK_MISC;
			goto mark;
		}

		if (state->stack[spi].slot_type[0] == STACK_SPILL &&
		    state->stack[spi].spilled_ptr.type == PTR_TO_BTF_ID)
			goto mark;

		if (state->stack[spi].slot_type[0] == STACK_SPILL &&
		    (state->stack[spi].spilled_ptr.type == SCALAR_VALUE ||
		     env->allow_ptr_leaks)) {
			__mark_reg_unknown(env, &state->stack[spi].spilled_ptr);
			for (j = 0; j < BPF_REG_SIZE; j++)
				state->stack[spi].slot_type[j] = STACK_MISC;
			goto mark;
		}

err:
		if (tnum_is_const(reg->var_off)) {
			verbose(env, "invalid indirect read from stack off %d+%d size %d\n",
				min_off, i - min_off, access_size);
		} else {
			char tn_buf[48];

			tnum_strn(tn_buf, sizeof(tn_buf), reg->var_off);
			verbose(env, "invalid indirect read from stack var_off %s+%d size %d\n",
				tn_buf, i - min_off, access_size);
		}
		return -EACCES;
mark:
		/* reading any byte out of 8-byte 'spill_slot' will cause
		 * the whole slot to be marked as 'read'
		 */
		mark_reg_read(env, &state->stack[spi].spilled_ptr,
			      state->stack[spi].spilled_ptr.parent,
			      REG_LIVE_READ64);
	}
	return update_stack_depth(env, state, min_off);
}

static int check_helper_mem_access(struct bpf_verifier_env *env, int regno,
				   int access_size, bool zero_size_allowed,
				   struct bpf_call_arg_meta *meta)
{
	struct bpf_reg_state *regs = cur_regs(env), *reg = &regs[regno];

	switch (reg->type) {
	case PTR_TO_PACKET:
	case PTR_TO_PACKET_META:
		return check_packet_access(env, regno, reg->off, access_size,
					   zero_size_allowed);
	case PTR_TO_MAP_VALUE:
		if (check_map_access_type(env, regno, reg->off, access_size,
					  meta && meta->raw_mode ? BPF_WRITE :
					  BPF_READ))
			return -EACCES;
		return check_map_access(env, regno, reg->off, access_size,
					zero_size_allowed);
	case PTR_TO_MEM:
		return check_mem_region_access(env, regno, reg->off,
					       access_size, reg->mem_size,
					       zero_size_allowed);
	case PTR_TO_RDONLY_BUF:
		if (meta && meta->raw_mode)
			return -EACCES;
		return check_buffer_access(env, reg, regno, reg->off,
					   access_size, zero_size_allowed,
					   "rdonly",
					   &env->prog->aux->max_rdonly_access);
	case PTR_TO_RDWR_BUF:
		return check_buffer_access(env, reg, regno, reg->off,
					   access_size, zero_size_allowed,
					   "rdwr",
					   &env->prog->aux->max_rdwr_access);
	case PTR_TO_STACK:
		return check_stack_boundary(env, regno, access_size,
					    zero_size_allowed, meta);
	default: /* scalar_value or invalid ptr */
		/* Allow zero-byte read from NULL, regardless of pointer type */
		if (zero_size_allowed && access_size == 0 &&
		    register_is_null(reg))
			return 0;

		verbose(env, "R%d type=%s expected=%s\n", regno,
			reg_type_str[reg->type],
			reg_type_str[PTR_TO_STACK]);
		return -EACCES;
	}
}

/* Implementation details:
 * bpf_map_lookup returns PTR_TO_MAP_VALUE_OR_NULL
 * Two bpf_map_lookups (even with the same key) will have different reg->id.
 * For traditional PTR_TO_MAP_VALUE the verifier clears reg->id after
 * value_or_null->value transition, since the verifier only cares about
 * the range of access to valid map value pointer and doesn't care about actual
 * address of the map element.
 * For maps with 'struct bpf_spin_lock' inside map value the verifier keeps
 * reg->id > 0 after value_or_null->value transition. By doing so
 * two bpf_map_lookups will be considered two different pointers that
 * point to different bpf_spin_locks.
 * The verifier allows taking only one bpf_spin_lock at a time to avoid
 * dead-locks.
 * Since only one bpf_spin_lock is allowed the checks are simpler than
 * reg_is_refcounted() logic. The verifier needs to remember only
 * one spin_lock instead of array of acquired_refs.
 * cur_state->active_spin_lock remembers which map value element got locked
 * and clears it after bpf_spin_unlock.
 */
static int process_spin_lock(struct bpf_verifier_env *env, int regno,
			     bool is_lock)
{
	struct bpf_reg_state *regs = cur_regs(env), *reg = &regs[regno];
	struct bpf_verifier_state *cur = env->cur_state;
	bool is_const = tnum_is_const(reg->var_off);
	struct bpf_map *map = reg->map_ptr;
	u64 val = reg->var_off.value;

	if (!is_const) {
		verbose(env,
			"R%d doesn't have constant offset. bpf_spin_lock has to be at the constant offset\n",
			regno);
		return -EINVAL;
	}
	if (!map->btf) {
		verbose(env,
			"map '%s' has to have BTF in order to use bpf_spin_lock\n",
			map->name);
		return -EINVAL;
	}
	if (!map_value_has_spin_lock(map)) {
		if (map->spin_lock_off == -E2BIG)
			verbose(env,
				"map '%s' has more than one 'struct bpf_spin_lock'\n",
				map->name);
		else if (map->spin_lock_off == -ENOENT)
			verbose(env,
				"map '%s' doesn't have 'struct bpf_spin_lock'\n",
				map->name);
		else
			verbose(env,
				"map '%s' is not a struct type or bpf_spin_lock is mangled\n",
				map->name);
		return -EINVAL;
	}
	if (map->spin_lock_off != val + reg->off) {
		verbose(env, "off %lld doesn't point to 'struct bpf_spin_lock'\n",
			val + reg->off);
		return -EINVAL;
	}
	if (is_lock) {
		if (cur->active_spin_lock) {
			verbose(env,
				"Locking two bpf_spin_locks are not allowed\n");
			return -EINVAL;
		}
		cur->active_spin_lock = reg->id;
	} else {
		if (!cur->active_spin_lock) {
			verbose(env, "bpf_spin_unlock without taking a lock\n");
			return -EINVAL;
		}
		if (cur->active_spin_lock != reg->id) {
			verbose(env, "bpf_spin_unlock of different lock\n");
			return -EINVAL;
		}
		cur->active_spin_lock = 0;
	}
	return 0;
}

static bool arg_type_is_mem_ptr(enum bpf_arg_type type)
{
	return type == ARG_PTR_TO_MEM ||
	       type == ARG_PTR_TO_MEM_OR_NULL ||
	       type == ARG_PTR_TO_UNINIT_MEM;
}

static bool arg_type_is_mem_size(enum bpf_arg_type type)
{
	return type == ARG_CONST_SIZE ||
	       type == ARG_CONST_SIZE_OR_ZERO;
}

static bool arg_type_is_alloc_size(enum bpf_arg_type type)
{
	return type == ARG_CONST_ALLOC_SIZE_OR_ZERO;
}

static bool arg_type_is_int_ptr(enum bpf_arg_type type)
{
	return type == ARG_PTR_TO_INT ||
	       type == ARG_PTR_TO_LONG;
}

static int int_ptr_type_to_size(enum bpf_arg_type type)
{
	if (type == ARG_PTR_TO_INT)
		return sizeof(u32);
	else if (type == ARG_PTR_TO_LONG)
		return sizeof(u64);

	return -EINVAL;
}

static int resolve_map_arg_type(struct bpf_verifier_env *env,
				 const struct bpf_call_arg_meta *meta,
				 enum bpf_arg_type *arg_type)
{
	if (!meta->map_ptr) {
		/* kernel subsystem misconfigured verifier */
		verbose(env, "invalid map_ptr to access map->type\n");
		return -EACCES;
	}

	switch (meta->map_ptr->map_type) {
	case BPF_MAP_TYPE_SOCKMAP:
	case BPF_MAP_TYPE_SOCKHASH:
		if (*arg_type == ARG_PTR_TO_MAP_VALUE) {
			*arg_type = ARG_PTR_TO_BTF_ID_SOCK_COMMON;
		} else {
			verbose(env, "invalid arg_type for sockmap/sockhash\n");
			return -EINVAL;
		}
		break;

	default:
		break;
	}
	return 0;
}

struct bpf_reg_types {
	const enum bpf_reg_type types[10];
	u32 *btf_id;
};

static const struct bpf_reg_types map_key_value_types = {
	.types = {
		PTR_TO_STACK,
		PTR_TO_PACKET,
		PTR_TO_PACKET_META,
		PTR_TO_MAP_VALUE,
	},
};

static const struct bpf_reg_types sock_types = {
	.types = {
		PTR_TO_SOCK_COMMON,
		PTR_TO_SOCKET,
		PTR_TO_TCP_SOCK,
		PTR_TO_XDP_SOCK,
	},
};

#ifdef CONFIG_NET
static const struct bpf_reg_types btf_id_sock_common_types = {
	.types = {
		PTR_TO_SOCK_COMMON,
		PTR_TO_SOCKET,
		PTR_TO_TCP_SOCK,
		PTR_TO_XDP_SOCK,
		PTR_TO_BTF_ID,
	},
	.btf_id = &btf_sock_ids[BTF_SOCK_TYPE_SOCK_COMMON],
};
#endif

static const struct bpf_reg_types mem_types = {
	.types = {
		PTR_TO_STACK,
		PTR_TO_PACKET,
		PTR_TO_PACKET_META,
		PTR_TO_MAP_VALUE,
		PTR_TO_MEM,
		PTR_TO_RDONLY_BUF,
		PTR_TO_RDWR_BUF,
	},
};

static const struct bpf_reg_types int_ptr_types = {
	.types = {
		PTR_TO_STACK,
		PTR_TO_PACKET,
		PTR_TO_PACKET_META,
		PTR_TO_MAP_VALUE,
	},
};

static const struct bpf_reg_types fullsock_types = { .types = { PTR_TO_SOCKET } };
static const struct bpf_reg_types scalar_types = { .types = { SCALAR_VALUE } };
static const struct bpf_reg_types context_types = { .types = { PTR_TO_CTX } };
static const struct bpf_reg_types alloc_mem_types = { .types = { PTR_TO_MEM } };
static const struct bpf_reg_types const_map_ptr_types = { .types = { CONST_PTR_TO_MAP } };
static const struct bpf_reg_types btf_ptr_types = { .types = { PTR_TO_BTF_ID } };
static const struct bpf_reg_types spin_lock_types = { .types = { PTR_TO_MAP_VALUE } };
static const struct bpf_reg_types percpu_btf_ptr_types = { .types = { PTR_TO_PERCPU_BTF_ID } };

static const struct bpf_reg_types *compatible_reg_types[__BPF_ARG_TYPE_MAX] = {
	[ARG_PTR_TO_MAP_KEY]		= &map_key_value_types,
	[ARG_PTR_TO_MAP_VALUE]		= &map_key_value_types,
	[ARG_PTR_TO_UNINIT_MAP_VALUE]	= &map_key_value_types,
	[ARG_PTR_TO_MAP_VALUE_OR_NULL]	= &map_key_value_types,
	[ARG_CONST_SIZE]		= &scalar_types,
	[ARG_CONST_SIZE_OR_ZERO]	= &scalar_types,
	[ARG_CONST_ALLOC_SIZE_OR_ZERO]	= &scalar_types,
	[ARG_CONST_MAP_PTR]		= &const_map_ptr_types,
	[ARG_PTR_TO_CTX]		= &context_types,
	[ARG_PTR_TO_CTX_OR_NULL]	= &context_types,
	[ARG_PTR_TO_SOCK_COMMON]	= &sock_types,
#ifdef CONFIG_NET
	[ARG_PTR_TO_BTF_ID_SOCK_COMMON]	= &btf_id_sock_common_types,
#endif
	[ARG_PTR_TO_SOCKET]		= &fullsock_types,
	[ARG_PTR_TO_SOCKET_OR_NULL]	= &fullsock_types,
	[ARG_PTR_TO_BTF_ID]		= &btf_ptr_types,
	[ARG_PTR_TO_SPIN_LOCK]		= &spin_lock_types,
	[ARG_PTR_TO_MEM]		= &mem_types,
	[ARG_PTR_TO_MEM_OR_NULL]	= &mem_types,
	[ARG_PTR_TO_UNINIT_MEM]		= &mem_types,
	[ARG_PTR_TO_ALLOC_MEM]		= &alloc_mem_types,
	[ARG_PTR_TO_ALLOC_MEM_OR_NULL]	= &alloc_mem_types,
	[ARG_PTR_TO_INT]		= &int_ptr_types,
	[ARG_PTR_TO_LONG]		= &int_ptr_types,
	[ARG_PTR_TO_PERCPU_BTF_ID]	= &percpu_btf_ptr_types,
};

static int check_reg_type(struct bpf_verifier_env *env, u32 regno,
			  enum bpf_arg_type arg_type,
			  const u32 *arg_btf_id)
{
	struct bpf_reg_state *regs = cur_regs(env), *reg = &regs[regno];
	enum bpf_reg_type expected, type = reg->type;
	const struct bpf_reg_types *compatible;
	int i, j;

	compatible = compatible_reg_types[arg_type];
	if (!compatible) {
		verbose(env, "verifier internal error: unsupported arg type %d\n", arg_type);
		return -EFAULT;
	}

	for (i = 0; i < ARRAY_SIZE(compatible->types); i++) {
		expected = compatible->types[i];
		if (expected == NOT_INIT)
			break;

		if (type == expected)
			goto found;
	}

	verbose(env, "R%d type=%s expected=", regno, reg_type_str[type]);
	for (j = 0; j + 1 < i; j++)
		verbose(env, "%s, ", reg_type_str[compatible->types[j]]);
	verbose(env, "%s\n", reg_type_str[compatible->types[j]]);
	return -EACCES;

found:
	if (type == PTR_TO_BTF_ID) {
		if (!arg_btf_id) {
			if (!compatible->btf_id) {
				verbose(env, "verifier internal error: missing arg compatible BTF ID\n");
				return -EFAULT;
			}
			arg_btf_id = compatible->btf_id;
		}

<<<<<<< HEAD
		if (!btf_struct_ids_match(&env->log, reg->off, reg->btf_id,
					  *arg_btf_id)) {
			verbose(env, "R%d is of type %s but %s is expected\n",
				regno, kernel_type_name(reg->btf_id),
				kernel_type_name(*arg_btf_id));
=======
		if (!btf_struct_ids_match(&env->log, reg->btf, reg->btf_id, reg->off,
					  btf_vmlinux, *arg_btf_id)) {
			verbose(env, "R%d is of type %s but %s is expected\n",
				regno, kernel_type_name(reg->btf, reg->btf_id),
				kernel_type_name(btf_vmlinux, *arg_btf_id));
>>>>>>> 356006a6
			return -EACCES;
		}

		if (!tnum_is_const(reg->var_off) || reg->var_off.value) {
			verbose(env, "R%d is a pointer to in-kernel struct with non-zero offset\n",
				regno);
			return -EACCES;
		}
	}

	return 0;
}

static int check_func_arg(struct bpf_verifier_env *env, u32 arg,
			  struct bpf_call_arg_meta *meta,
			  const struct bpf_func_proto *fn)
{
	u32 regno = BPF_REG_1 + arg;
	struct bpf_reg_state *regs = cur_regs(env), *reg = &regs[regno];
	enum bpf_arg_type arg_type = fn->arg_type[arg];
	enum bpf_reg_type type = reg->type;
	int err = 0;

	if (arg_type == ARG_DONTCARE)
		return 0;

	err = check_reg_arg(env, regno, SRC_OP);
	if (err)
		return err;

	if (arg_type == ARG_ANYTHING) {
		if (is_pointer_value(env, regno)) {
			verbose(env, "R%d leaks addr into helper function\n",
				regno);
			return -EACCES;
		}
		return 0;
	}

	if (type_is_pkt_pointer(type) &&
	    !may_access_direct_pkt_data(env, meta, BPF_READ)) {
		verbose(env, "helper access to the packet is not allowed\n");
		return -EACCES;
	}

	if (arg_type == ARG_PTR_TO_MAP_VALUE ||
	    arg_type == ARG_PTR_TO_UNINIT_MAP_VALUE ||
	    arg_type == ARG_PTR_TO_MAP_VALUE_OR_NULL) {
		err = resolve_map_arg_type(env, meta, &arg_type);
		if (err)
			return err;
	}

	if (register_is_null(reg) && arg_type_may_be_null(arg_type))
		/* A NULL register has a SCALAR_VALUE type, so skip
		 * type checking.
		 */
		goto skip_type_check;

	err = check_reg_type(env, regno, arg_type, fn->arg_btf_id[arg]);
	if (err)
		return err;

	if (type == PTR_TO_CTX) {
		err = check_ctx_reg(env, reg, regno);
		if (err < 0)
			return err;
	}

skip_type_check:
	if (reg->ref_obj_id) {
		if (meta->ref_obj_id) {
			verbose(env, "verifier internal error: more than one arg with ref_obj_id R%d %u %u\n",
				regno, reg->ref_obj_id,
				meta->ref_obj_id);
			return -EFAULT;
		}
		meta->ref_obj_id = reg->ref_obj_id;
	}

	if (arg_type == ARG_CONST_MAP_PTR) {
		/* bpf_map_xxx(map_ptr) call: remember that map_ptr */
		meta->map_ptr = reg->map_ptr;
	} else if (arg_type == ARG_PTR_TO_MAP_KEY) {
		/* bpf_map_xxx(..., map_ptr, ..., key) call:
		 * check that [key, key + map->key_size) are within
		 * stack limits and initialized
		 */
		if (!meta->map_ptr) {
			/* in function declaration map_ptr must come before
			 * map_key, so that it's verified and known before
			 * we have to check map_key here. Otherwise it means
			 * that kernel subsystem misconfigured verifier
			 */
			verbose(env, "invalid map_ptr to access map->key\n");
			return -EACCES;
		}
		err = check_helper_mem_access(env, regno,
					      meta->map_ptr->key_size, false,
					      NULL);
	} else if (arg_type == ARG_PTR_TO_MAP_VALUE ||
		   (arg_type == ARG_PTR_TO_MAP_VALUE_OR_NULL &&
		    !register_is_null(reg)) ||
		   arg_type == ARG_PTR_TO_UNINIT_MAP_VALUE) {
		/* bpf_map_xxx(..., map_ptr, ..., value) call:
		 * check [value, value + map->value_size) validity
		 */
		if (!meta->map_ptr) {
			/* kernel subsystem misconfigured verifier */
			verbose(env, "invalid map_ptr to access map->value\n");
			return -EACCES;
		}
		meta->raw_mode = (arg_type == ARG_PTR_TO_UNINIT_MAP_VALUE);
		err = check_helper_mem_access(env, regno,
					      meta->map_ptr->value_size, false,
					      meta);
	} else if (arg_type == ARG_PTR_TO_PERCPU_BTF_ID) {
		if (!reg->btf_id) {
			verbose(env, "Helper has invalid btf_id in R%d\n", regno);
			return -EACCES;
		}
<<<<<<< HEAD
=======
		meta->ret_btf = reg->btf;
>>>>>>> 356006a6
		meta->ret_btf_id = reg->btf_id;
	} else if (arg_type == ARG_PTR_TO_SPIN_LOCK) {
		if (meta->func_id == BPF_FUNC_spin_lock) {
			if (process_spin_lock(env, regno, true))
				return -EACCES;
		} else if (meta->func_id == BPF_FUNC_spin_unlock) {
			if (process_spin_lock(env, regno, false))
				return -EACCES;
		} else {
			verbose(env, "verifier internal error\n");
			return -EFAULT;
		}
	} else if (arg_type_is_mem_ptr(arg_type)) {
		/* The access to this pointer is only checked when we hit the
		 * next is_mem_size argument below.
		 */
		meta->raw_mode = (arg_type == ARG_PTR_TO_UNINIT_MEM);
	} else if (arg_type_is_mem_size(arg_type)) {
		bool zero_size_allowed = (arg_type == ARG_CONST_SIZE_OR_ZERO);

		/* This is used to refine r0 return value bounds for helpers
		 * that enforce this value as an upper bound on return values.
		 * See do_refine_retval_range() for helpers that can refine
		 * the return value. C type of helper is u32 so we pull register
		 * bound from umax_value however, if negative verifier errors
		 * out. Only upper bounds can be learned because retval is an
		 * int type and negative retvals are allowed.
		 */
		meta->msize_max_value = reg->umax_value;

		/* The register is SCALAR_VALUE; the access check
		 * happens using its boundaries.
		 */
		if (!tnum_is_const(reg->var_off))
			/* For unprivileged variable accesses, disable raw
			 * mode so that the program is required to
			 * initialize all the memory that the helper could
			 * just partially fill up.
			 */
			meta = NULL;

		if (reg->smin_value < 0) {
			verbose(env, "R%d min value is negative, either use unsigned or 'var &= const'\n",
				regno);
			return -EACCES;
		}

		if (reg->umin_value == 0) {
			err = check_helper_mem_access(env, regno - 1, 0,
						      zero_size_allowed,
						      meta);
			if (err)
				return err;
		}

		if (reg->umax_value >= BPF_MAX_VAR_SIZ) {
			verbose(env, "R%d unbounded memory access, use 'var &= const' or 'if (var < const)'\n",
				regno);
			return -EACCES;
		}
		err = check_helper_mem_access(env, regno - 1,
					      reg->umax_value,
					      zero_size_allowed, meta);
		if (!err)
			err = mark_chain_precision(env, regno);
	} else if (arg_type_is_alloc_size(arg_type)) {
		if (!tnum_is_const(reg->var_off)) {
			verbose(env, "R%d unbounded size, use 'var &= const' or 'if (var < const)'\n",
				regno);
			return -EACCES;
		}
		meta->mem_size = reg->var_off.value;
	} else if (arg_type_is_int_ptr(arg_type)) {
		int size = int_ptr_type_to_size(arg_type);

		err = check_helper_mem_access(env, regno, size, false, meta);
		if (err)
			return err;
		err = check_ptr_alignment(env, reg, 0, size, true);
	}

	return err;
}

static bool may_update_sockmap(struct bpf_verifier_env *env, int func_id)
{
	enum bpf_attach_type eatype = env->prog->expected_attach_type;
	enum bpf_prog_type type = resolve_prog_type(env->prog);

	if (func_id != BPF_FUNC_map_update_elem)
		return false;

	/* It's not possible to get access to a locked struct sock in these
	 * contexts, so updating is safe.
	 */
	switch (type) {
	case BPF_PROG_TYPE_TRACING:
		if (eatype == BPF_TRACE_ITER)
			return true;
		break;
	case BPF_PROG_TYPE_SOCKET_FILTER:
	case BPF_PROG_TYPE_SCHED_CLS:
	case BPF_PROG_TYPE_SCHED_ACT:
	case BPF_PROG_TYPE_XDP:
	case BPF_PROG_TYPE_SK_REUSEPORT:
	case BPF_PROG_TYPE_FLOW_DISSECTOR:
	case BPF_PROG_TYPE_SK_LOOKUP:
		return true;
	default:
		break;
	}

	verbose(env, "cannot update sockmap in this context\n");
	return false;
}

static bool allow_tail_call_in_subprogs(struct bpf_verifier_env *env)
{
	return env->prog->jit_requested && IS_ENABLED(CONFIG_X86_64);
}

static int check_map_func_compatibility(struct bpf_verifier_env *env,
					struct bpf_map *map, int func_id)
{
	if (!map)
		return 0;

	/* We need a two way check, first is from map perspective ... */
	switch (map->map_type) {
	case BPF_MAP_TYPE_PROG_ARRAY:
		if (func_id != BPF_FUNC_tail_call)
			goto error;
		break;
	case BPF_MAP_TYPE_PERF_EVENT_ARRAY:
		if (func_id != BPF_FUNC_perf_event_read &&
		    func_id != BPF_FUNC_perf_event_output &&
		    func_id != BPF_FUNC_skb_output &&
		    func_id != BPF_FUNC_perf_event_read_value &&
		    func_id != BPF_FUNC_xdp_output)
			goto error;
		break;
	case BPF_MAP_TYPE_RINGBUF:
		if (func_id != BPF_FUNC_ringbuf_output &&
		    func_id != BPF_FUNC_ringbuf_reserve &&
		    func_id != BPF_FUNC_ringbuf_submit &&
		    func_id != BPF_FUNC_ringbuf_discard &&
		    func_id != BPF_FUNC_ringbuf_query)
			goto error;
		break;
	case BPF_MAP_TYPE_STACK_TRACE:
		if (func_id != BPF_FUNC_get_stackid)
			goto error;
		break;
	case BPF_MAP_TYPE_CGROUP_ARRAY:
		if (func_id != BPF_FUNC_skb_under_cgroup &&
		    func_id != BPF_FUNC_current_task_under_cgroup)
			goto error;
		break;
	case BPF_MAP_TYPE_CGROUP_STORAGE:
	case BPF_MAP_TYPE_PERCPU_CGROUP_STORAGE:
		if (func_id != BPF_FUNC_get_local_storage)
			goto error;
		break;
	case BPF_MAP_TYPE_DEVMAP:
	case BPF_MAP_TYPE_DEVMAP_HASH:
		if (func_id != BPF_FUNC_redirect_map &&
		    func_id != BPF_FUNC_map_lookup_elem)
			goto error;
		break;
	/* Restrict bpf side of cpumap and xskmap, open when use-cases
	 * appear.
	 */
	case BPF_MAP_TYPE_CPUMAP:
		if (func_id != BPF_FUNC_redirect_map)
			goto error;
		break;
	case BPF_MAP_TYPE_XSKMAP:
		if (func_id != BPF_FUNC_redirect_map &&
		    func_id != BPF_FUNC_map_lookup_elem)
			goto error;
		break;
	case BPF_MAP_TYPE_ARRAY_OF_MAPS:
	case BPF_MAP_TYPE_HASH_OF_MAPS:
		if (func_id != BPF_FUNC_map_lookup_elem)
			goto error;
		break;
	case BPF_MAP_TYPE_SOCKMAP:
		if (func_id != BPF_FUNC_sk_redirect_map &&
		    func_id != BPF_FUNC_sock_map_update &&
		    func_id != BPF_FUNC_map_delete_elem &&
		    func_id != BPF_FUNC_msg_redirect_map &&
		    func_id != BPF_FUNC_sk_select_reuseport &&
		    func_id != BPF_FUNC_map_lookup_elem &&
		    !may_update_sockmap(env, func_id))
			goto error;
		break;
	case BPF_MAP_TYPE_SOCKHASH:
		if (func_id != BPF_FUNC_sk_redirect_hash &&
		    func_id != BPF_FUNC_sock_hash_update &&
		    func_id != BPF_FUNC_map_delete_elem &&
		    func_id != BPF_FUNC_msg_redirect_hash &&
		    func_id != BPF_FUNC_sk_select_reuseport &&
		    func_id != BPF_FUNC_map_lookup_elem &&
		    !may_update_sockmap(env, func_id))
			goto error;
		break;
	case BPF_MAP_TYPE_REUSEPORT_SOCKARRAY:
		if (func_id != BPF_FUNC_sk_select_reuseport)
			goto error;
		break;
	case BPF_MAP_TYPE_QUEUE:
	case BPF_MAP_TYPE_STACK:
		if (func_id != BPF_FUNC_map_peek_elem &&
		    func_id != BPF_FUNC_map_pop_elem &&
		    func_id != BPF_FUNC_map_push_elem)
			goto error;
		break;
	case BPF_MAP_TYPE_SK_STORAGE:
		if (func_id != BPF_FUNC_sk_storage_get &&
		    func_id != BPF_FUNC_sk_storage_delete)
			goto error;
		break;
	case BPF_MAP_TYPE_INODE_STORAGE:
		if (func_id != BPF_FUNC_inode_storage_get &&
		    func_id != BPF_FUNC_inode_storage_delete)
			goto error;
		break;
<<<<<<< HEAD
=======
	case BPF_MAP_TYPE_TASK_STORAGE:
		if (func_id != BPF_FUNC_task_storage_get &&
		    func_id != BPF_FUNC_task_storage_delete)
			goto error;
		break;
>>>>>>> 356006a6
	default:
		break;
	}

	/* ... and second from the function itself. */
	switch (func_id) {
	case BPF_FUNC_tail_call:
		if (map->map_type != BPF_MAP_TYPE_PROG_ARRAY)
			goto error;
		if (env->subprog_cnt > 1 && !allow_tail_call_in_subprogs(env)) {
			verbose(env, "tail_calls are not allowed in non-JITed programs with bpf-to-bpf calls\n");
			return -EINVAL;
		}
		break;
	case BPF_FUNC_perf_event_read:
	case BPF_FUNC_perf_event_output:
	case BPF_FUNC_perf_event_read_value:
	case BPF_FUNC_skb_output:
	case BPF_FUNC_xdp_output:
		if (map->map_type != BPF_MAP_TYPE_PERF_EVENT_ARRAY)
			goto error;
		break;
	case BPF_FUNC_get_stackid:
		if (map->map_type != BPF_MAP_TYPE_STACK_TRACE)
			goto error;
		break;
	case BPF_FUNC_current_task_under_cgroup:
	case BPF_FUNC_skb_under_cgroup:
		if (map->map_type != BPF_MAP_TYPE_CGROUP_ARRAY)
			goto error;
		break;
	case BPF_FUNC_redirect_map:
		if (map->map_type != BPF_MAP_TYPE_DEVMAP &&
		    map->map_type != BPF_MAP_TYPE_DEVMAP_HASH &&
		    map->map_type != BPF_MAP_TYPE_CPUMAP &&
		    map->map_type != BPF_MAP_TYPE_XSKMAP)
			goto error;
		break;
	case BPF_FUNC_sk_redirect_map:
	case BPF_FUNC_msg_redirect_map:
	case BPF_FUNC_sock_map_update:
		if (map->map_type != BPF_MAP_TYPE_SOCKMAP)
			goto error;
		break;
	case BPF_FUNC_sk_redirect_hash:
	case BPF_FUNC_msg_redirect_hash:
	case BPF_FUNC_sock_hash_update:
		if (map->map_type != BPF_MAP_TYPE_SOCKHASH)
			goto error;
		break;
	case BPF_FUNC_get_local_storage:
		if (map->map_type != BPF_MAP_TYPE_CGROUP_STORAGE &&
		    map->map_type != BPF_MAP_TYPE_PERCPU_CGROUP_STORAGE)
			goto error;
		break;
	case BPF_FUNC_sk_select_reuseport:
		if (map->map_type != BPF_MAP_TYPE_REUSEPORT_SOCKARRAY &&
		    map->map_type != BPF_MAP_TYPE_SOCKMAP &&
		    map->map_type != BPF_MAP_TYPE_SOCKHASH)
			goto error;
		break;
	case BPF_FUNC_map_peek_elem:
	case BPF_FUNC_map_pop_elem:
	case BPF_FUNC_map_push_elem:
		if (map->map_type != BPF_MAP_TYPE_QUEUE &&
		    map->map_type != BPF_MAP_TYPE_STACK)
			goto error;
		break;
	case BPF_FUNC_sk_storage_get:
	case BPF_FUNC_sk_storage_delete:
		if (map->map_type != BPF_MAP_TYPE_SK_STORAGE)
			goto error;
		break;
	case BPF_FUNC_inode_storage_get:
	case BPF_FUNC_inode_storage_delete:
		if (map->map_type != BPF_MAP_TYPE_INODE_STORAGE)
			goto error;
		break;
<<<<<<< HEAD
=======
	case BPF_FUNC_task_storage_get:
	case BPF_FUNC_task_storage_delete:
		if (map->map_type != BPF_MAP_TYPE_TASK_STORAGE)
			goto error;
		break;
>>>>>>> 356006a6
	default:
		break;
	}

	return 0;
error:
	verbose(env, "cannot pass map_type %d into func %s#%d\n",
		map->map_type, func_id_name(func_id), func_id);
	return -EINVAL;
}

static bool check_raw_mode_ok(const struct bpf_func_proto *fn)
{
	int count = 0;

	if (fn->arg1_type == ARG_PTR_TO_UNINIT_MEM)
		count++;
	if (fn->arg2_type == ARG_PTR_TO_UNINIT_MEM)
		count++;
	if (fn->arg3_type == ARG_PTR_TO_UNINIT_MEM)
		count++;
	if (fn->arg4_type == ARG_PTR_TO_UNINIT_MEM)
		count++;
	if (fn->arg5_type == ARG_PTR_TO_UNINIT_MEM)
		count++;

	/* We only support one arg being in raw mode at the moment,
	 * which is sufficient for the helper functions we have
	 * right now.
	 */
	return count <= 1;
}

static bool check_args_pair_invalid(enum bpf_arg_type arg_curr,
				    enum bpf_arg_type arg_next)
{
	return (arg_type_is_mem_ptr(arg_curr) &&
	        !arg_type_is_mem_size(arg_next)) ||
	       (!arg_type_is_mem_ptr(arg_curr) &&
		arg_type_is_mem_size(arg_next));
}

static bool check_arg_pair_ok(const struct bpf_func_proto *fn)
{
	/* bpf_xxx(..., buf, len) call will access 'len'
	 * bytes from memory 'buf'. Both arg types need
	 * to be paired, so make sure there's no buggy
	 * helper function specification.
	 */
	if (arg_type_is_mem_size(fn->arg1_type) ||
	    arg_type_is_mem_ptr(fn->arg5_type)  ||
	    check_args_pair_invalid(fn->arg1_type, fn->arg2_type) ||
	    check_args_pair_invalid(fn->arg2_type, fn->arg3_type) ||
	    check_args_pair_invalid(fn->arg3_type, fn->arg4_type) ||
	    check_args_pair_invalid(fn->arg4_type, fn->arg5_type))
		return false;

	return true;
}

static bool check_refcount_ok(const struct bpf_func_proto *fn, int func_id)
{
	int count = 0;

	if (arg_type_may_be_refcounted(fn->arg1_type))
		count++;
	if (arg_type_may_be_refcounted(fn->arg2_type))
		count++;
	if (arg_type_may_be_refcounted(fn->arg3_type))
		count++;
	if (arg_type_may_be_refcounted(fn->arg4_type))
		count++;
	if (arg_type_may_be_refcounted(fn->arg5_type))
		count++;

	/* A reference acquiring function cannot acquire
	 * another refcounted ptr.
	 */
	if (may_be_acquire_function(func_id) && count)
		return false;

	/* We only support one arg being unreferenced at the moment,
	 * which is sufficient for the helper functions we have right now.
	 */
	return count <= 1;
}

static bool check_btf_id_ok(const struct bpf_func_proto *fn)
{
	int i;

	for (i = 0; i < ARRAY_SIZE(fn->arg_type); i++) {
		if (fn->arg_type[i] == ARG_PTR_TO_BTF_ID && !fn->arg_btf_id[i])
			return false;

		if (fn->arg_type[i] != ARG_PTR_TO_BTF_ID && fn->arg_btf_id[i])
			return false;
	}

	return true;
}

static int check_func_proto(const struct bpf_func_proto *fn, int func_id)
{
	return check_raw_mode_ok(fn) &&
	       check_arg_pair_ok(fn) &&
	       check_btf_id_ok(fn) &&
	       check_refcount_ok(fn, func_id) ? 0 : -EINVAL;
}

/* Packet data might have moved, any old PTR_TO_PACKET[_META,_END]
 * are now invalid, so turn them into unknown SCALAR_VALUE.
 */
static void __clear_all_pkt_pointers(struct bpf_verifier_env *env,
				     struct bpf_func_state *state)
{
	struct bpf_reg_state *regs = state->regs, *reg;
	int i;

	for (i = 0; i < MAX_BPF_REG; i++)
		if (reg_is_pkt_pointer_any(&regs[i]))
			mark_reg_unknown(env, regs, i);

	bpf_for_each_spilled_reg(i, state, reg) {
		if (!reg)
			continue;
		if (reg_is_pkt_pointer_any(reg))
			__mark_reg_unknown(env, reg);
	}
}

static void clear_all_pkt_pointers(struct bpf_verifier_env *env)
{
	struct bpf_verifier_state *vstate = env->cur_state;
	int i;

	for (i = 0; i <= vstate->curframe; i++)
		__clear_all_pkt_pointers(env, vstate->frame[i]);
}

enum {
	AT_PKT_END = -1,
	BEYOND_PKT_END = -2,
};

static void mark_pkt_end(struct bpf_verifier_state *vstate, int regn, bool range_open)
{
	struct bpf_func_state *state = vstate->frame[vstate->curframe];
	struct bpf_reg_state *reg = &state->regs[regn];

	if (reg->type != PTR_TO_PACKET)
		/* PTR_TO_PACKET_META is not supported yet */
		return;

	/* The 'reg' is pkt > pkt_end or pkt >= pkt_end.
	 * How far beyond pkt_end it goes is unknown.
	 * if (!range_open) it's the case of pkt >= pkt_end
	 * if (range_open) it's the case of pkt > pkt_end
	 * hence this pointer is at least 1 byte bigger than pkt_end
	 */
	if (range_open)
		reg->range = BEYOND_PKT_END;
	else
		reg->range = AT_PKT_END;
}

static void release_reg_references(struct bpf_verifier_env *env,
				   struct bpf_func_state *state,
				   int ref_obj_id)
{
	struct bpf_reg_state *regs = state->regs, *reg;
	int i;

	for (i = 0; i < MAX_BPF_REG; i++)
		if (regs[i].ref_obj_id == ref_obj_id)
			mark_reg_unknown(env, regs, i);

	bpf_for_each_spilled_reg(i, state, reg) {
		if (!reg)
			continue;
		if (reg->ref_obj_id == ref_obj_id)
			__mark_reg_unknown(env, reg);
	}
}

/* The pointer with the specified id has released its reference to kernel
 * resources. Identify all copies of the same pointer and clear the reference.
 */
static int release_reference(struct bpf_verifier_env *env,
			     int ref_obj_id)
{
	struct bpf_verifier_state *vstate = env->cur_state;
	int err;
	int i;

	err = release_reference_state(cur_func(env), ref_obj_id);
	if (err)
		return err;

	for (i = 0; i <= vstate->curframe; i++)
		release_reg_references(env, vstate->frame[i], ref_obj_id);

	return 0;
}

static void clear_caller_saved_regs(struct bpf_verifier_env *env,
				    struct bpf_reg_state *regs)
{
	int i;

	/* after the call registers r0 - r5 were scratched */
	for (i = 0; i < CALLER_SAVED_REGS; i++) {
		mark_reg_not_init(env, regs, caller_saved[i]);
		check_reg_arg(env, caller_saved[i], DST_OP_NO_MARK);
	}
}

static int check_func_call(struct bpf_verifier_env *env, struct bpf_insn *insn,
			   int *insn_idx)
{
	struct bpf_verifier_state *state = env->cur_state;
	struct bpf_func_info_aux *func_info_aux;
	struct bpf_func_state *caller, *callee;
	int i, err, subprog, target_insn;
	bool is_global = false;

	if (state->curframe + 1 >= MAX_CALL_FRAMES) {
		verbose(env, "the call stack of %d frames is too deep\n",
			state->curframe + 2);
		return -E2BIG;
	}

	target_insn = *insn_idx + insn->imm;
	subprog = find_subprog(env, target_insn + 1);
	if (subprog < 0) {
		verbose(env, "verifier bug. No program starts at insn %d\n",
			target_insn + 1);
		return -EFAULT;
	}

	caller = state->frame[state->curframe];
	if (state->frame[state->curframe + 1]) {
		verbose(env, "verifier bug. Frame %d already allocated\n",
			state->curframe + 1);
		return -EFAULT;
	}

	func_info_aux = env->prog->aux->func_info_aux;
	if (func_info_aux)
		is_global = func_info_aux[subprog].linkage == BTF_FUNC_GLOBAL;
	err = btf_check_func_arg_match(env, subprog, caller->regs);
	if (err == -EFAULT)
		return err;
	if (is_global) {
		if (err) {
			verbose(env, "Caller passes invalid args into func#%d\n",
				subprog);
			return err;
		} else {
			if (env->log.level & BPF_LOG_LEVEL)
				verbose(env,
					"Func#%d is global and valid. Skipping.\n",
					subprog);
			clear_caller_saved_regs(env, caller->regs);

			/* All global functions return SCALAR_VALUE */
			mark_reg_unknown(env, caller->regs, BPF_REG_0);

			/* continue with next insn after call */
			return 0;
		}
	}

	callee = kzalloc(sizeof(*callee), GFP_KERNEL);
	if (!callee)
		return -ENOMEM;
	state->frame[state->curframe + 1] = callee;

	/* callee cannot access r0, r6 - r9 for reading and has to write
	 * into its own stack before reading from it.
	 * callee can read/write into caller's stack
	 */
	init_func_state(env, callee,
			/* remember the callsite, it will be used by bpf_exit */
			*insn_idx /* callsite */,
			state->curframe + 1 /* frameno within this callchain */,
			subprog /* subprog number within this prog */);

	/* Transfer references to the callee */
	err = transfer_reference_state(callee, caller);
	if (err)
		return err;

	/* copy r1 - r5 args that callee can access.  The copy includes parent
	 * pointers, which connects us up to the liveness chain
	 */
	for (i = BPF_REG_1; i <= BPF_REG_5; i++)
		callee->regs[i] = caller->regs[i];

	clear_caller_saved_regs(env, caller->regs);

	/* only increment it after check_reg_arg() finished */
	state->curframe++;

	/* and go analyze first insn of the callee */
	*insn_idx = target_insn;

	if (env->log.level & BPF_LOG_LEVEL) {
		verbose(env, "caller:\n");
		print_verifier_state(env, caller);
		verbose(env, "callee:\n");
		print_verifier_state(env, callee);
	}
	return 0;
}

static int prepare_func_exit(struct bpf_verifier_env *env, int *insn_idx)
{
	struct bpf_verifier_state *state = env->cur_state;
	struct bpf_func_state *caller, *callee;
	struct bpf_reg_state *r0;
	int err;

	callee = state->frame[state->curframe];
	r0 = &callee->regs[BPF_REG_0];
	if (r0->type == PTR_TO_STACK) {
		/* technically it's ok to return caller's stack pointer
		 * (or caller's caller's pointer) back to the caller,
		 * since these pointers are valid. Only current stack
		 * pointer will be invalid as soon as function exits,
		 * but let's be conservative
		 */
		verbose(env, "cannot return stack pointer to the caller\n");
		return -EINVAL;
	}

	state->curframe--;
	caller = state->frame[state->curframe];
	/* return to the caller whatever r0 had in the callee */
	caller->regs[BPF_REG_0] = *r0;

	/* Transfer references to the caller */
	err = transfer_reference_state(caller, callee);
	if (err)
		return err;

	*insn_idx = callee->callsite + 1;
	if (env->log.level & BPF_LOG_LEVEL) {
		verbose(env, "returning from callee:\n");
		print_verifier_state(env, callee);
		verbose(env, "to caller at %d:\n", *insn_idx);
		print_verifier_state(env, caller);
	}
	/* clear everything in the callee */
	free_func_state(callee);
	state->frame[state->curframe + 1] = NULL;
	return 0;
}

static void do_refine_retval_range(struct bpf_reg_state *regs, int ret_type,
				   int func_id,
				   struct bpf_call_arg_meta *meta)
{
	struct bpf_reg_state *ret_reg = &regs[BPF_REG_0];

	if (ret_type != RET_INTEGER ||
	    (func_id != BPF_FUNC_get_stack &&
	     func_id != BPF_FUNC_probe_read_str &&
	     func_id != BPF_FUNC_probe_read_kernel_str &&
	     func_id != BPF_FUNC_probe_read_user_str))
		return;

	ret_reg->smax_value = meta->msize_max_value;
	ret_reg->s32_max_value = meta->msize_max_value;
	ret_reg->smin_value = -MAX_ERRNO;
	ret_reg->s32_min_value = -MAX_ERRNO;
	__reg_deduce_bounds(ret_reg);
	__reg_bound_offset(ret_reg);
	__update_reg_bounds(ret_reg);
}

static int
record_func_map(struct bpf_verifier_env *env, struct bpf_call_arg_meta *meta,
		int func_id, int insn_idx)
{
	struct bpf_insn_aux_data *aux = &env->insn_aux_data[insn_idx];
	struct bpf_map *map = meta->map_ptr;

	if (func_id != BPF_FUNC_tail_call &&
	    func_id != BPF_FUNC_map_lookup_elem &&
	    func_id != BPF_FUNC_map_update_elem &&
	    func_id != BPF_FUNC_map_delete_elem &&
	    func_id != BPF_FUNC_map_push_elem &&
	    func_id != BPF_FUNC_map_pop_elem &&
	    func_id != BPF_FUNC_map_peek_elem)
		return 0;

	if (map == NULL) {
		verbose(env, "kernel subsystem misconfigured verifier\n");
		return -EINVAL;
	}

	/* In case of read-only, some additional restrictions
	 * need to be applied in order to prevent altering the
	 * state of the map from program side.
	 */
	if ((map->map_flags & BPF_F_RDONLY_PROG) &&
	    (func_id == BPF_FUNC_map_delete_elem ||
	     func_id == BPF_FUNC_map_update_elem ||
	     func_id == BPF_FUNC_map_push_elem ||
	     func_id == BPF_FUNC_map_pop_elem)) {
		verbose(env, "write into map forbidden\n");
		return -EACCES;
	}

	if (!BPF_MAP_PTR(aux->map_ptr_state))
		bpf_map_ptr_store(aux, meta->map_ptr,
				  !meta->map_ptr->bypass_spec_v1);
	else if (BPF_MAP_PTR(aux->map_ptr_state) != meta->map_ptr)
		bpf_map_ptr_store(aux, BPF_MAP_PTR_POISON,
				  !meta->map_ptr->bypass_spec_v1);
	return 0;
}

static int
record_func_key(struct bpf_verifier_env *env, struct bpf_call_arg_meta *meta,
		int func_id, int insn_idx)
{
	struct bpf_insn_aux_data *aux = &env->insn_aux_data[insn_idx];
	struct bpf_reg_state *regs = cur_regs(env), *reg;
	struct bpf_map *map = meta->map_ptr;
	struct tnum range;
	u64 val;
	int err;

	if (func_id != BPF_FUNC_tail_call)
		return 0;
	if (!map || map->map_type != BPF_MAP_TYPE_PROG_ARRAY) {
		verbose(env, "kernel subsystem misconfigured verifier\n");
		return -EINVAL;
	}

	range = tnum_range(0, map->max_entries - 1);
	reg = &regs[BPF_REG_3];

	if (!register_is_const(reg) || !tnum_in(range, reg->var_off)) {
		bpf_map_key_store(aux, BPF_MAP_KEY_POISON);
		return 0;
	}

	err = mark_chain_precision(env, BPF_REG_3);
	if (err)
		return err;

	val = reg->var_off.value;
	if (bpf_map_key_unseen(aux))
		bpf_map_key_store(aux, val);
	else if (!bpf_map_key_poisoned(aux) &&
		  bpf_map_key_immediate(aux) != val)
		bpf_map_key_store(aux, BPF_MAP_KEY_POISON);
	return 0;
}

static int check_reference_leak(struct bpf_verifier_env *env)
{
	struct bpf_func_state *state = cur_func(env);
	int i;

	for (i = 0; i < state->acquired_refs; i++) {
		verbose(env, "Unreleased reference id=%d alloc_insn=%d\n",
			state->refs[i].id, state->refs[i].insn_idx);
	}
	return state->acquired_refs ? -EINVAL : 0;
}

static int check_helper_call(struct bpf_verifier_env *env, int func_id, int insn_idx)
{
	const struct bpf_func_proto *fn = NULL;
	struct bpf_reg_state *regs;
	struct bpf_call_arg_meta meta;
	bool changes_data;
	int i, err;

	/* find function prototype */
	if (func_id < 0 || func_id >= __BPF_FUNC_MAX_ID) {
		verbose(env, "invalid func %s#%d\n", func_id_name(func_id),
			func_id);
		return -EINVAL;
	}

	if (env->ops->get_func_proto)
		fn = env->ops->get_func_proto(func_id, env->prog);
	if (!fn) {
		verbose(env, "unknown func %s#%d\n", func_id_name(func_id),
			func_id);
		return -EINVAL;
	}

	/* eBPF programs must be GPL compatible to use GPL-ed functions */
	if (!env->prog->gpl_compatible && fn->gpl_only) {
		verbose(env, "cannot call GPL-restricted function from non-GPL compatible program\n");
		return -EINVAL;
	}

	if (fn->allowed && !fn->allowed(env->prog)) {
		verbose(env, "helper call is not allowed in probe\n");
		return -EINVAL;
	}

	/* With LD_ABS/IND some JITs save/restore skb from r1. */
	changes_data = bpf_helper_changes_pkt_data(fn->func);
	if (changes_data && fn->arg1_type != ARG_PTR_TO_CTX) {
		verbose(env, "kernel subsystem misconfigured func %s#%d: r1 != ctx\n",
			func_id_name(func_id), func_id);
		return -EINVAL;
	}

	memset(&meta, 0, sizeof(meta));
	meta.pkt_access = fn->pkt_access;

	err = check_func_proto(fn, func_id);
	if (err) {
		verbose(env, "kernel subsystem misconfigured func %s#%d\n",
			func_id_name(func_id), func_id);
		return err;
	}

	meta.func_id = func_id;
	/* check args */
	for (i = 0; i < 5; i++) {
		err = check_func_arg(env, i, &meta, fn);
		if (err)
			return err;
	}

	err = record_func_map(env, &meta, func_id, insn_idx);
	if (err)
		return err;

	err = record_func_key(env, &meta, func_id, insn_idx);
	if (err)
		return err;

	/* Mark slots with STACK_MISC in case of raw mode, stack offset
	 * is inferred from register state.
	 */
	for (i = 0; i < meta.access_size; i++) {
		err = check_mem_access(env, insn_idx, meta.regno, i, BPF_B,
				       BPF_WRITE, -1, false);
		if (err)
			return err;
	}

	if (func_id == BPF_FUNC_tail_call) {
		err = check_reference_leak(env);
		if (err) {
			verbose(env, "tail_call would lead to reference leak\n");
			return err;
		}
	} else if (is_release_function(func_id)) {
		err = release_reference(env, meta.ref_obj_id);
		if (err) {
			verbose(env, "func %s#%d reference has not been acquired before\n",
				func_id_name(func_id), func_id);
			return err;
		}
	}

	regs = cur_regs(env);

	/* check that flags argument in get_local_storage(map, flags) is 0,
	 * this is required because get_local_storage() can't return an error.
	 */
	if (func_id == BPF_FUNC_get_local_storage &&
	    !register_is_null(&regs[BPF_REG_2])) {
		verbose(env, "get_local_storage() doesn't support non-zero flags\n");
		return -EINVAL;
	}

	/* reset caller saved regs */
	for (i = 0; i < CALLER_SAVED_REGS; i++) {
		mark_reg_not_init(env, regs, caller_saved[i]);
		check_reg_arg(env, caller_saved[i], DST_OP_NO_MARK);
	}

	/* helper call returns 64-bit value. */
	regs[BPF_REG_0].subreg_def = DEF_NOT_SUBREG;

	/* update return register (already marked as written above) */
	if (fn->ret_type == RET_INTEGER) {
		/* sets type to SCALAR_VALUE */
		mark_reg_unknown(env, regs, BPF_REG_0);
	} else if (fn->ret_type == RET_VOID) {
		regs[BPF_REG_0].type = NOT_INIT;
	} else if (fn->ret_type == RET_PTR_TO_MAP_VALUE_OR_NULL ||
		   fn->ret_type == RET_PTR_TO_MAP_VALUE) {
		/* There is no offset yet applied, variable or fixed */
		mark_reg_known_zero(env, regs, BPF_REG_0);
		/* remember map_ptr, so that check_map_access()
		 * can check 'value_size' boundary of memory access
		 * to map element returned from bpf_map_lookup_elem()
		 */
		if (meta.map_ptr == NULL) {
			verbose(env,
				"kernel subsystem misconfigured verifier\n");
			return -EINVAL;
		}
		regs[BPF_REG_0].map_ptr = meta.map_ptr;
		if (fn->ret_type == RET_PTR_TO_MAP_VALUE) {
			regs[BPF_REG_0].type = PTR_TO_MAP_VALUE;
			if (map_value_has_spin_lock(meta.map_ptr))
				regs[BPF_REG_0].id = ++env->id_gen;
		} else {
			regs[BPF_REG_0].type = PTR_TO_MAP_VALUE_OR_NULL;
		}
	} else if (fn->ret_type == RET_PTR_TO_SOCKET_OR_NULL) {
		mark_reg_known_zero(env, regs, BPF_REG_0);
		regs[BPF_REG_0].type = PTR_TO_SOCKET_OR_NULL;
	} else if (fn->ret_type == RET_PTR_TO_SOCK_COMMON_OR_NULL) {
		mark_reg_known_zero(env, regs, BPF_REG_0);
		regs[BPF_REG_0].type = PTR_TO_SOCK_COMMON_OR_NULL;
	} else if (fn->ret_type == RET_PTR_TO_TCP_SOCK_OR_NULL) {
		mark_reg_known_zero(env, regs, BPF_REG_0);
		regs[BPF_REG_0].type = PTR_TO_TCP_SOCK_OR_NULL;
	} else if (fn->ret_type == RET_PTR_TO_ALLOC_MEM_OR_NULL) {
		mark_reg_known_zero(env, regs, BPF_REG_0);
		regs[BPF_REG_0].type = PTR_TO_MEM_OR_NULL;
		regs[BPF_REG_0].mem_size = meta.mem_size;
	} else if (fn->ret_type == RET_PTR_TO_MEM_OR_BTF_ID_OR_NULL ||
		   fn->ret_type == RET_PTR_TO_MEM_OR_BTF_ID) {
		const struct btf_type *t;

		mark_reg_known_zero(env, regs, BPF_REG_0);
<<<<<<< HEAD
		t = btf_type_skip_modifiers(btf_vmlinux, meta.ret_btf_id, NULL);
=======
		t = btf_type_skip_modifiers(meta.ret_btf, meta.ret_btf_id, NULL);
>>>>>>> 356006a6
		if (!btf_type_is_struct(t)) {
			u32 tsize;
			const struct btf_type *ret;
			const char *tname;

			/* resolve the type size of ksym. */
<<<<<<< HEAD
			ret = btf_resolve_size(btf_vmlinux, t, &tsize);
			if (IS_ERR(ret)) {
				tname = btf_name_by_offset(btf_vmlinux, t->name_off);
=======
			ret = btf_resolve_size(meta.ret_btf, t, &tsize);
			if (IS_ERR(ret)) {
				tname = btf_name_by_offset(meta.ret_btf, t->name_off);
>>>>>>> 356006a6
				verbose(env, "unable to resolve the size of type '%s': %ld\n",
					tname, PTR_ERR(ret));
				return -EINVAL;
			}
			regs[BPF_REG_0].type =
				fn->ret_type == RET_PTR_TO_MEM_OR_BTF_ID ?
				PTR_TO_MEM : PTR_TO_MEM_OR_NULL;
			regs[BPF_REG_0].mem_size = tsize;
		} else {
			regs[BPF_REG_0].type =
				fn->ret_type == RET_PTR_TO_MEM_OR_BTF_ID ?
				PTR_TO_BTF_ID : PTR_TO_BTF_ID_OR_NULL;
<<<<<<< HEAD
			regs[BPF_REG_0].btf_id = meta.ret_btf_id;
		}
	} else if (fn->ret_type == RET_PTR_TO_BTF_ID_OR_NULL) {
=======
			regs[BPF_REG_0].btf = meta.ret_btf;
			regs[BPF_REG_0].btf_id = meta.ret_btf_id;
		}
	} else if (fn->ret_type == RET_PTR_TO_BTF_ID_OR_NULL ||
		   fn->ret_type == RET_PTR_TO_BTF_ID) {
>>>>>>> 356006a6
		int ret_btf_id;

		mark_reg_known_zero(env, regs, BPF_REG_0);
		regs[BPF_REG_0].type = fn->ret_type == RET_PTR_TO_BTF_ID ?
						     PTR_TO_BTF_ID :
						     PTR_TO_BTF_ID_OR_NULL;
		ret_btf_id = *fn->ret_btf_id;
		if (ret_btf_id == 0) {
			verbose(env, "invalid return type %d of func %s#%d\n",
				fn->ret_type, func_id_name(func_id), func_id);
			return -EINVAL;
		}
		/* current BPF helper definitions are only coming from
		 * built-in code with type IDs from  vmlinux BTF
		 */
		regs[BPF_REG_0].btf = btf_vmlinux;
		regs[BPF_REG_0].btf_id = ret_btf_id;
	} else {
		verbose(env, "unknown return type %d of func %s#%d\n",
			fn->ret_type, func_id_name(func_id), func_id);
		return -EINVAL;
	}

	if (reg_type_may_be_null(regs[BPF_REG_0].type))
		regs[BPF_REG_0].id = ++env->id_gen;

	if (is_ptr_cast_function(func_id)) {
		/* For release_reference() */
		regs[BPF_REG_0].ref_obj_id = meta.ref_obj_id;
	} else if (is_acquire_function(func_id, meta.map_ptr)) {
		int id = acquire_reference_state(env, insn_idx);

		if (id < 0)
			return id;
		/* For mark_ptr_or_null_reg() */
		regs[BPF_REG_0].id = id;
		/* For release_reference() */
		regs[BPF_REG_0].ref_obj_id = id;
	}

	do_refine_retval_range(regs, fn->ret_type, func_id, &meta);

	err = check_map_func_compatibility(env, meta.map_ptr, func_id);
	if (err)
		return err;

	if ((func_id == BPF_FUNC_get_stack ||
	     func_id == BPF_FUNC_get_task_stack) &&
	    !env->prog->has_callchain_buf) {
		const char *err_str;

#ifdef CONFIG_PERF_EVENTS
		err = get_callchain_buffers(sysctl_perf_event_max_stack);
		err_str = "cannot get callchain buffer for func %s#%d\n";
#else
		err = -ENOTSUPP;
		err_str = "func %s#%d not supported without CONFIG_PERF_EVENTS\n";
#endif
		if (err) {
			verbose(env, err_str, func_id_name(func_id), func_id);
			return err;
		}

		env->prog->has_callchain_buf = true;
	}

	if (func_id == BPF_FUNC_get_stackid || func_id == BPF_FUNC_get_stack)
		env->prog->call_get_stack = true;

	if (changes_data)
		clear_all_pkt_pointers(env);
	return 0;
}

static bool signed_add_overflows(s64 a, s64 b)
{
	/* Do the add in u64, where overflow is well-defined */
	s64 res = (s64)((u64)a + (u64)b);

	if (b < 0)
		return res > a;
	return res < a;
}

static bool signed_add32_overflows(s64 a, s64 b)
{
	/* Do the add in u32, where overflow is well-defined */
	s32 res = (s32)((u32)a + (u32)b);

	if (b < 0)
		return res > a;
	return res < a;
}

static bool signed_sub_overflows(s32 a, s32 b)
{
	/* Do the sub in u64, where overflow is well-defined */
	s64 res = (s64)((u64)a - (u64)b);

	if (b < 0)
		return res < a;
	return res > a;
}

static bool signed_sub32_overflows(s32 a, s32 b)
{
	/* Do the sub in u64, where overflow is well-defined */
	s32 res = (s32)((u32)a - (u32)b);

	if (b < 0)
		return res < a;
	return res > a;
}

static bool check_reg_sane_offset(struct bpf_verifier_env *env,
				  const struct bpf_reg_state *reg,
				  enum bpf_reg_type type)
{
	bool known = tnum_is_const(reg->var_off);
	s64 val = reg->var_off.value;
	s64 smin = reg->smin_value;

	if (known && (val >= BPF_MAX_VAR_OFF || val <= -BPF_MAX_VAR_OFF)) {
		verbose(env, "math between %s pointer and %lld is not allowed\n",
			reg_type_str[type], val);
		return false;
	}

	if (reg->off >= BPF_MAX_VAR_OFF || reg->off <= -BPF_MAX_VAR_OFF) {
		verbose(env, "%s pointer offset %d is not allowed\n",
			reg_type_str[type], reg->off);
		return false;
	}

	if (smin == S64_MIN) {
		verbose(env, "math between %s pointer and register with unbounded min value is not allowed\n",
			reg_type_str[type]);
		return false;
	}

	if (smin >= BPF_MAX_VAR_OFF || smin <= -BPF_MAX_VAR_OFF) {
		verbose(env, "value %lld makes %s pointer be out of bounds\n",
			smin, reg_type_str[type]);
		return false;
	}

	return true;
}

static struct bpf_insn_aux_data *cur_aux(struct bpf_verifier_env *env)
{
	return &env->insn_aux_data[env->insn_idx];
}

static int retrieve_ptr_limit(const struct bpf_reg_state *ptr_reg,
			      u32 *ptr_limit, u8 opcode, bool off_is_neg)
{
	bool mask_to_left = (opcode == BPF_ADD &&  off_is_neg) ||
			    (opcode == BPF_SUB && !off_is_neg);
	u32 off;

	switch (ptr_reg->type) {
	case PTR_TO_STACK:
		/* Indirect variable offset stack access is prohibited in
		 * unprivileged mode so it's not handled here.
		 */
		off = ptr_reg->off + ptr_reg->var_off.value;
		if (mask_to_left)
			*ptr_limit = MAX_BPF_STACK + off;
		else
			*ptr_limit = -off;
		return 0;
	case PTR_TO_MAP_VALUE:
		if (mask_to_left) {
			*ptr_limit = ptr_reg->umax_value + ptr_reg->off;
		} else {
			off = ptr_reg->smin_value + ptr_reg->off;
			*ptr_limit = ptr_reg->map_ptr->value_size - off;
		}
		return 0;
	default:
		return -EINVAL;
	}
}

static bool can_skip_alu_sanitation(const struct bpf_verifier_env *env,
				    const struct bpf_insn *insn)
{
	return env->bypass_spec_v1 || BPF_SRC(insn->code) == BPF_K;
}

static int update_alu_sanitation_state(struct bpf_insn_aux_data *aux,
				       u32 alu_state, u32 alu_limit)
{
	/* If we arrived here from different branches with different
	 * state or limits to sanitize, then this won't work.
	 */
	if (aux->alu_state &&
	    (aux->alu_state != alu_state ||
	     aux->alu_limit != alu_limit))
		return -EACCES;

	/* Corresponding fixup done in fixup_bpf_calls(). */
	aux->alu_state = alu_state;
	aux->alu_limit = alu_limit;
	return 0;
}

static int sanitize_val_alu(struct bpf_verifier_env *env,
			    struct bpf_insn *insn)
{
	struct bpf_insn_aux_data *aux = cur_aux(env);

	if (can_skip_alu_sanitation(env, insn))
		return 0;

	return update_alu_sanitation_state(aux, BPF_ALU_NON_POINTER, 0);
}

static int sanitize_ptr_alu(struct bpf_verifier_env *env,
			    struct bpf_insn *insn,
			    const struct bpf_reg_state *ptr_reg,
			    struct bpf_reg_state *dst_reg,
			    bool off_is_neg)
{
	struct bpf_verifier_state *vstate = env->cur_state;
	struct bpf_insn_aux_data *aux = cur_aux(env);
	bool ptr_is_dst_reg = ptr_reg == dst_reg;
	u8 opcode = BPF_OP(insn->code);
	u32 alu_state, alu_limit;
	struct bpf_reg_state tmp;
	bool ret;

	if (can_skip_alu_sanitation(env, insn))
		return 0;

	/* We already marked aux for masking from non-speculative
	 * paths, thus we got here in the first place. We only care
	 * to explore bad access from here.
	 */
	if (vstate->speculative)
		goto do_sim;

	alu_state  = off_is_neg ? BPF_ALU_NEG_VALUE : 0;
	alu_state |= ptr_is_dst_reg ?
		     BPF_ALU_SANITIZE_SRC : BPF_ALU_SANITIZE_DST;

	if (retrieve_ptr_limit(ptr_reg, &alu_limit, opcode, off_is_neg))
		return 0;
	if (update_alu_sanitation_state(aux, alu_state, alu_limit))
		return -EACCES;
do_sim:
	/* Simulate and find potential out-of-bounds access under
	 * speculative execution from truncation as a result of
	 * masking when off was not within expected range. If off
	 * sits in dst, then we temporarily need to move ptr there
	 * to simulate dst (== 0) +/-= ptr. Needed, for example,
	 * for cases where we use K-based arithmetic in one direction
	 * and truncated reg-based in the other in order to explore
	 * bad access.
	 */
	if (!ptr_is_dst_reg) {
		tmp = *dst_reg;
		*dst_reg = *ptr_reg;
	}
	ret = push_stack(env, env->insn_idx + 1, env->insn_idx, true);
	if (!ptr_is_dst_reg && ret)
		*dst_reg = tmp;
	return !ret ? -EFAULT : 0;
}

/* Handles arithmetic on a pointer and a scalar: computes new min/max and var_off.
 * Caller should also handle BPF_MOV case separately.
 * If we return -EACCES, caller may want to try again treating pointer as a
 * scalar.  So we only emit a diagnostic if !env->allow_ptr_leaks.
 */
static int adjust_ptr_min_max_vals(struct bpf_verifier_env *env,
				   struct bpf_insn *insn,
				   const struct bpf_reg_state *ptr_reg,
				   const struct bpf_reg_state *off_reg)
{
	struct bpf_verifier_state *vstate = env->cur_state;
	struct bpf_func_state *state = vstate->frame[vstate->curframe];
	struct bpf_reg_state *regs = state->regs, *dst_reg;
	bool known = tnum_is_const(off_reg->var_off);
	s64 smin_val = off_reg->smin_value, smax_val = off_reg->smax_value,
	    smin_ptr = ptr_reg->smin_value, smax_ptr = ptr_reg->smax_value;
	u64 umin_val = off_reg->umin_value, umax_val = off_reg->umax_value,
	    umin_ptr = ptr_reg->umin_value, umax_ptr = ptr_reg->umax_value;
	u32 dst = insn->dst_reg, src = insn->src_reg;
	u8 opcode = BPF_OP(insn->code);
	int ret;

	dst_reg = &regs[dst];

	if ((known && (smin_val != smax_val || umin_val != umax_val)) ||
	    smin_val > smax_val || umin_val > umax_val) {
		/* Taint dst register if offset had invalid bounds derived from
		 * e.g. dead branches.
		 */
		__mark_reg_unknown(env, dst_reg);
		return 0;
	}

	if (BPF_CLASS(insn->code) != BPF_ALU64) {
		/* 32-bit ALU ops on pointers produce (meaningless) scalars */
		if (opcode == BPF_SUB && env->allow_ptr_leaks) {
			__mark_reg_unknown(env, dst_reg);
			return 0;
		}

		verbose(env,
			"R%d 32-bit pointer arithmetic prohibited\n",
			dst);
		return -EACCES;
	}

	switch (ptr_reg->type) {
	case PTR_TO_MAP_VALUE_OR_NULL:
		verbose(env, "R%d pointer arithmetic on %s prohibited, null-check it first\n",
			dst, reg_type_str[ptr_reg->type]);
		return -EACCES;
	case CONST_PTR_TO_MAP:
		/* smin_val represents the known value */
		if (known && smin_val == 0 && opcode == BPF_ADD)
			break;
		fallthrough;
	case PTR_TO_PACKET_END:
	case PTR_TO_SOCKET:
	case PTR_TO_SOCKET_OR_NULL:
	case PTR_TO_SOCK_COMMON:
	case PTR_TO_SOCK_COMMON_OR_NULL:
	case PTR_TO_TCP_SOCK:
	case PTR_TO_TCP_SOCK_OR_NULL:
	case PTR_TO_XDP_SOCK:
		verbose(env, "R%d pointer arithmetic on %s prohibited\n",
			dst, reg_type_str[ptr_reg->type]);
		return -EACCES;
	case PTR_TO_MAP_VALUE:
		if (!env->allow_ptr_leaks && !known && (smin_val < 0) != (smax_val < 0)) {
			verbose(env, "R%d has unknown scalar with mixed signed bounds, pointer arithmetic with it prohibited for !root\n",
				off_reg == dst_reg ? dst : src);
			return -EACCES;
		}
		fallthrough;
	default:
		break;
	}

	/* In case of 'scalar += pointer', dst_reg inherits pointer type and id.
	 * The id may be overwritten later if we create a new variable offset.
	 */
	dst_reg->type = ptr_reg->type;
	dst_reg->id = ptr_reg->id;

	if (!check_reg_sane_offset(env, off_reg, ptr_reg->type) ||
	    !check_reg_sane_offset(env, ptr_reg, ptr_reg->type))
		return -EINVAL;

	/* pointer types do not carry 32-bit bounds at the moment. */
	__mark_reg32_unbounded(dst_reg);

	switch (opcode) {
	case BPF_ADD:
		ret = sanitize_ptr_alu(env, insn, ptr_reg, dst_reg, smin_val < 0);
		if (ret < 0) {
			verbose(env, "R%d tried to add from different maps or paths\n", dst);
			return ret;
		}
		/* We can take a fixed offset as long as it doesn't overflow
		 * the s32 'off' field
		 */
		if (known && (ptr_reg->off + smin_val ==
			      (s64)(s32)(ptr_reg->off + smin_val))) {
			/* pointer += K.  Accumulate it into fixed offset */
			dst_reg->smin_value = smin_ptr;
			dst_reg->smax_value = smax_ptr;
			dst_reg->umin_value = umin_ptr;
			dst_reg->umax_value = umax_ptr;
			dst_reg->var_off = ptr_reg->var_off;
			dst_reg->off = ptr_reg->off + smin_val;
			dst_reg->raw = ptr_reg->raw;
			break;
		}
		/* A new variable offset is created.  Note that off_reg->off
		 * == 0, since it's a scalar.
		 * dst_reg gets the pointer type and since some positive
		 * integer value was added to the pointer, give it a new 'id'
		 * if it's a PTR_TO_PACKET.
		 * this creates a new 'base' pointer, off_reg (variable) gets
		 * added into the variable offset, and we copy the fixed offset
		 * from ptr_reg.
		 */
		if (signed_add_overflows(smin_ptr, smin_val) ||
		    signed_add_overflows(smax_ptr, smax_val)) {
			dst_reg->smin_value = S64_MIN;
			dst_reg->smax_value = S64_MAX;
		} else {
			dst_reg->smin_value = smin_ptr + smin_val;
			dst_reg->smax_value = smax_ptr + smax_val;
		}
		if (umin_ptr + umin_val < umin_ptr ||
		    umax_ptr + umax_val < umax_ptr) {
			dst_reg->umin_value = 0;
			dst_reg->umax_value = U64_MAX;
		} else {
			dst_reg->umin_value = umin_ptr + umin_val;
			dst_reg->umax_value = umax_ptr + umax_val;
		}
		dst_reg->var_off = tnum_add(ptr_reg->var_off, off_reg->var_off);
		dst_reg->off = ptr_reg->off;
		dst_reg->raw = ptr_reg->raw;
		if (reg_is_pkt_pointer(ptr_reg)) {
			dst_reg->id = ++env->id_gen;
			/* something was added to pkt_ptr, set range to zero */
			memset(&dst_reg->raw, 0, sizeof(dst_reg->raw));
		}
		break;
	case BPF_SUB:
		ret = sanitize_ptr_alu(env, insn, ptr_reg, dst_reg, smin_val < 0);
		if (ret < 0) {
			verbose(env, "R%d tried to sub from different maps or paths\n", dst);
			return ret;
		}
		if (dst_reg == off_reg) {
			/* scalar -= pointer.  Creates an unknown scalar */
			verbose(env, "R%d tried to subtract pointer from scalar\n",
				dst);
			return -EACCES;
		}
		/* We don't allow subtraction from FP, because (according to
		 * test_verifier.c test "invalid fp arithmetic", JITs might not
		 * be able to deal with it.
		 */
		if (ptr_reg->type == PTR_TO_STACK) {
			verbose(env, "R%d subtraction from stack pointer prohibited\n",
				dst);
			return -EACCES;
		}
		if (known && (ptr_reg->off - smin_val ==
			      (s64)(s32)(ptr_reg->off - smin_val))) {
			/* pointer -= K.  Subtract it from fixed offset */
			dst_reg->smin_value = smin_ptr;
			dst_reg->smax_value = smax_ptr;
			dst_reg->umin_value = umin_ptr;
			dst_reg->umax_value = umax_ptr;
			dst_reg->var_off = ptr_reg->var_off;
			dst_reg->id = ptr_reg->id;
			dst_reg->off = ptr_reg->off - smin_val;
			dst_reg->raw = ptr_reg->raw;
			break;
		}
		/* A new variable offset is created.  If the subtrahend is known
		 * nonnegative, then any reg->range we had before is still good.
		 */
		if (signed_sub_overflows(smin_ptr, smax_val) ||
		    signed_sub_overflows(smax_ptr, smin_val)) {
			/* Overflow possible, we know nothing */
			dst_reg->smin_value = S64_MIN;
			dst_reg->smax_value = S64_MAX;
		} else {
			dst_reg->smin_value = smin_ptr - smax_val;
			dst_reg->smax_value = smax_ptr - smin_val;
		}
		if (umin_ptr < umax_val) {
			/* Overflow possible, we know nothing */
			dst_reg->umin_value = 0;
			dst_reg->umax_value = U64_MAX;
		} else {
			/* Cannot overflow (as long as bounds are consistent) */
			dst_reg->umin_value = umin_ptr - umax_val;
			dst_reg->umax_value = umax_ptr - umin_val;
		}
		dst_reg->var_off = tnum_sub(ptr_reg->var_off, off_reg->var_off);
		dst_reg->off = ptr_reg->off;
		dst_reg->raw = ptr_reg->raw;
		if (reg_is_pkt_pointer(ptr_reg)) {
			dst_reg->id = ++env->id_gen;
			/* something was added to pkt_ptr, set range to zero */
			if (smin_val < 0)
				memset(&dst_reg->raw, 0, sizeof(dst_reg->raw));
		}
		break;
	case BPF_AND:
	case BPF_OR:
	case BPF_XOR:
		/* bitwise ops on pointers are troublesome, prohibit. */
		verbose(env, "R%d bitwise operator %s on pointer prohibited\n",
			dst, bpf_alu_string[opcode >> 4]);
		return -EACCES;
	default:
		/* other operators (e.g. MUL,LSH) produce non-pointer results */
		verbose(env, "R%d pointer arithmetic with %s operator prohibited\n",
			dst, bpf_alu_string[opcode >> 4]);
		return -EACCES;
	}

	if (!check_reg_sane_offset(env, dst_reg, ptr_reg->type))
		return -EINVAL;

	__update_reg_bounds(dst_reg);
	__reg_deduce_bounds(dst_reg);
	__reg_bound_offset(dst_reg);

	/* For unprivileged we require that resulting offset must be in bounds
	 * in order to be able to sanitize access later on.
	 */
	if (!env->bypass_spec_v1) {
		if (dst_reg->type == PTR_TO_MAP_VALUE &&
		    check_map_access(env, dst, dst_reg->off, 1, false)) {
			verbose(env, "R%d pointer arithmetic of map value goes out of range, "
				"prohibited for !root\n", dst);
			return -EACCES;
		} else if (dst_reg->type == PTR_TO_STACK &&
			   check_stack_access(env, dst_reg, dst_reg->off +
					      dst_reg->var_off.value, 1)) {
			verbose(env, "R%d stack pointer arithmetic goes out of range, "
				"prohibited for !root\n", dst);
			return -EACCES;
		}
	}

	return 0;
}

static void scalar32_min_max_add(struct bpf_reg_state *dst_reg,
				 struct bpf_reg_state *src_reg)
{
	s32 smin_val = src_reg->s32_min_value;
	s32 smax_val = src_reg->s32_max_value;
	u32 umin_val = src_reg->u32_min_value;
	u32 umax_val = src_reg->u32_max_value;

	if (signed_add32_overflows(dst_reg->s32_min_value, smin_val) ||
	    signed_add32_overflows(dst_reg->s32_max_value, smax_val)) {
		dst_reg->s32_min_value = S32_MIN;
		dst_reg->s32_max_value = S32_MAX;
	} else {
		dst_reg->s32_min_value += smin_val;
		dst_reg->s32_max_value += smax_val;
	}
	if (dst_reg->u32_min_value + umin_val < umin_val ||
	    dst_reg->u32_max_value + umax_val < umax_val) {
		dst_reg->u32_min_value = 0;
		dst_reg->u32_max_value = U32_MAX;
	} else {
		dst_reg->u32_min_value += umin_val;
		dst_reg->u32_max_value += umax_val;
	}
}

static void scalar_min_max_add(struct bpf_reg_state *dst_reg,
			       struct bpf_reg_state *src_reg)
{
	s64 smin_val = src_reg->smin_value;
	s64 smax_val = src_reg->smax_value;
	u64 umin_val = src_reg->umin_value;
	u64 umax_val = src_reg->umax_value;

	if (signed_add_overflows(dst_reg->smin_value, smin_val) ||
	    signed_add_overflows(dst_reg->smax_value, smax_val)) {
		dst_reg->smin_value = S64_MIN;
		dst_reg->smax_value = S64_MAX;
	} else {
		dst_reg->smin_value += smin_val;
		dst_reg->smax_value += smax_val;
	}
	if (dst_reg->umin_value + umin_val < umin_val ||
	    dst_reg->umax_value + umax_val < umax_val) {
		dst_reg->umin_value = 0;
		dst_reg->umax_value = U64_MAX;
	} else {
		dst_reg->umin_value += umin_val;
		dst_reg->umax_value += umax_val;
	}
}

static void scalar32_min_max_sub(struct bpf_reg_state *dst_reg,
				 struct bpf_reg_state *src_reg)
{
	s32 smin_val = src_reg->s32_min_value;
	s32 smax_val = src_reg->s32_max_value;
	u32 umin_val = src_reg->u32_min_value;
	u32 umax_val = src_reg->u32_max_value;

	if (signed_sub32_overflows(dst_reg->s32_min_value, smax_val) ||
	    signed_sub32_overflows(dst_reg->s32_max_value, smin_val)) {
		/* Overflow possible, we know nothing */
		dst_reg->s32_min_value = S32_MIN;
		dst_reg->s32_max_value = S32_MAX;
	} else {
		dst_reg->s32_min_value -= smax_val;
		dst_reg->s32_max_value -= smin_val;
	}
	if (dst_reg->u32_min_value < umax_val) {
		/* Overflow possible, we know nothing */
		dst_reg->u32_min_value = 0;
		dst_reg->u32_max_value = U32_MAX;
	} else {
		/* Cannot overflow (as long as bounds are consistent) */
		dst_reg->u32_min_value -= umax_val;
		dst_reg->u32_max_value -= umin_val;
	}
}

static void scalar_min_max_sub(struct bpf_reg_state *dst_reg,
			       struct bpf_reg_state *src_reg)
{
	s64 smin_val = src_reg->smin_value;
	s64 smax_val = src_reg->smax_value;
	u64 umin_val = src_reg->umin_value;
	u64 umax_val = src_reg->umax_value;

	if (signed_sub_overflows(dst_reg->smin_value, smax_val) ||
	    signed_sub_overflows(dst_reg->smax_value, smin_val)) {
		/* Overflow possible, we know nothing */
		dst_reg->smin_value = S64_MIN;
		dst_reg->smax_value = S64_MAX;
	} else {
		dst_reg->smin_value -= smax_val;
		dst_reg->smax_value -= smin_val;
	}
	if (dst_reg->umin_value < umax_val) {
		/* Overflow possible, we know nothing */
		dst_reg->umin_value = 0;
		dst_reg->umax_value = U64_MAX;
	} else {
		/* Cannot overflow (as long as bounds are consistent) */
		dst_reg->umin_value -= umax_val;
		dst_reg->umax_value -= umin_val;
	}
}

static void scalar32_min_max_mul(struct bpf_reg_state *dst_reg,
				 struct bpf_reg_state *src_reg)
{
	s32 smin_val = src_reg->s32_min_value;
	u32 umin_val = src_reg->u32_min_value;
	u32 umax_val = src_reg->u32_max_value;

	if (smin_val < 0 || dst_reg->s32_min_value < 0) {
		/* Ain't nobody got time to multiply that sign */
		__mark_reg32_unbounded(dst_reg);
		return;
	}
	/* Both values are positive, so we can work with unsigned and
	 * copy the result to signed (unless it exceeds S32_MAX).
	 */
	if (umax_val > U16_MAX || dst_reg->u32_max_value > U16_MAX) {
		/* Potential overflow, we know nothing */
		__mark_reg32_unbounded(dst_reg);
		return;
	}
	dst_reg->u32_min_value *= umin_val;
	dst_reg->u32_max_value *= umax_val;
	if (dst_reg->u32_max_value > S32_MAX) {
		/* Overflow possible, we know nothing */
		dst_reg->s32_min_value = S32_MIN;
		dst_reg->s32_max_value = S32_MAX;
	} else {
		dst_reg->s32_min_value = dst_reg->u32_min_value;
		dst_reg->s32_max_value = dst_reg->u32_max_value;
	}
}

static void scalar_min_max_mul(struct bpf_reg_state *dst_reg,
			       struct bpf_reg_state *src_reg)
{
	s64 smin_val = src_reg->smin_value;
	u64 umin_val = src_reg->umin_value;
	u64 umax_val = src_reg->umax_value;

	if (smin_val < 0 || dst_reg->smin_value < 0) {
		/* Ain't nobody got time to multiply that sign */
		__mark_reg64_unbounded(dst_reg);
		return;
	}
	/* Both values are positive, so we can work with unsigned and
	 * copy the result to signed (unless it exceeds S64_MAX).
	 */
	if (umax_val > U32_MAX || dst_reg->umax_value > U32_MAX) {
		/* Potential overflow, we know nothing */
		__mark_reg64_unbounded(dst_reg);
		return;
	}
	dst_reg->umin_value *= umin_val;
	dst_reg->umax_value *= umax_val;
	if (dst_reg->umax_value > S64_MAX) {
		/* Overflow possible, we know nothing */
		dst_reg->smin_value = S64_MIN;
		dst_reg->smax_value = S64_MAX;
	} else {
		dst_reg->smin_value = dst_reg->umin_value;
		dst_reg->smax_value = dst_reg->umax_value;
	}
}

static void scalar32_min_max_and(struct bpf_reg_state *dst_reg,
				 struct bpf_reg_state *src_reg)
{
	bool src_known = tnum_subreg_is_const(src_reg->var_off);
	bool dst_known = tnum_subreg_is_const(dst_reg->var_off);
	struct tnum var32_off = tnum_subreg(dst_reg->var_off);
	s32 smin_val = src_reg->s32_min_value;
	u32 umax_val = src_reg->u32_max_value;

	/* Assuming scalar64_min_max_and will be called so its safe
	 * to skip updating register for known 32-bit case.
	 */
	if (src_known && dst_known)
		return;

	/* We get our minimum from the var_off, since that's inherently
	 * bitwise.  Our maximum is the minimum of the operands' maxima.
	 */
	dst_reg->u32_min_value = var32_off.value;
	dst_reg->u32_max_value = min(dst_reg->u32_max_value, umax_val);
	if (dst_reg->s32_min_value < 0 || smin_val < 0) {
		/* Lose signed bounds when ANDing negative numbers,
		 * ain't nobody got time for that.
		 */
		dst_reg->s32_min_value = S32_MIN;
		dst_reg->s32_max_value = S32_MAX;
	} else {
		/* ANDing two positives gives a positive, so safe to
		 * cast result into s64.
		 */
		dst_reg->s32_min_value = dst_reg->u32_min_value;
		dst_reg->s32_max_value = dst_reg->u32_max_value;
	}

}

static void scalar_min_max_and(struct bpf_reg_state *dst_reg,
			       struct bpf_reg_state *src_reg)
{
	bool src_known = tnum_is_const(src_reg->var_off);
	bool dst_known = tnum_is_const(dst_reg->var_off);
	s64 smin_val = src_reg->smin_value;
	u64 umax_val = src_reg->umax_value;

	if (src_known && dst_known) {
		__mark_reg_known(dst_reg, dst_reg->var_off.value);
		return;
	}

	/* We get our minimum from the var_off, since that's inherently
	 * bitwise.  Our maximum is the minimum of the operands' maxima.
	 */
	dst_reg->umin_value = dst_reg->var_off.value;
	dst_reg->umax_value = min(dst_reg->umax_value, umax_val);
	if (dst_reg->smin_value < 0 || smin_val < 0) {
		/* Lose signed bounds when ANDing negative numbers,
		 * ain't nobody got time for that.
		 */
		dst_reg->smin_value = S64_MIN;
		dst_reg->smax_value = S64_MAX;
	} else {
		/* ANDing two positives gives a positive, so safe to
		 * cast result into s64.
		 */
		dst_reg->smin_value = dst_reg->umin_value;
		dst_reg->smax_value = dst_reg->umax_value;
	}
	/* We may learn something more from the var_off */
	__update_reg_bounds(dst_reg);
}

static void scalar32_min_max_or(struct bpf_reg_state *dst_reg,
				struct bpf_reg_state *src_reg)
{
	bool src_known = tnum_subreg_is_const(src_reg->var_off);
	bool dst_known = tnum_subreg_is_const(dst_reg->var_off);
	struct tnum var32_off = tnum_subreg(dst_reg->var_off);
	s32 smin_val = src_reg->s32_min_value;
	u32 umin_val = src_reg->u32_min_value;

	/* Assuming scalar64_min_max_or will be called so it is safe
	 * to skip updating register for known case.
	 */
	if (src_known && dst_known)
		return;

	/* We get our maximum from the var_off, and our minimum is the
	 * maximum of the operands' minima
	 */
	dst_reg->u32_min_value = max(dst_reg->u32_min_value, umin_val);
	dst_reg->u32_max_value = var32_off.value | var32_off.mask;
	if (dst_reg->s32_min_value < 0 || smin_val < 0) {
		/* Lose signed bounds when ORing negative numbers,
		 * ain't nobody got time for that.
		 */
		dst_reg->s32_min_value = S32_MIN;
		dst_reg->s32_max_value = S32_MAX;
	} else {
		/* ORing two positives gives a positive, so safe to
		 * cast result into s64.
		 */
		dst_reg->s32_min_value = dst_reg->u32_min_value;
		dst_reg->s32_max_value = dst_reg->u32_max_value;
	}
}

static void scalar_min_max_or(struct bpf_reg_state *dst_reg,
			      struct bpf_reg_state *src_reg)
{
	bool src_known = tnum_is_const(src_reg->var_off);
	bool dst_known = tnum_is_const(dst_reg->var_off);
	s64 smin_val = src_reg->smin_value;
	u64 umin_val = src_reg->umin_value;

	if (src_known && dst_known) {
		__mark_reg_known(dst_reg, dst_reg->var_off.value);
		return;
	}

	/* We get our maximum from the var_off, and our minimum is the
	 * maximum of the operands' minima
	 */
	dst_reg->umin_value = max(dst_reg->umin_value, umin_val);
	dst_reg->umax_value = dst_reg->var_off.value | dst_reg->var_off.mask;
	if (dst_reg->smin_value < 0 || smin_val < 0) {
		/* Lose signed bounds when ORing negative numbers,
		 * ain't nobody got time for that.
		 */
		dst_reg->smin_value = S64_MIN;
		dst_reg->smax_value = S64_MAX;
	} else {
		/* ORing two positives gives a positive, so safe to
		 * cast result into s64.
		 */
		dst_reg->smin_value = dst_reg->umin_value;
		dst_reg->smax_value = dst_reg->umax_value;
	}
	/* We may learn something more from the var_off */
	__update_reg_bounds(dst_reg);
}

static void scalar32_min_max_xor(struct bpf_reg_state *dst_reg,
				 struct bpf_reg_state *src_reg)
<<<<<<< HEAD
=======
{
	bool src_known = tnum_subreg_is_const(src_reg->var_off);
	bool dst_known = tnum_subreg_is_const(dst_reg->var_off);
	struct tnum var32_off = tnum_subreg(dst_reg->var_off);
	s32 smin_val = src_reg->s32_min_value;

	/* Assuming scalar64_min_max_xor will be called so it is safe
	 * to skip updating register for known case.
	 */
	if (src_known && dst_known)
		return;

	/* We get both minimum and maximum from the var32_off. */
	dst_reg->u32_min_value = var32_off.value;
	dst_reg->u32_max_value = var32_off.value | var32_off.mask;

	if (dst_reg->s32_min_value >= 0 && smin_val >= 0) {
		/* XORing two positive sign numbers gives a positive,
		 * so safe to cast u32 result into s32.
		 */
		dst_reg->s32_min_value = dst_reg->u32_min_value;
		dst_reg->s32_max_value = dst_reg->u32_max_value;
	} else {
		dst_reg->s32_min_value = S32_MIN;
		dst_reg->s32_max_value = S32_MAX;
	}
}

static void scalar_min_max_xor(struct bpf_reg_state *dst_reg,
			       struct bpf_reg_state *src_reg)
{
	bool src_known = tnum_is_const(src_reg->var_off);
	bool dst_known = tnum_is_const(dst_reg->var_off);
	s64 smin_val = src_reg->smin_value;

	if (src_known && dst_known) {
		/* dst_reg->var_off.value has been updated earlier */
		__mark_reg_known(dst_reg, dst_reg->var_off.value);
		return;
	}

	/* We get both minimum and maximum from the var_off. */
	dst_reg->umin_value = dst_reg->var_off.value;
	dst_reg->umax_value = dst_reg->var_off.value | dst_reg->var_off.mask;

	if (dst_reg->smin_value >= 0 && smin_val >= 0) {
		/* XORing two positive sign numbers gives a positive,
		 * so safe to cast u64 result into s64.
		 */
		dst_reg->smin_value = dst_reg->umin_value;
		dst_reg->smax_value = dst_reg->umax_value;
	} else {
		dst_reg->smin_value = S64_MIN;
		dst_reg->smax_value = S64_MAX;
	}

	__update_reg_bounds(dst_reg);
}

static void __scalar32_min_max_lsh(struct bpf_reg_state *dst_reg,
				   u64 umin_val, u64 umax_val)
>>>>>>> 356006a6
{
	bool src_known = tnum_subreg_is_const(src_reg->var_off);
	bool dst_known = tnum_subreg_is_const(dst_reg->var_off);
	struct tnum var32_off = tnum_subreg(dst_reg->var_off);
	s32 smin_val = src_reg->s32_min_value;

	/* Assuming scalar64_min_max_xor will be called so it is safe
	 * to skip updating register for known case.
	 */
	if (src_known && dst_known)
		return;

	/* We get both minimum and maximum from the var32_off. */
	dst_reg->u32_min_value = var32_off.value;
	dst_reg->u32_max_value = var32_off.value | var32_off.mask;

	if (dst_reg->s32_min_value >= 0 && smin_val >= 0) {
		/* XORing two positive sign numbers gives a positive,
		 * so safe to cast u32 result into s32.
		 */
		dst_reg->s32_min_value = dst_reg->u32_min_value;
		dst_reg->s32_max_value = dst_reg->u32_max_value;
	} else {
		dst_reg->s32_min_value = S32_MIN;
		dst_reg->s32_max_value = S32_MAX;
	}
}

static void scalar_min_max_xor(struct bpf_reg_state *dst_reg,
			       struct bpf_reg_state *src_reg)
{
	bool src_known = tnum_is_const(src_reg->var_off);
	bool dst_known = tnum_is_const(dst_reg->var_off);
	s64 smin_val = src_reg->smin_value;

	if (src_known && dst_known) {
		/* dst_reg->var_off.value has been updated earlier */
		__mark_reg_known(dst_reg, dst_reg->var_off.value);
		return;
	}

	/* We get both minimum and maximum from the var_off. */
	dst_reg->umin_value = dst_reg->var_off.value;
	dst_reg->umax_value = dst_reg->var_off.value | dst_reg->var_off.mask;

	if (dst_reg->smin_value >= 0 && smin_val >= 0) {
		/* XORing two positive sign numbers gives a positive,
		 * so safe to cast u64 result into s64.
		 */
		dst_reg->smin_value = dst_reg->umin_value;
		dst_reg->smax_value = dst_reg->umax_value;
	} else {
		dst_reg->smin_value = S64_MIN;
		dst_reg->smax_value = S64_MAX;
	}

	__update_reg_bounds(dst_reg);
}

static void __scalar32_min_max_lsh(struct bpf_reg_state *dst_reg,
				   u64 umin_val, u64 umax_val)
{
	/* We lose all sign bit information (except what we can pick
	 * up from var_off)
	 */
	dst_reg->s32_min_value = S32_MIN;
	dst_reg->s32_max_value = S32_MAX;
	/* If we might shift our top bit out, then we know nothing */
	if (umax_val > 31 || dst_reg->u32_max_value > 1ULL << (31 - umax_val)) {
		dst_reg->u32_min_value = 0;
		dst_reg->u32_max_value = U32_MAX;
	} else {
		dst_reg->u32_min_value <<= umin_val;
		dst_reg->u32_max_value <<= umax_val;
	}
}

static void scalar32_min_max_lsh(struct bpf_reg_state *dst_reg,
				 struct bpf_reg_state *src_reg)
{
	u32 umax_val = src_reg->u32_max_value;
	u32 umin_val = src_reg->u32_min_value;
	/* u32 alu operation will zext upper bits */
	struct tnum subreg = tnum_subreg(dst_reg->var_off);

	__scalar32_min_max_lsh(dst_reg, umin_val, umax_val);
	dst_reg->var_off = tnum_subreg(tnum_lshift(subreg, umin_val));
	/* Not required but being careful mark reg64 bounds as unknown so
	 * that we are forced to pick them up from tnum and zext later and
	 * if some path skips this step we are still safe.
	 */
	__mark_reg64_unbounded(dst_reg);
	__update_reg32_bounds(dst_reg);
}

static void __scalar64_min_max_lsh(struct bpf_reg_state *dst_reg,
				   u64 umin_val, u64 umax_val)
{
	/* Special case <<32 because it is a common compiler pattern to sign
	 * extend subreg by doing <<32 s>>32. In this case if 32bit bounds are
	 * positive we know this shift will also be positive so we can track
	 * bounds correctly. Otherwise we lose all sign bit information except
	 * what we can pick up from var_off. Perhaps we can generalize this
	 * later to shifts of any length.
	 */
	if (umin_val == 32 && umax_val == 32 && dst_reg->s32_max_value >= 0)
		dst_reg->smax_value = (s64)dst_reg->s32_max_value << 32;
	else
		dst_reg->smax_value = S64_MAX;

	if (umin_val == 32 && umax_val == 32 && dst_reg->s32_min_value >= 0)
		dst_reg->smin_value = (s64)dst_reg->s32_min_value << 32;
	else
		dst_reg->smin_value = S64_MIN;

	/* If we might shift our top bit out, then we know nothing */
	if (dst_reg->umax_value > 1ULL << (63 - umax_val)) {
		dst_reg->umin_value = 0;
		dst_reg->umax_value = U64_MAX;
	} else {
		dst_reg->umin_value <<= umin_val;
		dst_reg->umax_value <<= umax_val;
	}
}

static void scalar_min_max_lsh(struct bpf_reg_state *dst_reg,
			       struct bpf_reg_state *src_reg)
{
	u64 umax_val = src_reg->umax_value;
	u64 umin_val = src_reg->umin_value;

	/* scalar64 calc uses 32bit unshifted bounds so must be called first */
	__scalar64_min_max_lsh(dst_reg, umin_val, umax_val);
	__scalar32_min_max_lsh(dst_reg, umin_val, umax_val);

	dst_reg->var_off = tnum_lshift(dst_reg->var_off, umin_val);
	/* We may learn something more from the var_off */
	__update_reg_bounds(dst_reg);
}

static void scalar32_min_max_rsh(struct bpf_reg_state *dst_reg,
				 struct bpf_reg_state *src_reg)
{
	struct tnum subreg = tnum_subreg(dst_reg->var_off);
	u32 umax_val = src_reg->u32_max_value;
	u32 umin_val = src_reg->u32_min_value;

	/* BPF_RSH is an unsigned shift.  If the value in dst_reg might
	 * be negative, then either:
	 * 1) src_reg might be zero, so the sign bit of the result is
	 *    unknown, so we lose our signed bounds
	 * 2) it's known negative, thus the unsigned bounds capture the
	 *    signed bounds
	 * 3) the signed bounds cross zero, so they tell us nothing
	 *    about the result
	 * If the value in dst_reg is known nonnegative, then again the
	 * unsigned bounts capture the signed bounds.
	 * Thus, in all cases it suffices to blow away our signed bounds
	 * and rely on inferring new ones from the unsigned bounds and
	 * var_off of the result.
	 */
	dst_reg->s32_min_value = S32_MIN;
	dst_reg->s32_max_value = S32_MAX;

	dst_reg->var_off = tnum_rshift(subreg, umin_val);
	dst_reg->u32_min_value >>= umax_val;
	dst_reg->u32_max_value >>= umin_val;

	__mark_reg64_unbounded(dst_reg);
	__update_reg32_bounds(dst_reg);
}

static void scalar_min_max_rsh(struct bpf_reg_state *dst_reg,
			       struct bpf_reg_state *src_reg)
{
	u64 umax_val = src_reg->umax_value;
	u64 umin_val = src_reg->umin_value;

	/* BPF_RSH is an unsigned shift.  If the value in dst_reg might
	 * be negative, then either:
	 * 1) src_reg might be zero, so the sign bit of the result is
	 *    unknown, so we lose our signed bounds
	 * 2) it's known negative, thus the unsigned bounds capture the
	 *    signed bounds
	 * 3) the signed bounds cross zero, so they tell us nothing
	 *    about the result
	 * If the value in dst_reg is known nonnegative, then again the
	 * unsigned bounts capture the signed bounds.
	 * Thus, in all cases it suffices to blow away our signed bounds
	 * and rely on inferring new ones from the unsigned bounds and
	 * var_off of the result.
	 */
	dst_reg->smin_value = S64_MIN;
	dst_reg->smax_value = S64_MAX;
	dst_reg->var_off = tnum_rshift(dst_reg->var_off, umin_val);
	dst_reg->umin_value >>= umax_val;
	dst_reg->umax_value >>= umin_val;

	/* Its not easy to operate on alu32 bounds here because it depends
	 * on bits being shifted in. Take easy way out and mark unbounded
	 * so we can recalculate later from tnum.
	 */
	__mark_reg32_unbounded(dst_reg);
	__update_reg_bounds(dst_reg);
}

static void scalar32_min_max_arsh(struct bpf_reg_state *dst_reg,
				  struct bpf_reg_state *src_reg)
{
	u64 umin_val = src_reg->u32_min_value;

	/* Upon reaching here, src_known is true and
	 * umax_val is equal to umin_val.
	 */
	dst_reg->s32_min_value = (u32)(((s32)dst_reg->s32_min_value) >> umin_val);
	dst_reg->s32_max_value = (u32)(((s32)dst_reg->s32_max_value) >> umin_val);

	dst_reg->var_off = tnum_arshift(tnum_subreg(dst_reg->var_off), umin_val, 32);

	/* blow away the dst_reg umin_value/umax_value and rely on
	 * dst_reg var_off to refine the result.
	 */
	dst_reg->u32_min_value = 0;
	dst_reg->u32_max_value = U32_MAX;

	__mark_reg64_unbounded(dst_reg);
	__update_reg32_bounds(dst_reg);
}

static void scalar_min_max_arsh(struct bpf_reg_state *dst_reg,
				struct bpf_reg_state *src_reg)
{
	u64 umin_val = src_reg->umin_value;

	/* Upon reaching here, src_known is true and umax_val is equal
	 * to umin_val.
	 */
	dst_reg->smin_value >>= umin_val;
	dst_reg->smax_value >>= umin_val;

	dst_reg->var_off = tnum_arshift(dst_reg->var_off, umin_val, 64);

	/* blow away the dst_reg umin_value/umax_value and rely on
	 * dst_reg var_off to refine the result.
	 */
	dst_reg->umin_value = 0;
	dst_reg->umax_value = U64_MAX;

	/* Its not easy to operate on alu32 bounds here because it depends
	 * on bits being shifted in from upper 32-bits. Take easy way out
	 * and mark unbounded so we can recalculate later from tnum.
	 */
	__mark_reg32_unbounded(dst_reg);
	__update_reg_bounds(dst_reg);
}

/* WARNING: This function does calculations on 64-bit values, but the actual
 * execution may occur on 32-bit values. Therefore, things like bitshifts
 * need extra checks in the 32-bit case.
 */
static int adjust_scalar_min_max_vals(struct bpf_verifier_env *env,
				      struct bpf_insn *insn,
				      struct bpf_reg_state *dst_reg,
				      struct bpf_reg_state src_reg)
{
	struct bpf_reg_state *regs = cur_regs(env);
	u8 opcode = BPF_OP(insn->code);
	bool src_known;
	s64 smin_val, smax_val;
	u64 umin_val, umax_val;
	s32 s32_min_val, s32_max_val;
	u32 u32_min_val, u32_max_val;
	u64 insn_bitness = (BPF_CLASS(insn->code) == BPF_ALU64) ? 64 : 32;
	u32 dst = insn->dst_reg;
	int ret;
	bool alu32 = (BPF_CLASS(insn->code) != BPF_ALU64);

	smin_val = src_reg.smin_value;
	smax_val = src_reg.smax_value;
	umin_val = src_reg.umin_value;
	umax_val = src_reg.umax_value;

	s32_min_val = src_reg.s32_min_value;
	s32_max_val = src_reg.s32_max_value;
	u32_min_val = src_reg.u32_min_value;
	u32_max_val = src_reg.u32_max_value;

	if (alu32) {
		src_known = tnum_subreg_is_const(src_reg.var_off);
		if ((src_known &&
		     (s32_min_val != s32_max_val || u32_min_val != u32_max_val)) ||
		    s32_min_val > s32_max_val || u32_min_val > u32_max_val) {
			/* Taint dst register if offset had invalid bounds
			 * derived from e.g. dead branches.
			 */
			__mark_reg_unknown(env, dst_reg);
			return 0;
		}
	} else {
		src_known = tnum_is_const(src_reg.var_off);
		if ((src_known &&
		     (smin_val != smax_val || umin_val != umax_val)) ||
		    smin_val > smax_val || umin_val > umax_val) {
			/* Taint dst register if offset had invalid bounds
			 * derived from e.g. dead branches.
			 */
			__mark_reg_unknown(env, dst_reg);
			return 0;
		}
	}

	if (!src_known &&
	    opcode != BPF_ADD && opcode != BPF_SUB && opcode != BPF_AND) {
		__mark_reg_unknown(env, dst_reg);
		return 0;
	}

	/* Calculate sign/unsigned bounds and tnum for alu32 and alu64 bit ops.
	 * There are two classes of instructions: The first class we track both
	 * alu32 and alu64 sign/unsigned bounds independently this provides the
	 * greatest amount of precision when alu operations are mixed with jmp32
	 * operations. These operations are BPF_ADD, BPF_SUB, BPF_MUL, BPF_ADD,
	 * and BPF_OR. This is possible because these ops have fairly easy to
	 * understand and calculate behavior in both 32-bit and 64-bit alu ops.
	 * See alu32 verifier tests for examples. The second class of
	 * operations, BPF_LSH, BPF_RSH, and BPF_ARSH, however are not so easy
	 * with regards to tracking sign/unsigned bounds because the bits may
	 * cross subreg boundaries in the alu64 case. When this happens we mark
	 * the reg unbounded in the subreg bound space and use the resulting
	 * tnum to calculate an approximation of the sign/unsigned bounds.
	 */
	switch (opcode) {
	case BPF_ADD:
		ret = sanitize_val_alu(env, insn);
		if (ret < 0) {
			verbose(env, "R%d tried to add from different pointers or scalars\n", dst);
			return ret;
		}
		scalar32_min_max_add(dst_reg, &src_reg);
		scalar_min_max_add(dst_reg, &src_reg);
		dst_reg->var_off = tnum_add(dst_reg->var_off, src_reg.var_off);
		break;
	case BPF_SUB:
		ret = sanitize_val_alu(env, insn);
		if (ret < 0) {
			verbose(env, "R%d tried to sub from different pointers or scalars\n", dst);
			return ret;
		}
		scalar32_min_max_sub(dst_reg, &src_reg);
		scalar_min_max_sub(dst_reg, &src_reg);
		dst_reg->var_off = tnum_sub(dst_reg->var_off, src_reg.var_off);
		break;
	case BPF_MUL:
		dst_reg->var_off = tnum_mul(dst_reg->var_off, src_reg.var_off);
		scalar32_min_max_mul(dst_reg, &src_reg);
		scalar_min_max_mul(dst_reg, &src_reg);
		break;
	case BPF_AND:
		dst_reg->var_off = tnum_and(dst_reg->var_off, src_reg.var_off);
		scalar32_min_max_and(dst_reg, &src_reg);
		scalar_min_max_and(dst_reg, &src_reg);
		break;
	case BPF_OR:
		dst_reg->var_off = tnum_or(dst_reg->var_off, src_reg.var_off);
		scalar32_min_max_or(dst_reg, &src_reg);
		scalar_min_max_or(dst_reg, &src_reg);
		break;
	case BPF_XOR:
		dst_reg->var_off = tnum_xor(dst_reg->var_off, src_reg.var_off);
		scalar32_min_max_xor(dst_reg, &src_reg);
		scalar_min_max_xor(dst_reg, &src_reg);
		break;
	case BPF_LSH:
		if (umax_val >= insn_bitness) {
			/* Shifts greater than 31 or 63 are undefined.
			 * This includes shifts by a negative number.
			 */
			mark_reg_unknown(env, regs, insn->dst_reg);
			break;
		}
		if (alu32)
			scalar32_min_max_lsh(dst_reg, &src_reg);
		else
			scalar_min_max_lsh(dst_reg, &src_reg);
		break;
	case BPF_RSH:
		if (umax_val >= insn_bitness) {
			/* Shifts greater than 31 or 63 are undefined.
			 * This includes shifts by a negative number.
			 */
			mark_reg_unknown(env, regs, insn->dst_reg);
			break;
		}
		if (alu32)
			scalar32_min_max_rsh(dst_reg, &src_reg);
		else
			scalar_min_max_rsh(dst_reg, &src_reg);
		break;
	case BPF_ARSH:
		if (umax_val >= insn_bitness) {
			/* Shifts greater than 31 or 63 are undefined.
			 * This includes shifts by a negative number.
			 */
			mark_reg_unknown(env, regs, insn->dst_reg);
			break;
		}
		if (alu32)
			scalar32_min_max_arsh(dst_reg, &src_reg);
		else
			scalar_min_max_arsh(dst_reg, &src_reg);
		break;
	default:
		mark_reg_unknown(env, regs, insn->dst_reg);
		break;
	}

	/* ALU32 ops are zero extended into 64bit register */
	if (alu32)
		zext_32_to_64(dst_reg);

	__update_reg_bounds(dst_reg);
	__reg_deduce_bounds(dst_reg);
	__reg_bound_offset(dst_reg);
	return 0;
}

/* Handles ALU ops other than BPF_END, BPF_NEG and BPF_MOV: computes new min/max
 * and var_off.
 */
static int adjust_reg_min_max_vals(struct bpf_verifier_env *env,
				   struct bpf_insn *insn)
{
	struct bpf_verifier_state *vstate = env->cur_state;
	struct bpf_func_state *state = vstate->frame[vstate->curframe];
	struct bpf_reg_state *regs = state->regs, *dst_reg, *src_reg;
	struct bpf_reg_state *ptr_reg = NULL, off_reg = {0};
	u8 opcode = BPF_OP(insn->code);
	int err;

	dst_reg = &regs[insn->dst_reg];
	src_reg = NULL;
	if (dst_reg->type != SCALAR_VALUE)
		ptr_reg = dst_reg;
	else
		/* Make sure ID is cleared otherwise dst_reg min/max could be
		 * incorrectly propagated into other registers by find_equal_scalars()
		 */
		dst_reg->id = 0;
	if (BPF_SRC(insn->code) == BPF_X) {
		src_reg = &regs[insn->src_reg];
		if (src_reg->type != SCALAR_VALUE) {
			if (dst_reg->type != SCALAR_VALUE) {
				/* Combining two pointers by any ALU op yields
				 * an arbitrary scalar. Disallow all math except
				 * pointer subtraction
				 */
				if (opcode == BPF_SUB && env->allow_ptr_leaks) {
					mark_reg_unknown(env, regs, insn->dst_reg);
					return 0;
				}
				verbose(env, "R%d pointer %s pointer prohibited\n",
					insn->dst_reg,
					bpf_alu_string[opcode >> 4]);
				return -EACCES;
			} else {
				/* scalar += pointer
				 * This is legal, but we have to reverse our
				 * src/dest handling in computing the range
				 */
				err = mark_chain_precision(env, insn->dst_reg);
				if (err)
					return err;
				return adjust_ptr_min_max_vals(env, insn,
							       src_reg, dst_reg);
			}
		} else if (ptr_reg) {
			/* pointer += scalar */
			err = mark_chain_precision(env, insn->src_reg);
			if (err)
				return err;
			return adjust_ptr_min_max_vals(env, insn,
						       dst_reg, src_reg);
		}
	} else {
		/* Pretend the src is a reg with a known value, since we only
		 * need to be able to read from this state.
		 */
		off_reg.type = SCALAR_VALUE;
		__mark_reg_known(&off_reg, insn->imm);
		src_reg = &off_reg;
		if (ptr_reg) /* pointer += K */
			return adjust_ptr_min_max_vals(env, insn,
						       ptr_reg, src_reg);
	}

	/* Got here implies adding two SCALAR_VALUEs */
	if (WARN_ON_ONCE(ptr_reg)) {
		print_verifier_state(env, state);
		verbose(env, "verifier internal error: unexpected ptr_reg\n");
		return -EINVAL;
	}
	if (WARN_ON(!src_reg)) {
		print_verifier_state(env, state);
		verbose(env, "verifier internal error: no src_reg\n");
		return -EINVAL;
	}
	return adjust_scalar_min_max_vals(env, insn, dst_reg, *src_reg);
}

/* check validity of 32-bit and 64-bit arithmetic operations */
static int check_alu_op(struct bpf_verifier_env *env, struct bpf_insn *insn)
{
	struct bpf_reg_state *regs = cur_regs(env);
	u8 opcode = BPF_OP(insn->code);
	int err;

	if (opcode == BPF_END || opcode == BPF_NEG) {
		if (opcode == BPF_NEG) {
			if (BPF_SRC(insn->code) != 0 ||
			    insn->src_reg != BPF_REG_0 ||
			    insn->off != 0 || insn->imm != 0) {
				verbose(env, "BPF_NEG uses reserved fields\n");
				return -EINVAL;
			}
		} else {
			if (insn->src_reg != BPF_REG_0 || insn->off != 0 ||
			    (insn->imm != 16 && insn->imm != 32 && insn->imm != 64) ||
			    BPF_CLASS(insn->code) == BPF_ALU64) {
				verbose(env, "BPF_END uses reserved fields\n");
				return -EINVAL;
			}
		}

		/* check src operand */
		err = check_reg_arg(env, insn->dst_reg, SRC_OP);
		if (err)
			return err;

		if (is_pointer_value(env, insn->dst_reg)) {
			verbose(env, "R%d pointer arithmetic prohibited\n",
				insn->dst_reg);
			return -EACCES;
		}

		/* check dest operand */
		err = check_reg_arg(env, insn->dst_reg, DST_OP);
		if (err)
			return err;

	} else if (opcode == BPF_MOV) {

		if (BPF_SRC(insn->code) == BPF_X) {
			if (insn->imm != 0 || insn->off != 0) {
				verbose(env, "BPF_MOV uses reserved fields\n");
				return -EINVAL;
			}

			/* check src operand */
			err = check_reg_arg(env, insn->src_reg, SRC_OP);
			if (err)
				return err;
		} else {
			if (insn->src_reg != BPF_REG_0 || insn->off != 0) {
				verbose(env, "BPF_MOV uses reserved fields\n");
				return -EINVAL;
			}
		}

		/* check dest operand, mark as required later */
		err = check_reg_arg(env, insn->dst_reg, DST_OP_NO_MARK);
		if (err)
			return err;

		if (BPF_SRC(insn->code) == BPF_X) {
			struct bpf_reg_state *src_reg = regs + insn->src_reg;
			struct bpf_reg_state *dst_reg = regs + insn->dst_reg;

			if (BPF_CLASS(insn->code) == BPF_ALU64) {
				/* case: R1 = R2
				 * copy register state to dest reg
				 */
				if (src_reg->type == SCALAR_VALUE && !src_reg->id)
					/* Assign src and dst registers the same ID
					 * that will be used by find_equal_scalars()
					 * to propagate min/max range.
					 */
					src_reg->id = ++env->id_gen;
				*dst_reg = *src_reg;
				dst_reg->live |= REG_LIVE_WRITTEN;
				dst_reg->subreg_def = DEF_NOT_SUBREG;
			} else {
				/* R1 = (u32) R2 */
				if (is_pointer_value(env, insn->src_reg)) {
					verbose(env,
						"R%d partial copy of pointer\n",
						insn->src_reg);
					return -EACCES;
				} else if (src_reg->type == SCALAR_VALUE) {
					*dst_reg = *src_reg;
					/* Make sure ID is cleared otherwise
					 * dst_reg min/max could be incorrectly
					 * propagated into src_reg by find_equal_scalars()
					 */
					dst_reg->id = 0;
					dst_reg->live |= REG_LIVE_WRITTEN;
					dst_reg->subreg_def = env->insn_idx + 1;
				} else {
					mark_reg_unknown(env, regs,
							 insn->dst_reg);
				}
				zext_32_to_64(dst_reg);
			}
		} else {
			/* case: R = imm
			 * remember the value we stored into this reg
			 */
			/* clear any state __mark_reg_known doesn't set */
			mark_reg_unknown(env, regs, insn->dst_reg);
			regs[insn->dst_reg].type = SCALAR_VALUE;
			if (BPF_CLASS(insn->code) == BPF_ALU64) {
				__mark_reg_known(regs + insn->dst_reg,
						 insn->imm);
			} else {
				__mark_reg_known(regs + insn->dst_reg,
						 (u32)insn->imm);
			}
		}

	} else if (opcode > BPF_END) {
		verbose(env, "invalid BPF_ALU opcode %x\n", opcode);
		return -EINVAL;

	} else {	/* all other ALU ops: and, sub, xor, add, ... */

		if (BPF_SRC(insn->code) == BPF_X) {
			if (insn->imm != 0 || insn->off != 0) {
				verbose(env, "BPF_ALU uses reserved fields\n");
				return -EINVAL;
			}
			/* check src1 operand */
			err = check_reg_arg(env, insn->src_reg, SRC_OP);
			if (err)
				return err;
		} else {
			if (insn->src_reg != BPF_REG_0 || insn->off != 0) {
				verbose(env, "BPF_ALU uses reserved fields\n");
				return -EINVAL;
			}
		}

		/* check src2 operand */
		err = check_reg_arg(env, insn->dst_reg, SRC_OP);
		if (err)
			return err;

		if ((opcode == BPF_MOD || opcode == BPF_DIV) &&
		    BPF_SRC(insn->code) == BPF_K && insn->imm == 0) {
			verbose(env, "div by zero\n");
			return -EINVAL;
		}

		if ((opcode == BPF_LSH || opcode == BPF_RSH ||
		     opcode == BPF_ARSH) && BPF_SRC(insn->code) == BPF_K) {
			int size = BPF_CLASS(insn->code) == BPF_ALU64 ? 64 : 32;

			if (insn->imm < 0 || insn->imm >= size) {
				verbose(env, "invalid shift %d\n", insn->imm);
				return -EINVAL;
			}
		}

		/* check dest operand */
		err = check_reg_arg(env, insn->dst_reg, DST_OP_NO_MARK);
		if (err)
			return err;

		return adjust_reg_min_max_vals(env, insn);
	}

	return 0;
}

static void __find_good_pkt_pointers(struct bpf_func_state *state,
				     struct bpf_reg_state *dst_reg,
				     enum bpf_reg_type type, int new_range)
{
	struct bpf_reg_state *reg;
	int i;

	for (i = 0; i < MAX_BPF_REG; i++) {
		reg = &state->regs[i];
		if (reg->type == type && reg->id == dst_reg->id)
			/* keep the maximum range already checked */
			reg->range = max(reg->range, new_range);
	}

	bpf_for_each_spilled_reg(i, state, reg) {
		if (!reg)
			continue;
		if (reg->type == type && reg->id == dst_reg->id)
			reg->range = max(reg->range, new_range);
	}
}

static void find_good_pkt_pointers(struct bpf_verifier_state *vstate,
				   struct bpf_reg_state *dst_reg,
				   enum bpf_reg_type type,
				   bool range_right_open)
{
	int new_range, i;

	if (dst_reg->off < 0 ||
	    (dst_reg->off == 0 && range_right_open))
		/* This doesn't give us any range */
		return;

	if (dst_reg->umax_value > MAX_PACKET_OFF ||
	    dst_reg->umax_value + dst_reg->off > MAX_PACKET_OFF)
		/* Risk of overflow.  For instance, ptr + (1<<63) may be less
		 * than pkt_end, but that's because it's also less than pkt.
		 */
		return;

	new_range = dst_reg->off;
	if (range_right_open)
		new_range--;

	/* Examples for register markings:
	 *
	 * pkt_data in dst register:
	 *
	 *   r2 = r3;
	 *   r2 += 8;
	 *   if (r2 > pkt_end) goto <handle exception>
	 *   <access okay>
	 *
	 *   r2 = r3;
	 *   r2 += 8;
	 *   if (r2 < pkt_end) goto <access okay>
	 *   <handle exception>
	 *
	 *   Where:
	 *     r2 == dst_reg, pkt_end == src_reg
	 *     r2=pkt(id=n,off=8,r=0)
	 *     r3=pkt(id=n,off=0,r=0)
	 *
	 * pkt_data in src register:
	 *
	 *   r2 = r3;
	 *   r2 += 8;
	 *   if (pkt_end >= r2) goto <access okay>
	 *   <handle exception>
	 *
	 *   r2 = r3;
	 *   r2 += 8;
	 *   if (pkt_end <= r2) goto <handle exception>
	 *   <access okay>
	 *
	 *   Where:
	 *     pkt_end == dst_reg, r2 == src_reg
	 *     r2=pkt(id=n,off=8,r=0)
	 *     r3=pkt(id=n,off=0,r=0)
	 *
	 * Find register r3 and mark its range as r3=pkt(id=n,off=0,r=8)
	 * or r3=pkt(id=n,off=0,r=8-1), so that range of bytes [r3, r3 + 8)
	 * and [r3, r3 + 8-1) respectively is safe to access depending on
	 * the check.
	 */

	/* If our ids match, then we must have the same max_value.  And we
	 * don't care about the other reg's fixed offset, since if it's too big
	 * the range won't allow anything.
	 * dst_reg->off is known < MAX_PACKET_OFF, therefore it fits in a u16.
	 */
	for (i = 0; i <= vstate->curframe; i++)
		__find_good_pkt_pointers(vstate->frame[i], dst_reg, type,
					 new_range);
}

static int is_branch32_taken(struct bpf_reg_state *reg, u32 val, u8 opcode)
{
	struct tnum subreg = tnum_subreg(reg->var_off);
	s32 sval = (s32)val;

	switch (opcode) {
	case BPF_JEQ:
		if (tnum_is_const(subreg))
			return !!tnum_equals_const(subreg, val);
		break;
	case BPF_JNE:
		if (tnum_is_const(subreg))
			return !tnum_equals_const(subreg, val);
		break;
	case BPF_JSET:
		if ((~subreg.mask & subreg.value) & val)
			return 1;
		if (!((subreg.mask | subreg.value) & val))
			return 0;
		break;
	case BPF_JGT:
		if (reg->u32_min_value > val)
			return 1;
		else if (reg->u32_max_value <= val)
			return 0;
		break;
	case BPF_JSGT:
		if (reg->s32_min_value > sval)
			return 1;
		else if (reg->s32_max_value < sval)
			return 0;
		break;
	case BPF_JLT:
		if (reg->u32_max_value < val)
			return 1;
		else if (reg->u32_min_value >= val)
			return 0;
		break;
	case BPF_JSLT:
		if (reg->s32_max_value < sval)
			return 1;
		else if (reg->s32_min_value >= sval)
			return 0;
		break;
	case BPF_JGE:
		if (reg->u32_min_value >= val)
			return 1;
		else if (reg->u32_max_value < val)
			return 0;
		break;
	case BPF_JSGE:
		if (reg->s32_min_value >= sval)
			return 1;
		else if (reg->s32_max_value < sval)
			return 0;
		break;
	case BPF_JLE:
		if (reg->u32_max_value <= val)
			return 1;
		else if (reg->u32_min_value > val)
			return 0;
		break;
	case BPF_JSLE:
		if (reg->s32_max_value <= sval)
			return 1;
		else if (reg->s32_min_value > sval)
			return 0;
		break;
	}

	return -1;
}


static int is_branch64_taken(struct bpf_reg_state *reg, u64 val, u8 opcode)
{
	s64 sval = (s64)val;

	switch (opcode) {
	case BPF_JEQ:
		if (tnum_is_const(reg->var_off))
			return !!tnum_equals_const(reg->var_off, val);
		break;
	case BPF_JNE:
		if (tnum_is_const(reg->var_off))
			return !tnum_equals_const(reg->var_off, val);
		break;
	case BPF_JSET:
		if ((~reg->var_off.mask & reg->var_off.value) & val)
			return 1;
		if (!((reg->var_off.mask | reg->var_off.value) & val))
			return 0;
		break;
	case BPF_JGT:
		if (reg->umin_value > val)
			return 1;
		else if (reg->umax_value <= val)
			return 0;
		break;
	case BPF_JSGT:
		if (reg->smin_value > sval)
			return 1;
		else if (reg->smax_value < sval)
			return 0;
		break;
	case BPF_JLT:
		if (reg->umax_value < val)
			return 1;
		else if (reg->umin_value >= val)
			return 0;
		break;
	case BPF_JSLT:
		if (reg->smax_value < sval)
			return 1;
		else if (reg->smin_value >= sval)
			return 0;
		break;
	case BPF_JGE:
		if (reg->umin_value >= val)
			return 1;
		else if (reg->umax_value < val)
			return 0;
		break;
	case BPF_JSGE:
		if (reg->smin_value >= sval)
			return 1;
		else if (reg->smax_value < sval)
			return 0;
		break;
	case BPF_JLE:
		if (reg->umax_value <= val)
			return 1;
		else if (reg->umin_value > val)
			return 0;
		break;
	case BPF_JSLE:
		if (reg->smax_value <= sval)
			return 1;
		else if (reg->smin_value > sval)
			return 0;
		break;
	}

	return -1;
}

/* compute branch direction of the expression "if (reg opcode val) goto target;"
 * and return:
 *  1 - branch will be taken and "goto target" will be executed
 *  0 - branch will not be taken and fall-through to next insn
 * -1 - unknown. Example: "if (reg < 5)" is unknown when register value
 *      range [0,10]
 */
static int is_branch_taken(struct bpf_reg_state *reg, u64 val, u8 opcode,
			   bool is_jmp32)
{
	if (__is_pointer_value(false, reg)) {
		if (!reg_type_not_null(reg->type))
			return -1;

		/* If pointer is valid tests against zero will fail so we can
		 * use this to direct branch taken.
		 */
		if (val != 0)
			return -1;

		switch (opcode) {
		case BPF_JEQ:
			return 0;
		case BPF_JNE:
			return 1;
		default:
			return -1;
		}
	}

	if (is_jmp32)
		return is_branch32_taken(reg, val, opcode);
	return is_branch64_taken(reg, val, opcode);
}

static int flip_opcode(u32 opcode)
{
	/* How can we transform "a <op> b" into "b <op> a"? */
	static const u8 opcode_flip[16] = {
		/* these stay the same */
		[BPF_JEQ  >> 4] = BPF_JEQ,
		[BPF_JNE  >> 4] = BPF_JNE,
		[BPF_JSET >> 4] = BPF_JSET,
		/* these swap "lesser" and "greater" (L and G in the opcodes) */
		[BPF_JGE  >> 4] = BPF_JLE,
		[BPF_JGT  >> 4] = BPF_JLT,
		[BPF_JLE  >> 4] = BPF_JGE,
		[BPF_JLT  >> 4] = BPF_JGT,
		[BPF_JSGE >> 4] = BPF_JSLE,
		[BPF_JSGT >> 4] = BPF_JSLT,
		[BPF_JSLE >> 4] = BPF_JSGE,
		[BPF_JSLT >> 4] = BPF_JSGT
	};
	return opcode_flip[opcode >> 4];
}

static int is_pkt_ptr_branch_taken(struct bpf_reg_state *dst_reg,
				   struct bpf_reg_state *src_reg,
				   u8 opcode)
{
	struct bpf_reg_state *pkt;

	if (src_reg->type == PTR_TO_PACKET_END) {
		pkt = dst_reg;
	} else if (dst_reg->type == PTR_TO_PACKET_END) {
		pkt = src_reg;
		opcode = flip_opcode(opcode);
	} else {
		return -1;
	}

	if (pkt->range >= 0)
		return -1;

	switch (opcode) {
	case BPF_JLE:
		/* pkt <= pkt_end */
		fallthrough;
	case BPF_JGT:
		/* pkt > pkt_end */
		if (pkt->range == BEYOND_PKT_END)
			/* pkt has at last one extra byte beyond pkt_end */
			return opcode == BPF_JGT;
		break;
	case BPF_JLT:
		/* pkt < pkt_end */
		fallthrough;
	case BPF_JGE:
		/* pkt >= pkt_end */
		if (pkt->range == BEYOND_PKT_END || pkt->range == AT_PKT_END)
			return opcode == BPF_JGE;
		break;
	}
	return -1;
}

/* Adjusts the register min/max values in the case that the dst_reg is the
 * variable register that we are working on, and src_reg is a constant or we're
 * simply doing a BPF_K check.
 * In JEQ/JNE cases we also adjust the var_off values.
 */
static void reg_set_min_max(struct bpf_reg_state *true_reg,
			    struct bpf_reg_state *false_reg,
			    u64 val, u32 val32,
			    u8 opcode, bool is_jmp32)
{
	struct tnum false_32off = tnum_subreg(false_reg->var_off);
	struct tnum false_64off = false_reg->var_off;
	struct tnum true_32off = tnum_subreg(true_reg->var_off);
	struct tnum true_64off = true_reg->var_off;
	s64 sval = (s64)val;
	s32 sval32 = (s32)val32;

	/* If the dst_reg is a pointer, we can't learn anything about its
	 * variable offset from the compare (unless src_reg were a pointer into
	 * the same object, but we don't bother with that.
	 * Since false_reg and true_reg have the same type by construction, we
	 * only need to check one of them for pointerness.
	 */
	if (__is_pointer_value(false, false_reg))
		return;

	switch (opcode) {
	case BPF_JEQ:
	case BPF_JNE:
	{
		struct bpf_reg_state *reg =
			opcode == BPF_JEQ ? true_reg : false_reg;

		/* JEQ/JNE comparison doesn't change the register equivalence.
		 * r1 = r2;
		 * if (r1 == 42) goto label;
		 * ...
		 * label: // here both r1 and r2 are known to be 42.
		 *
		 * Hence when marking register as known preserve it's ID.
		 */
		if (is_jmp32)
			__mark_reg32_known(reg, val32);
		else
			___mark_reg_known(reg, val);
		break;
	}
	case BPF_JSET:
		if (is_jmp32) {
			false_32off = tnum_and(false_32off, tnum_const(~val32));
			if (is_power_of_2(val32))
				true_32off = tnum_or(true_32off,
						     tnum_const(val32));
		} else {
			false_64off = tnum_and(false_64off, tnum_const(~val));
			if (is_power_of_2(val))
				true_64off = tnum_or(true_64off,
						     tnum_const(val));
		}
		break;
	case BPF_JGE:
	case BPF_JGT:
	{
		if (is_jmp32) {
			u32 false_umax = opcode == BPF_JGT ? val32  : val32 - 1;
			u32 true_umin = opcode == BPF_JGT ? val32 + 1 : val32;

			false_reg->u32_max_value = min(false_reg->u32_max_value,
						       false_umax);
			true_reg->u32_min_value = max(true_reg->u32_min_value,
						      true_umin);
		} else {
			u64 false_umax = opcode == BPF_JGT ? val    : val - 1;
			u64 true_umin = opcode == BPF_JGT ? val + 1 : val;

			false_reg->umax_value = min(false_reg->umax_value, false_umax);
			true_reg->umin_value = max(true_reg->umin_value, true_umin);
		}
		break;
	}
	case BPF_JSGE:
	case BPF_JSGT:
	{
		if (is_jmp32) {
			s32 false_smax = opcode == BPF_JSGT ? sval32    : sval32 - 1;
			s32 true_smin = opcode == BPF_JSGT ? sval32 + 1 : sval32;

			false_reg->s32_max_value = min(false_reg->s32_max_value, false_smax);
			true_reg->s32_min_value = max(true_reg->s32_min_value, true_smin);
		} else {
			s64 false_smax = opcode == BPF_JSGT ? sval    : sval - 1;
			s64 true_smin = opcode == BPF_JSGT ? sval + 1 : sval;

			false_reg->smax_value = min(false_reg->smax_value, false_smax);
			true_reg->smin_value = max(true_reg->smin_value, true_smin);
		}
		break;
	}
	case BPF_JLE:
	case BPF_JLT:
	{
		if (is_jmp32) {
			u32 false_umin = opcode == BPF_JLT ? val32  : val32 + 1;
			u32 true_umax = opcode == BPF_JLT ? val32 - 1 : val32;

			false_reg->u32_min_value = max(false_reg->u32_min_value,
						       false_umin);
			true_reg->u32_max_value = min(true_reg->u32_max_value,
						      true_umax);
		} else {
			u64 false_umin = opcode == BPF_JLT ? val    : val + 1;
			u64 true_umax = opcode == BPF_JLT ? val - 1 : val;

			false_reg->umin_value = max(false_reg->umin_value, false_umin);
			true_reg->umax_value = min(true_reg->umax_value, true_umax);
		}
		break;
	}
	case BPF_JSLE:
	case BPF_JSLT:
	{
		if (is_jmp32) {
			s32 false_smin = opcode == BPF_JSLT ? sval32    : sval32 + 1;
			s32 true_smax = opcode == BPF_JSLT ? sval32 - 1 : sval32;

			false_reg->s32_min_value = max(false_reg->s32_min_value, false_smin);
			true_reg->s32_max_value = min(true_reg->s32_max_value, true_smax);
		} else {
			s64 false_smin = opcode == BPF_JSLT ? sval    : sval + 1;
			s64 true_smax = opcode == BPF_JSLT ? sval - 1 : sval;

			false_reg->smin_value = max(false_reg->smin_value, false_smin);
			true_reg->smax_value = min(true_reg->smax_value, true_smax);
		}
		break;
	}
	default:
		return;
	}

	if (is_jmp32) {
		false_reg->var_off = tnum_or(tnum_clear_subreg(false_64off),
					     tnum_subreg(false_32off));
		true_reg->var_off = tnum_or(tnum_clear_subreg(true_64off),
					    tnum_subreg(true_32off));
		__reg_combine_32_into_64(false_reg);
		__reg_combine_32_into_64(true_reg);
	} else {
		false_reg->var_off = false_64off;
		true_reg->var_off = true_64off;
		__reg_combine_64_into_32(false_reg);
		__reg_combine_64_into_32(true_reg);
	}
}

/* Same as above, but for the case that dst_reg holds a constant and src_reg is
 * the variable reg.
 */
static void reg_set_min_max_inv(struct bpf_reg_state *true_reg,
				struct bpf_reg_state *false_reg,
				u64 val, u32 val32,
				u8 opcode, bool is_jmp32)
{
	opcode = flip_opcode(opcode);
	/* This uses zero as "not present in table"; luckily the zero opcode,
	 * BPF_JA, can't get here.
	 */
	if (opcode)
		reg_set_min_max(true_reg, false_reg, val, val32, opcode, is_jmp32);
}

/* Regs are known to be equal, so intersect their min/max/var_off */
static void __reg_combine_min_max(struct bpf_reg_state *src_reg,
				  struct bpf_reg_state *dst_reg)
{
	src_reg->umin_value = dst_reg->umin_value = max(src_reg->umin_value,
							dst_reg->umin_value);
	src_reg->umax_value = dst_reg->umax_value = min(src_reg->umax_value,
							dst_reg->umax_value);
	src_reg->smin_value = dst_reg->smin_value = max(src_reg->smin_value,
							dst_reg->smin_value);
	src_reg->smax_value = dst_reg->smax_value = min(src_reg->smax_value,
							dst_reg->smax_value);
	src_reg->var_off = dst_reg->var_off = tnum_intersect(src_reg->var_off,
							     dst_reg->var_off);
	/* We might have learned new bounds from the var_off. */
	__update_reg_bounds(src_reg);
	__update_reg_bounds(dst_reg);
	/* We might have learned something about the sign bit. */
	__reg_deduce_bounds(src_reg);
	__reg_deduce_bounds(dst_reg);
	/* We might have learned some bits from the bounds. */
	__reg_bound_offset(src_reg);
	__reg_bound_offset(dst_reg);
	/* Intersecting with the old var_off might have improved our bounds
	 * slightly.  e.g. if umax was 0x7f...f and var_off was (0; 0xf...fc),
	 * then new var_off is (0; 0x7f...fc) which improves our umax.
	 */
	__update_reg_bounds(src_reg);
	__update_reg_bounds(dst_reg);
}

static void reg_combine_min_max(struct bpf_reg_state *true_src,
				struct bpf_reg_state *true_dst,
				struct bpf_reg_state *false_src,
				struct bpf_reg_state *false_dst,
				u8 opcode)
{
	switch (opcode) {
	case BPF_JEQ:
		__reg_combine_min_max(true_src, true_dst);
		break;
	case BPF_JNE:
		__reg_combine_min_max(false_src, false_dst);
		break;
	}
}

static void mark_ptr_or_null_reg(struct bpf_func_state *state,
				 struct bpf_reg_state *reg, u32 id,
				 bool is_null)
{
	if (reg_type_may_be_null(reg->type) && reg->id == id &&
	    !WARN_ON_ONCE(!reg->id)) {
		/* Old offset (both fixed and variable parts) should
		 * have been known-zero, because we don't allow pointer
		 * arithmetic on pointers that might be NULL.
		 */
		if (WARN_ON_ONCE(reg->smin_value || reg->smax_value ||
				 !tnum_equals_const(reg->var_off, 0) ||
				 reg->off)) {
			__mark_reg_known_zero(reg);
			reg->off = 0;
		}
		if (is_null) {
			reg->type = SCALAR_VALUE;
		} else if (reg->type == PTR_TO_MAP_VALUE_OR_NULL) {
			const struct bpf_map *map = reg->map_ptr;

			if (map->inner_map_meta) {
				reg->type = CONST_PTR_TO_MAP;
				reg->map_ptr = map->inner_map_meta;
			} else if (map->map_type == BPF_MAP_TYPE_XSKMAP) {
				reg->type = PTR_TO_XDP_SOCK;
			} else if (map->map_type == BPF_MAP_TYPE_SOCKMAP ||
				   map->map_type == BPF_MAP_TYPE_SOCKHASH) {
				reg->type = PTR_TO_SOCKET;
			} else {
				reg->type = PTR_TO_MAP_VALUE;
			}
		} else if (reg->type == PTR_TO_SOCKET_OR_NULL) {
			reg->type = PTR_TO_SOCKET;
		} else if (reg->type == PTR_TO_SOCK_COMMON_OR_NULL) {
			reg->type = PTR_TO_SOCK_COMMON;
		} else if (reg->type == PTR_TO_TCP_SOCK_OR_NULL) {
			reg->type = PTR_TO_TCP_SOCK;
		} else if (reg->type == PTR_TO_BTF_ID_OR_NULL) {
			reg->type = PTR_TO_BTF_ID;
		} else if (reg->type == PTR_TO_MEM_OR_NULL) {
			reg->type = PTR_TO_MEM;
		} else if (reg->type == PTR_TO_RDONLY_BUF_OR_NULL) {
			reg->type = PTR_TO_RDONLY_BUF;
		} else if (reg->type == PTR_TO_RDWR_BUF_OR_NULL) {
			reg->type = PTR_TO_RDWR_BUF;
		}
		if (is_null) {
			/* We don't need id and ref_obj_id from this point
			 * onwards anymore, thus we should better reset it,
			 * so that state pruning has chances to take effect.
			 */
			reg->id = 0;
			reg->ref_obj_id = 0;
		} else if (!reg_may_point_to_spin_lock(reg)) {
			/* For not-NULL ptr, reg->ref_obj_id will be reset
			 * in release_reg_references().
			 *
			 * reg->id is still used by spin_lock ptr. Other
			 * than spin_lock ptr type, reg->id can be reset.
			 */
			reg->id = 0;
		}
	}
}

static void __mark_ptr_or_null_regs(struct bpf_func_state *state, u32 id,
				    bool is_null)
{
	struct bpf_reg_state *reg;
	int i;

	for (i = 0; i < MAX_BPF_REG; i++)
		mark_ptr_or_null_reg(state, &state->regs[i], id, is_null);

	bpf_for_each_spilled_reg(i, state, reg) {
		if (!reg)
			continue;
		mark_ptr_or_null_reg(state, reg, id, is_null);
	}
}

/* The logic is similar to find_good_pkt_pointers(), both could eventually
 * be folded together at some point.
 */
static void mark_ptr_or_null_regs(struct bpf_verifier_state *vstate, u32 regno,
				  bool is_null)
{
	struct bpf_func_state *state = vstate->frame[vstate->curframe];
	struct bpf_reg_state *regs = state->regs;
	u32 ref_obj_id = regs[regno].ref_obj_id;
	u32 id = regs[regno].id;
	int i;

	if (ref_obj_id && ref_obj_id == id && is_null)
		/* regs[regno] is in the " == NULL" branch.
		 * No one could have freed the reference state before
		 * doing the NULL check.
		 */
		WARN_ON_ONCE(release_reference_state(state, id));

	for (i = 0; i <= vstate->curframe; i++)
		__mark_ptr_or_null_regs(vstate->frame[i], id, is_null);
}

static bool try_match_pkt_pointers(const struct bpf_insn *insn,
				   struct bpf_reg_state *dst_reg,
				   struct bpf_reg_state *src_reg,
				   struct bpf_verifier_state *this_branch,
				   struct bpf_verifier_state *other_branch)
{
	if (BPF_SRC(insn->code) != BPF_X)
		return false;

	/* Pointers are always 64-bit. */
	if (BPF_CLASS(insn->code) == BPF_JMP32)
		return false;

	switch (BPF_OP(insn->code)) {
	case BPF_JGT:
		if ((dst_reg->type == PTR_TO_PACKET &&
		     src_reg->type == PTR_TO_PACKET_END) ||
		    (dst_reg->type == PTR_TO_PACKET_META &&
		     reg_is_init_pkt_pointer(src_reg, PTR_TO_PACKET))) {
			/* pkt_data' > pkt_end, pkt_meta' > pkt_data */
			find_good_pkt_pointers(this_branch, dst_reg,
					       dst_reg->type, false);
			mark_pkt_end(other_branch, insn->dst_reg, true);
		} else if ((dst_reg->type == PTR_TO_PACKET_END &&
			    src_reg->type == PTR_TO_PACKET) ||
			   (reg_is_init_pkt_pointer(dst_reg, PTR_TO_PACKET) &&
			    src_reg->type == PTR_TO_PACKET_META)) {
			/* pkt_end > pkt_data', pkt_data > pkt_meta' */
			find_good_pkt_pointers(other_branch, src_reg,
					       src_reg->type, true);
			mark_pkt_end(this_branch, insn->src_reg, false);
		} else {
			return false;
		}
		break;
	case BPF_JLT:
		if ((dst_reg->type == PTR_TO_PACKET &&
		     src_reg->type == PTR_TO_PACKET_END) ||
		    (dst_reg->type == PTR_TO_PACKET_META &&
		     reg_is_init_pkt_pointer(src_reg, PTR_TO_PACKET))) {
			/* pkt_data' < pkt_end, pkt_meta' < pkt_data */
			find_good_pkt_pointers(other_branch, dst_reg,
					       dst_reg->type, true);
			mark_pkt_end(this_branch, insn->dst_reg, false);
		} else if ((dst_reg->type == PTR_TO_PACKET_END &&
			    src_reg->type == PTR_TO_PACKET) ||
			   (reg_is_init_pkt_pointer(dst_reg, PTR_TO_PACKET) &&
			    src_reg->type == PTR_TO_PACKET_META)) {
			/* pkt_end < pkt_data', pkt_data > pkt_meta' */
			find_good_pkt_pointers(this_branch, src_reg,
					       src_reg->type, false);
			mark_pkt_end(other_branch, insn->src_reg, true);
		} else {
			return false;
		}
		break;
	case BPF_JGE:
		if ((dst_reg->type == PTR_TO_PACKET &&
		     src_reg->type == PTR_TO_PACKET_END) ||
		    (dst_reg->type == PTR_TO_PACKET_META &&
		     reg_is_init_pkt_pointer(src_reg, PTR_TO_PACKET))) {
			/* pkt_data' >= pkt_end, pkt_meta' >= pkt_data */
			find_good_pkt_pointers(this_branch, dst_reg,
					       dst_reg->type, true);
			mark_pkt_end(other_branch, insn->dst_reg, false);
		} else if ((dst_reg->type == PTR_TO_PACKET_END &&
			    src_reg->type == PTR_TO_PACKET) ||
			   (reg_is_init_pkt_pointer(dst_reg, PTR_TO_PACKET) &&
			    src_reg->type == PTR_TO_PACKET_META)) {
			/* pkt_end >= pkt_data', pkt_data >= pkt_meta' */
			find_good_pkt_pointers(other_branch, src_reg,
					       src_reg->type, false);
			mark_pkt_end(this_branch, insn->src_reg, true);
		} else {
			return false;
		}
		break;
	case BPF_JLE:
		if ((dst_reg->type == PTR_TO_PACKET &&
		     src_reg->type == PTR_TO_PACKET_END) ||
		    (dst_reg->type == PTR_TO_PACKET_META &&
		     reg_is_init_pkt_pointer(src_reg, PTR_TO_PACKET))) {
			/* pkt_data' <= pkt_end, pkt_meta' <= pkt_data */
			find_good_pkt_pointers(other_branch, dst_reg,
					       dst_reg->type, false);
			mark_pkt_end(this_branch, insn->dst_reg, true);
		} else if ((dst_reg->type == PTR_TO_PACKET_END &&
			    src_reg->type == PTR_TO_PACKET) ||
			   (reg_is_init_pkt_pointer(dst_reg, PTR_TO_PACKET) &&
			    src_reg->type == PTR_TO_PACKET_META)) {
			/* pkt_end <= pkt_data', pkt_data <= pkt_meta' */
			find_good_pkt_pointers(this_branch, src_reg,
					       src_reg->type, true);
			mark_pkt_end(other_branch, insn->src_reg, false);
		} else {
			return false;
		}
		break;
	default:
		return false;
	}

	return true;
}

static void find_equal_scalars(struct bpf_verifier_state *vstate,
			       struct bpf_reg_state *known_reg)
{
	struct bpf_func_state *state;
	struct bpf_reg_state *reg;
	int i, j;

	for (i = 0; i <= vstate->curframe; i++) {
		state = vstate->frame[i];
		for (j = 0; j < MAX_BPF_REG; j++) {
			reg = &state->regs[j];
			if (reg->type == SCALAR_VALUE && reg->id == known_reg->id)
				*reg = *known_reg;
		}

		bpf_for_each_spilled_reg(j, state, reg) {
			if (!reg)
				continue;
			if (reg->type == SCALAR_VALUE && reg->id == known_reg->id)
				*reg = *known_reg;
		}
	}
}

static int check_cond_jmp_op(struct bpf_verifier_env *env,
			     struct bpf_insn *insn, int *insn_idx)
{
	struct bpf_verifier_state *this_branch = env->cur_state;
	struct bpf_verifier_state *other_branch;
	struct bpf_reg_state *regs = this_branch->frame[this_branch->curframe]->regs;
	struct bpf_reg_state *dst_reg, *other_branch_regs, *src_reg = NULL;
	u8 opcode = BPF_OP(insn->code);
	bool is_jmp32;
	int pred = -1;
	int err;

	/* Only conditional jumps are expected to reach here. */
	if (opcode == BPF_JA || opcode > BPF_JSLE) {
		verbose(env, "invalid BPF_JMP/JMP32 opcode %x\n", opcode);
		return -EINVAL;
	}

	if (BPF_SRC(insn->code) == BPF_X) {
		if (insn->imm != 0) {
			verbose(env, "BPF_JMP/JMP32 uses reserved fields\n");
			return -EINVAL;
		}

		/* check src1 operand */
		err = check_reg_arg(env, insn->src_reg, SRC_OP);
		if (err)
			return err;

		if (is_pointer_value(env, insn->src_reg)) {
			verbose(env, "R%d pointer comparison prohibited\n",
				insn->src_reg);
			return -EACCES;
		}
		src_reg = &regs[insn->src_reg];
	} else {
		if (insn->src_reg != BPF_REG_0) {
			verbose(env, "BPF_JMP/JMP32 uses reserved fields\n");
			return -EINVAL;
		}
	}

	/* check src2 operand */
	err = check_reg_arg(env, insn->dst_reg, SRC_OP);
	if (err)
		return err;

	dst_reg = &regs[insn->dst_reg];
	is_jmp32 = BPF_CLASS(insn->code) == BPF_JMP32;

	if (BPF_SRC(insn->code) == BPF_K) {
		pred = is_branch_taken(dst_reg, insn->imm, opcode, is_jmp32);
	} else if (src_reg->type == SCALAR_VALUE &&
		   is_jmp32 && tnum_is_const(tnum_subreg(src_reg->var_off))) {
		pred = is_branch_taken(dst_reg,
				       tnum_subreg(src_reg->var_off).value,
				       opcode,
				       is_jmp32);
	} else if (src_reg->type == SCALAR_VALUE &&
		   !is_jmp32 && tnum_is_const(src_reg->var_off)) {
		pred = is_branch_taken(dst_reg,
				       src_reg->var_off.value,
				       opcode,
				       is_jmp32);
	} else if (reg_is_pkt_pointer_any(dst_reg) &&
		   reg_is_pkt_pointer_any(src_reg) &&
		   !is_jmp32) {
		pred = is_pkt_ptr_branch_taken(dst_reg, src_reg, opcode);
	}

	if (pred >= 0) {
		/* If we get here with a dst_reg pointer type it is because
		 * above is_branch_taken() special cased the 0 comparison.
		 */
		if (!__is_pointer_value(false, dst_reg))
			err = mark_chain_precision(env, insn->dst_reg);
		if (BPF_SRC(insn->code) == BPF_X && !err &&
		    !__is_pointer_value(false, src_reg))
			err = mark_chain_precision(env, insn->src_reg);
		if (err)
			return err;
	}
	if (pred == 1) {
		/* only follow the goto, ignore fall-through */
		*insn_idx += insn->off;
		return 0;
	} else if (pred == 0) {
		/* only follow fall-through branch, since
		 * that's where the program will go
		 */
		return 0;
	}

	other_branch = push_stack(env, *insn_idx + insn->off + 1, *insn_idx,
				  false);
	if (!other_branch)
		return -EFAULT;
	other_branch_regs = other_branch->frame[other_branch->curframe]->regs;

	/* detect if we are comparing against a constant value so we can adjust
	 * our min/max values for our dst register.
	 * this is only legit if both are scalars (or pointers to the same
	 * object, I suppose, but we don't support that right now), because
	 * otherwise the different base pointers mean the offsets aren't
	 * comparable.
	 */
	if (BPF_SRC(insn->code) == BPF_X) {
		struct bpf_reg_state *src_reg = &regs[insn->src_reg];

		if (dst_reg->type == SCALAR_VALUE &&
		    src_reg->type == SCALAR_VALUE) {
			if (tnum_is_const(src_reg->var_off) ||
			    (is_jmp32 &&
			     tnum_is_const(tnum_subreg(src_reg->var_off))))
				reg_set_min_max(&other_branch_regs[insn->dst_reg],
						dst_reg,
						src_reg->var_off.value,
						tnum_subreg(src_reg->var_off).value,
						opcode, is_jmp32);
			else if (tnum_is_const(dst_reg->var_off) ||
				 (is_jmp32 &&
				  tnum_is_const(tnum_subreg(dst_reg->var_off))))
				reg_set_min_max_inv(&other_branch_regs[insn->src_reg],
						    src_reg,
						    dst_reg->var_off.value,
						    tnum_subreg(dst_reg->var_off).value,
						    opcode, is_jmp32);
			else if (!is_jmp32 &&
				 (opcode == BPF_JEQ || opcode == BPF_JNE))
				/* Comparing for equality, we can combine knowledge */
				reg_combine_min_max(&other_branch_regs[insn->src_reg],
						    &other_branch_regs[insn->dst_reg],
						    src_reg, dst_reg, opcode);
			if (src_reg->id &&
			    !WARN_ON_ONCE(src_reg->id != other_branch_regs[insn->src_reg].id)) {
				find_equal_scalars(this_branch, src_reg);
				find_equal_scalars(other_branch, &other_branch_regs[insn->src_reg]);
			}

		}
	} else if (dst_reg->type == SCALAR_VALUE) {
		reg_set_min_max(&other_branch_regs[insn->dst_reg],
					dst_reg, insn->imm, (u32)insn->imm,
					opcode, is_jmp32);
	}

	if (dst_reg->type == SCALAR_VALUE && dst_reg->id &&
	    !WARN_ON_ONCE(dst_reg->id != other_branch_regs[insn->dst_reg].id)) {
		find_equal_scalars(this_branch, dst_reg);
		find_equal_scalars(other_branch, &other_branch_regs[insn->dst_reg]);
	}

	/* detect if R == 0 where R is returned from bpf_map_lookup_elem().
	 * NOTE: these optimizations below are related with pointer comparison
	 *       which will never be JMP32.
	 */
	if (!is_jmp32 && BPF_SRC(insn->code) == BPF_K &&
	    insn->imm == 0 && (opcode == BPF_JEQ || opcode == BPF_JNE) &&
	    reg_type_may_be_null(dst_reg->type)) {
		/* Mark all identical registers in each branch as either
		 * safe or unknown depending R == 0 or R != 0 conditional.
		 */
		mark_ptr_or_null_regs(this_branch, insn->dst_reg,
				      opcode == BPF_JNE);
		mark_ptr_or_null_regs(other_branch, insn->dst_reg,
				      opcode == BPF_JEQ);
	} else if (!try_match_pkt_pointers(insn, dst_reg, &regs[insn->src_reg],
					   this_branch, other_branch) &&
		   is_pointer_value(env, insn->dst_reg)) {
		verbose(env, "R%d pointer comparison prohibited\n",
			insn->dst_reg);
		return -EACCES;
	}
	if (env->log.level & BPF_LOG_LEVEL)
		print_verifier_state(env, this_branch->frame[this_branch->curframe]);
	return 0;
}

/* verify BPF_LD_IMM64 instruction */
static int check_ld_imm(struct bpf_verifier_env *env, struct bpf_insn *insn)
{
	struct bpf_insn_aux_data *aux = cur_aux(env);
	struct bpf_reg_state *regs = cur_regs(env);
	struct bpf_reg_state *dst_reg;
	struct bpf_map *map;
	int err;

	if (BPF_SIZE(insn->code) != BPF_DW) {
		verbose(env, "invalid BPF_LD_IMM insn\n");
		return -EINVAL;
	}
	if (insn->off != 0) {
		verbose(env, "BPF_LD_IMM64 uses reserved fields\n");
		return -EINVAL;
	}

	err = check_reg_arg(env, insn->dst_reg, DST_OP);
	if (err)
		return err;

	dst_reg = &regs[insn->dst_reg];
	if (insn->src_reg == 0) {
		u64 imm = ((u64)(insn + 1)->imm << 32) | (u32)insn->imm;

		dst_reg->type = SCALAR_VALUE;
		__mark_reg_known(&regs[insn->dst_reg], imm);
		return 0;
	}

	if (insn->src_reg == BPF_PSEUDO_BTF_ID) {
		mark_reg_known_zero(env, regs, insn->dst_reg);

		dst_reg->type = aux->btf_var.reg_type;
		switch (dst_reg->type) {
		case PTR_TO_MEM:
			dst_reg->mem_size = aux->btf_var.mem_size;
			break;
		case PTR_TO_BTF_ID:
		case PTR_TO_PERCPU_BTF_ID:
<<<<<<< HEAD
=======
			dst_reg->btf = aux->btf_var.btf;
>>>>>>> 356006a6
			dst_reg->btf_id = aux->btf_var.btf_id;
			break;
		default:
			verbose(env, "bpf verifier is misconfigured\n");
			return -EFAULT;
		}
		return 0;
	}

	map = env->used_maps[aux->map_index];
	mark_reg_known_zero(env, regs, insn->dst_reg);
	dst_reg->map_ptr = map;

	if (insn->src_reg == BPF_PSEUDO_MAP_VALUE) {
		dst_reg->type = PTR_TO_MAP_VALUE;
		dst_reg->off = aux->map_off;
		if (map_value_has_spin_lock(map))
			dst_reg->id = ++env->id_gen;
	} else if (insn->src_reg == BPF_PSEUDO_MAP_FD) {
		dst_reg->type = CONST_PTR_TO_MAP;
	} else {
		verbose(env, "bpf verifier is misconfigured\n");
		return -EINVAL;
	}

	return 0;
}

static bool may_access_skb(enum bpf_prog_type type)
{
	switch (type) {
	case BPF_PROG_TYPE_SOCKET_FILTER:
	case BPF_PROG_TYPE_SCHED_CLS:
	case BPF_PROG_TYPE_SCHED_ACT:
		return true;
	default:
		return false;
	}
}

/* verify safety of LD_ABS|LD_IND instructions:
 * - they can only appear in the programs where ctx == skb
 * - since they are wrappers of function calls, they scratch R1-R5 registers,
 *   preserve R6-R9, and store return value into R0
 *
 * Implicit input:
 *   ctx == skb == R6 == CTX
 *
 * Explicit input:
 *   SRC == any register
 *   IMM == 32-bit immediate
 *
 * Output:
 *   R0 - 8/16/32-bit skb data converted to cpu endianness
 */
static int check_ld_abs(struct bpf_verifier_env *env, struct bpf_insn *insn)
{
	struct bpf_reg_state *regs = cur_regs(env);
	static const int ctx_reg = BPF_REG_6;
	u8 mode = BPF_MODE(insn->code);
	int i, err;

	if (!may_access_skb(resolve_prog_type(env->prog))) {
		verbose(env, "BPF_LD_[ABS|IND] instructions not allowed for this program type\n");
		return -EINVAL;
	}

	if (!env->ops->gen_ld_abs) {
		verbose(env, "bpf verifier is misconfigured\n");
		return -EINVAL;
	}

	if (insn->dst_reg != BPF_REG_0 || insn->off != 0 ||
	    BPF_SIZE(insn->code) == BPF_DW ||
	    (mode == BPF_ABS && insn->src_reg != BPF_REG_0)) {
		verbose(env, "BPF_LD_[ABS|IND] uses reserved fields\n");
		return -EINVAL;
	}

	/* check whether implicit source operand (register R6) is readable */
	err = check_reg_arg(env, ctx_reg, SRC_OP);
	if (err)
		return err;

	/* Disallow usage of BPF_LD_[ABS|IND] with reference tracking, as
	 * gen_ld_abs() may terminate the program at runtime, leading to
	 * reference leak.
	 */
	err = check_reference_leak(env);
	if (err) {
		verbose(env, "BPF_LD_[ABS|IND] cannot be mixed with socket references\n");
		return err;
	}

	if (env->cur_state->active_spin_lock) {
		verbose(env, "BPF_LD_[ABS|IND] cannot be used inside bpf_spin_lock-ed region\n");
		return -EINVAL;
	}

	if (regs[ctx_reg].type != PTR_TO_CTX) {
		verbose(env,
			"at the time of BPF_LD_ABS|IND R6 != pointer to skb\n");
		return -EINVAL;
	}

	if (mode == BPF_IND) {
		/* check explicit source operand */
		err = check_reg_arg(env, insn->src_reg, SRC_OP);
		if (err)
			return err;
	}

	err = check_ctx_reg(env, &regs[ctx_reg], ctx_reg);
	if (err < 0)
		return err;

	/* reset caller saved regs to unreadable */
	for (i = 0; i < CALLER_SAVED_REGS; i++) {
		mark_reg_not_init(env, regs, caller_saved[i]);
		check_reg_arg(env, caller_saved[i], DST_OP_NO_MARK);
	}

	/* mark destination R0 register as readable, since it contains
	 * the value fetched from the packet.
	 * Already marked as written above.
	 */
	mark_reg_unknown(env, regs, BPF_REG_0);
	/* ld_abs load up to 32-bit skb data. */
	regs[BPF_REG_0].subreg_def = env->insn_idx + 1;
	return 0;
}

static int check_return_code(struct bpf_verifier_env *env)
{
	struct tnum enforce_attach_type_range = tnum_unknown;
	const struct bpf_prog *prog = env->prog;
	struct bpf_reg_state *reg;
	struct tnum range = tnum_range(0, 1);
	enum bpf_prog_type prog_type = resolve_prog_type(env->prog);
	int err;
	const bool is_subprog = env->cur_state->frame[0]->subprogno;

	/* LSM and struct_ops func-ptr's return type could be "void" */
	if (!is_subprog &&
	    (prog_type == BPF_PROG_TYPE_STRUCT_OPS ||
	     prog_type == BPF_PROG_TYPE_LSM) &&
	    !prog->aux->attach_func_proto->type)
		return 0;

	/* eBPF calling convetion is such that R0 is used
	 * to return the value from eBPF program.
	 * Make sure that it's readable at this time
	 * of bpf_exit, which means that program wrote
	 * something into it earlier
	 */
	err = check_reg_arg(env, BPF_REG_0, SRC_OP);
	if (err)
		return err;

	if (is_pointer_value(env, BPF_REG_0)) {
		verbose(env, "R0 leaks addr as return value\n");
		return -EACCES;
	}

	reg = cur_regs(env) + BPF_REG_0;
	if (is_subprog) {
		if (reg->type != SCALAR_VALUE) {
			verbose(env, "At subprogram exit the register R0 is not a scalar value (%s)\n",
				reg_type_str[reg->type]);
			return -EINVAL;
		}
		return 0;
	}

	switch (prog_type) {
	case BPF_PROG_TYPE_CGROUP_SOCK_ADDR:
		if (env->prog->expected_attach_type == BPF_CGROUP_UDP4_RECVMSG ||
		    env->prog->expected_attach_type == BPF_CGROUP_UDP6_RECVMSG ||
		    env->prog->expected_attach_type == BPF_CGROUP_INET4_GETPEERNAME ||
		    env->prog->expected_attach_type == BPF_CGROUP_INET6_GETPEERNAME ||
		    env->prog->expected_attach_type == BPF_CGROUP_INET4_GETSOCKNAME ||
		    env->prog->expected_attach_type == BPF_CGROUP_INET6_GETSOCKNAME)
			range = tnum_range(1, 1);
		break;
	case BPF_PROG_TYPE_CGROUP_SKB:
		if (env->prog->expected_attach_type == BPF_CGROUP_INET_EGRESS) {
			range = tnum_range(0, 3);
			enforce_attach_type_range = tnum_range(2, 3);
		}
		break;
	case BPF_PROG_TYPE_CGROUP_SOCK:
	case BPF_PROG_TYPE_SOCK_OPS:
	case BPF_PROG_TYPE_CGROUP_DEVICE:
	case BPF_PROG_TYPE_CGROUP_SYSCTL:
	case BPF_PROG_TYPE_CGROUP_SOCKOPT:
		break;
	case BPF_PROG_TYPE_RAW_TRACEPOINT:
		if (!env->prog->aux->attach_btf_id)
			return 0;
		range = tnum_const(0);
		break;
	case BPF_PROG_TYPE_TRACING:
		switch (env->prog->expected_attach_type) {
		case BPF_TRACE_FENTRY:
		case BPF_TRACE_FEXIT:
			range = tnum_const(0);
			break;
		case BPF_TRACE_RAW_TP:
		case BPF_MODIFY_RETURN:
			return 0;
		case BPF_TRACE_ITER:
			break;
		default:
			return -ENOTSUPP;
		}
		break;
	case BPF_PROG_TYPE_SK_LOOKUP:
		range = tnum_range(SK_DROP, SK_PASS);
		break;
	case BPF_PROG_TYPE_EXT:
		/* freplace program can return anything as its return value
		 * depends on the to-be-replaced kernel func or bpf program.
		 */
	default:
		return 0;
	}

	if (reg->type != SCALAR_VALUE) {
		verbose(env, "At program exit the register R0 is not a known value (%s)\n",
			reg_type_str[reg->type]);
		return -EINVAL;
	}

	if (!tnum_in(range, reg->var_off)) {
		char tn_buf[48];

		verbose(env, "At program exit the register R0 ");
		if (!tnum_is_unknown(reg->var_off)) {
			tnum_strn(tn_buf, sizeof(tn_buf), reg->var_off);
			verbose(env, "has value %s", tn_buf);
		} else {
			verbose(env, "has unknown scalar value");
		}
		tnum_strn(tn_buf, sizeof(tn_buf), range);
		verbose(env, " should have been in %s\n", tn_buf);
		return -EINVAL;
	}

	if (!tnum_is_unknown(enforce_attach_type_range) &&
	    tnum_in(enforce_attach_type_range, reg->var_off))
		env->prog->enforce_expected_attach_type = 1;
	return 0;
}

/* non-recursive DFS pseudo code
 * 1  procedure DFS-iterative(G,v):
 * 2      label v as discovered
 * 3      let S be a stack
 * 4      S.push(v)
 * 5      while S is not empty
 * 6            t <- S.pop()
 * 7            if t is what we're looking for:
 * 8                return t
 * 9            for all edges e in G.adjacentEdges(t) do
 * 10               if edge e is already labelled
 * 11                   continue with the next edge
 * 12               w <- G.adjacentVertex(t,e)
 * 13               if vertex w is not discovered and not explored
 * 14                   label e as tree-edge
 * 15                   label w as discovered
 * 16                   S.push(w)
 * 17                   continue at 5
 * 18               else if vertex w is discovered
 * 19                   label e as back-edge
 * 20               else
 * 21                   // vertex w is explored
 * 22                   label e as forward- or cross-edge
 * 23           label t as explored
 * 24           S.pop()
 *
 * convention:
 * 0x10 - discovered
 * 0x11 - discovered and fall-through edge labelled
 * 0x12 - discovered and fall-through and branch edges labelled
 * 0x20 - explored
 */

enum {
	DISCOVERED = 0x10,
	EXPLORED = 0x20,
	FALLTHROUGH = 1,
	BRANCH = 2,
};

static u32 state_htab_size(struct bpf_verifier_env *env)
{
	return env->prog->len;
}

static struct bpf_verifier_state_list **explored_state(
					struct bpf_verifier_env *env,
					int idx)
{
	struct bpf_verifier_state *cur = env->cur_state;
	struct bpf_func_state *state = cur->frame[cur->curframe];

	return &env->explored_states[(idx ^ state->callsite) % state_htab_size(env)];
}

static void init_explored_state(struct bpf_verifier_env *env, int idx)
{
	env->insn_aux_data[idx].prune_point = true;
}

enum {
	DONE_EXPLORING = 0,
	KEEP_EXPLORING = 1,
};

/* t, w, e - match pseudo-code above:
 * t - index of current instruction
 * w - next instruction
 * e - edge
 */
static int push_insn(int t, int w, int e, struct bpf_verifier_env *env,
		     bool loop_ok)
{
	int *insn_stack = env->cfg.insn_stack;
	int *insn_state = env->cfg.insn_state;

	if (e == FALLTHROUGH && insn_state[t] >= (DISCOVERED | FALLTHROUGH))
		return DONE_EXPLORING;

	if (e == BRANCH && insn_state[t] >= (DISCOVERED | BRANCH))
		return DONE_EXPLORING;

	if (w < 0 || w >= env->prog->len) {
		verbose_linfo(env, t, "%d: ", t);
		verbose(env, "jump out of range from insn %d to %d\n", t, w);
		return -EINVAL;
	}

	if (e == BRANCH)
		/* mark branch target for state pruning */
		init_explored_state(env, w);

	if (insn_state[w] == 0) {
		/* tree-edge */
		insn_state[t] = DISCOVERED | e;
		insn_state[w] = DISCOVERED;
		if (env->cfg.cur_stack >= env->prog->len)
			return -E2BIG;
		insn_stack[env->cfg.cur_stack++] = w;
		return KEEP_EXPLORING;
	} else if ((insn_state[w] & 0xF0) == DISCOVERED) {
		if (loop_ok && env->bpf_capable)
			return DONE_EXPLORING;
		verbose_linfo(env, t, "%d: ", t);
		verbose_linfo(env, w, "%d: ", w);
		verbose(env, "back-edge from insn %d to %d\n", t, w);
		return -EINVAL;
	} else if (insn_state[w] == EXPLORED) {
		/* forward- or cross-edge */
		insn_state[t] = DISCOVERED | e;
	} else {
		verbose(env, "insn state internal bug\n");
		return -EFAULT;
	}
	return DONE_EXPLORING;
}

/* Visits the instruction at index t and returns one of the following:
 *  < 0 - an error occurred
 *  DONE_EXPLORING - the instruction was fully explored
 *  KEEP_EXPLORING - there is still work to be done before it is fully explored
 */
static int visit_insn(int t, int insn_cnt, struct bpf_verifier_env *env)
{
	struct bpf_insn *insns = env->prog->insnsi;
	int ret;

	/* All non-branch instructions have a single fall-through edge. */
	if (BPF_CLASS(insns[t].code) != BPF_JMP &&
	    BPF_CLASS(insns[t].code) != BPF_JMP32)
		return push_insn(t, t + 1, FALLTHROUGH, env, false);

	switch (BPF_OP(insns[t].code)) {
	case BPF_EXIT:
		return DONE_EXPLORING;

	case BPF_CALL:
		ret = push_insn(t, t + 1, FALLTHROUGH, env, false);
		if (ret)
			return ret;

		if (t + 1 < insn_cnt)
			init_explored_state(env, t + 1);
		if (insns[t].src_reg == BPF_PSEUDO_CALL) {
			init_explored_state(env, t);
			ret = push_insn(t, t + insns[t].imm + 1, BRANCH,
					env, false);
		}
		return ret;

	case BPF_JA:
		if (BPF_SRC(insns[t].code) != BPF_K)
			return -EINVAL;

		/* unconditional jump with single edge */
		ret = push_insn(t, t + insns[t].off + 1, FALLTHROUGH, env,
				true);
		if (ret)
			return ret;

		/* unconditional jmp is not a good pruning point,
		 * but it's marked, since backtracking needs
		 * to record jmp history in is_state_visited().
		 */
		init_explored_state(env, t + insns[t].off + 1);
		/* tell verifier to check for equivalent states
		 * after every call and jump
		 */
		if (t + 1 < insn_cnt)
			init_explored_state(env, t + 1);

		return ret;

	default:
		/* conditional jump with two edges */
		init_explored_state(env, t);
		ret = push_insn(t, t + 1, FALLTHROUGH, env, true);
		if (ret)
			return ret;

		return push_insn(t, t + insns[t].off + 1, BRANCH, env, true);
	}
}

/* non-recursive depth-first-search to detect loops in BPF program
 * loop == back-edge in directed graph
 */
static int check_cfg(struct bpf_verifier_env *env)
{
	int insn_cnt = env->prog->len;
	int *insn_stack, *insn_state;
	int ret = 0;
	int i;

	insn_state = env->cfg.insn_state = kvcalloc(insn_cnt, sizeof(int), GFP_KERNEL);
	if (!insn_state)
		return -ENOMEM;

	insn_stack = env->cfg.insn_stack = kvcalloc(insn_cnt, sizeof(int), GFP_KERNEL);
	if (!insn_stack) {
		kvfree(insn_state);
		return -ENOMEM;
	}

	insn_state[0] = DISCOVERED; /* mark 1st insn as discovered */
	insn_stack[0] = 0; /* 0 is the first instruction */
	env->cfg.cur_stack = 1;

	while (env->cfg.cur_stack > 0) {
		int t = insn_stack[env->cfg.cur_stack - 1];

		ret = visit_insn(t, insn_cnt, env);
		switch (ret) {
		case DONE_EXPLORING:
			insn_state[t] = EXPLORED;
			env->cfg.cur_stack--;
			break;
		case KEEP_EXPLORING:
			break;
		default:
			if (ret > 0) {
				verbose(env, "visit_insn internal bug\n");
				ret = -EFAULT;
			}
			goto err_free;
		}
	}

	if (env->cfg.cur_stack < 0) {
		verbose(env, "pop stack internal bug\n");
		ret = -EFAULT;
		goto err_free;
	}

	for (i = 0; i < insn_cnt; i++) {
		if (insn_state[i] != EXPLORED) {
			verbose(env, "unreachable insn %d\n", i);
			ret = -EINVAL;
			goto err_free;
		}
	}
	ret = 0; /* cfg looks good */

err_free:
	kvfree(insn_state);
	kvfree(insn_stack);
	env->cfg.insn_state = env->cfg.insn_stack = NULL;
	return ret;
}

static int check_abnormal_return(struct bpf_verifier_env *env)
{
	int i;

	for (i = 1; i < env->subprog_cnt; i++) {
		if (env->subprog_info[i].has_ld_abs) {
			verbose(env, "LD_ABS is not allowed in subprogs without BTF\n");
			return -EINVAL;
		}
		if (env->subprog_info[i].has_tail_call) {
			verbose(env, "tail_call is not allowed in subprogs without BTF\n");
			return -EINVAL;
		}
	}
	return 0;
}

/* The minimum supported BTF func info size */
#define MIN_BPF_FUNCINFO_SIZE	8
#define MAX_FUNCINFO_REC_SIZE	252

static int check_btf_func(struct bpf_verifier_env *env,
			  const union bpf_attr *attr,
			  union bpf_attr __user *uattr)
{
	const struct btf_type *type, *func_proto, *ret_type;
	u32 i, nfuncs, urec_size, min_size;
	u32 krec_size = sizeof(struct bpf_func_info);
	struct bpf_func_info *krecord;
	struct bpf_func_info_aux *info_aux = NULL;
	struct bpf_prog *prog;
	const struct btf *btf;
	void __user *urecord;
	u32 prev_offset = 0;
	bool scalar_return;
	int ret = -ENOMEM;

	nfuncs = attr->func_info_cnt;
	if (!nfuncs) {
		if (check_abnormal_return(env))
			return -EINVAL;
		return 0;
	}

	if (nfuncs != env->subprog_cnt) {
		verbose(env, "number of funcs in func_info doesn't match number of subprogs\n");
		return -EINVAL;
	}

	urec_size = attr->func_info_rec_size;
	if (urec_size < MIN_BPF_FUNCINFO_SIZE ||
	    urec_size > MAX_FUNCINFO_REC_SIZE ||
	    urec_size % sizeof(u32)) {
		verbose(env, "invalid func info rec size %u\n", urec_size);
		return -EINVAL;
	}

	prog = env->prog;
	btf = prog->aux->btf;

	urecord = u64_to_user_ptr(attr->func_info);
	min_size = min_t(u32, krec_size, urec_size);

	krecord = kvcalloc(nfuncs, krec_size, GFP_KERNEL | __GFP_NOWARN);
	if (!krecord)
		return -ENOMEM;
	info_aux = kcalloc(nfuncs, sizeof(*info_aux), GFP_KERNEL | __GFP_NOWARN);
	if (!info_aux)
		goto err_free;

	for (i = 0; i < nfuncs; i++) {
		ret = bpf_check_uarg_tail_zero(urecord, krec_size, urec_size);
		if (ret) {
			if (ret == -E2BIG) {
				verbose(env, "nonzero tailing record in func info");
				/* set the size kernel expects so loader can zero
				 * out the rest of the record.
				 */
				if (put_user(min_size, &uattr->func_info_rec_size))
					ret = -EFAULT;
			}
			goto err_free;
		}

		if (copy_from_user(&krecord[i], urecord, min_size)) {
			ret = -EFAULT;
			goto err_free;
		}

		/* check insn_off */
		ret = -EINVAL;
		if (i == 0) {
			if (krecord[i].insn_off) {
				verbose(env,
					"nonzero insn_off %u for the first func info record",
					krecord[i].insn_off);
				goto err_free;
			}
		} else if (krecord[i].insn_off <= prev_offset) {
			verbose(env,
				"same or smaller insn offset (%u) than previous func info record (%u)",
				krecord[i].insn_off, prev_offset);
			goto err_free;
		}

		if (env->subprog_info[i].start != krecord[i].insn_off) {
			verbose(env, "func_info BTF section doesn't match subprog layout in BPF program\n");
			goto err_free;
		}

		/* check type_id */
		type = btf_type_by_id(btf, krecord[i].type_id);
		if (!type || !btf_type_is_func(type)) {
			verbose(env, "invalid type id %d in func info",
				krecord[i].type_id);
			goto err_free;
		}
		info_aux[i].linkage = BTF_INFO_VLEN(type->info);

		func_proto = btf_type_by_id(btf, type->type);
		if (unlikely(!func_proto || !btf_type_is_func_proto(func_proto)))
			/* btf_func_check() already verified it during BTF load */
			goto err_free;
		ret_type = btf_type_skip_modifiers(btf, func_proto->type, NULL);
		scalar_return =
			btf_type_is_small_int(ret_type) || btf_type_is_enum(ret_type);
		if (i && !scalar_return && env->subprog_info[i].has_ld_abs) {
			verbose(env, "LD_ABS is only allowed in functions that return 'int'.\n");
			goto err_free;
		}
		if (i && !scalar_return && env->subprog_info[i].has_tail_call) {
			verbose(env, "tail_call is only allowed in functions that return 'int'.\n");
			goto err_free;
		}

		prev_offset = krecord[i].insn_off;
		urecord += urec_size;
	}

	prog->aux->func_info = krecord;
	prog->aux->func_info_cnt = nfuncs;
	prog->aux->func_info_aux = info_aux;
	return 0;

err_free:
	kvfree(krecord);
	kfree(info_aux);
	return ret;
}

static void adjust_btf_func(struct bpf_verifier_env *env)
{
	struct bpf_prog_aux *aux = env->prog->aux;
	int i;

	if (!aux->func_info)
		return;

	for (i = 0; i < env->subprog_cnt; i++)
		aux->func_info[i].insn_off = env->subprog_info[i].start;
}

#define MIN_BPF_LINEINFO_SIZE	(offsetof(struct bpf_line_info, line_col) + \
		sizeof(((struct bpf_line_info *)(0))->line_col))
#define MAX_LINEINFO_REC_SIZE	MAX_FUNCINFO_REC_SIZE

static int check_btf_line(struct bpf_verifier_env *env,
			  const union bpf_attr *attr,
			  union bpf_attr __user *uattr)
{
	u32 i, s, nr_linfo, ncopy, expected_size, rec_size, prev_offset = 0;
	struct bpf_subprog_info *sub;
	struct bpf_line_info *linfo;
	struct bpf_prog *prog;
	const struct btf *btf;
	void __user *ulinfo;
	int err;

	nr_linfo = attr->line_info_cnt;
	if (!nr_linfo)
		return 0;

	rec_size = attr->line_info_rec_size;
	if (rec_size < MIN_BPF_LINEINFO_SIZE ||
	    rec_size > MAX_LINEINFO_REC_SIZE ||
	    rec_size & (sizeof(u32) - 1))
		return -EINVAL;

	/* Need to zero it in case the userspace may
	 * pass in a smaller bpf_line_info object.
	 */
	linfo = kvcalloc(nr_linfo, sizeof(struct bpf_line_info),
			 GFP_KERNEL | __GFP_NOWARN);
	if (!linfo)
		return -ENOMEM;

	prog = env->prog;
	btf = prog->aux->btf;

	s = 0;
	sub = env->subprog_info;
	ulinfo = u64_to_user_ptr(attr->line_info);
	expected_size = sizeof(struct bpf_line_info);
	ncopy = min_t(u32, expected_size, rec_size);
	for (i = 0; i < nr_linfo; i++) {
		err = bpf_check_uarg_tail_zero(ulinfo, expected_size, rec_size);
		if (err) {
			if (err == -E2BIG) {
				verbose(env, "nonzero tailing record in line_info");
				if (put_user(expected_size,
					     &uattr->line_info_rec_size))
					err = -EFAULT;
			}
			goto err_free;
		}

		if (copy_from_user(&linfo[i], ulinfo, ncopy)) {
			err = -EFAULT;
			goto err_free;
		}

		/*
		 * Check insn_off to ensure
		 * 1) strictly increasing AND
		 * 2) bounded by prog->len
		 *
		 * The linfo[0].insn_off == 0 check logically falls into
		 * the later "missing bpf_line_info for func..." case
		 * because the first linfo[0].insn_off must be the
		 * first sub also and the first sub must have
		 * subprog_info[0].start == 0.
		 */
		if ((i && linfo[i].insn_off <= prev_offset) ||
		    linfo[i].insn_off >= prog->len) {
			verbose(env, "Invalid line_info[%u].insn_off:%u (prev_offset:%u prog->len:%u)\n",
				i, linfo[i].insn_off, prev_offset,
				prog->len);
			err = -EINVAL;
			goto err_free;
		}

		if (!prog->insnsi[linfo[i].insn_off].code) {
			verbose(env,
				"Invalid insn code at line_info[%u].insn_off\n",
				i);
			err = -EINVAL;
			goto err_free;
		}

		if (!btf_name_by_offset(btf, linfo[i].line_off) ||
		    !btf_name_by_offset(btf, linfo[i].file_name_off)) {
			verbose(env, "Invalid line_info[%u].line_off or .file_name_off\n", i);
			err = -EINVAL;
			goto err_free;
		}

		if (s != env->subprog_cnt) {
			if (linfo[i].insn_off == sub[s].start) {
				sub[s].linfo_idx = i;
				s++;
			} else if (sub[s].start < linfo[i].insn_off) {
				verbose(env, "missing bpf_line_info for func#%u\n", s);
				err = -EINVAL;
				goto err_free;
			}
		}

		prev_offset = linfo[i].insn_off;
		ulinfo += rec_size;
	}

	if (s != env->subprog_cnt) {
		verbose(env, "missing bpf_line_info for %u funcs starting from func#%u\n",
			env->subprog_cnt - s, s);
		err = -EINVAL;
		goto err_free;
	}

	prog->aux->linfo = linfo;
	prog->aux->nr_linfo = nr_linfo;

	return 0;

err_free:
	kvfree(linfo);
	return err;
}

static int check_btf_info(struct bpf_verifier_env *env,
			  const union bpf_attr *attr,
			  union bpf_attr __user *uattr)
{
	struct btf *btf;
	int err;

	if (!attr->func_info_cnt && !attr->line_info_cnt) {
		if (check_abnormal_return(env))
			return -EINVAL;
		return 0;
	}

	btf = btf_get_by_fd(attr->prog_btf_fd);
	if (IS_ERR(btf))
		return PTR_ERR(btf);
	env->prog->aux->btf = btf;

	err = check_btf_func(env, attr, uattr);
	if (err)
		return err;

	err = check_btf_line(env, attr, uattr);
	if (err)
		return err;

	return 0;
}

/* check %cur's range satisfies %old's */
static bool range_within(struct bpf_reg_state *old,
			 struct bpf_reg_state *cur)
{
	return old->umin_value <= cur->umin_value &&
	       old->umax_value >= cur->umax_value &&
	       old->smin_value <= cur->smin_value &&
	       old->smax_value >= cur->smax_value;
}

/* Maximum number of register states that can exist at once */
#define ID_MAP_SIZE	(MAX_BPF_REG + MAX_BPF_STACK / BPF_REG_SIZE)
struct idpair {
	u32 old;
	u32 cur;
};

/* If in the old state two registers had the same id, then they need to have
 * the same id in the new state as well.  But that id could be different from
 * the old state, so we need to track the mapping from old to new ids.
 * Once we have seen that, say, a reg with old id 5 had new id 9, any subsequent
 * regs with old id 5 must also have new id 9 for the new state to be safe.  But
 * regs with a different old id could still have new id 9, we don't care about
 * that.
 * So we look through our idmap to see if this old id has been seen before.  If
 * so, we require the new id to match; otherwise, we add the id pair to the map.
 */
static bool check_ids(u32 old_id, u32 cur_id, struct idpair *idmap)
{
	unsigned int i;

	for (i = 0; i < ID_MAP_SIZE; i++) {
		if (!idmap[i].old) {
			/* Reached an empty slot; haven't seen this id before */
			idmap[i].old = old_id;
			idmap[i].cur = cur_id;
			return true;
		}
		if (idmap[i].old == old_id)
			return idmap[i].cur == cur_id;
	}
	/* We ran out of idmap slots, which should be impossible */
	WARN_ON_ONCE(1);
	return false;
}

static void clean_func_state(struct bpf_verifier_env *env,
			     struct bpf_func_state *st)
{
	enum bpf_reg_liveness live;
	int i, j;

	for (i = 0; i < BPF_REG_FP; i++) {
		live = st->regs[i].live;
		/* liveness must not touch this register anymore */
		st->regs[i].live |= REG_LIVE_DONE;
		if (!(live & REG_LIVE_READ))
			/* since the register is unused, clear its state
			 * to make further comparison simpler
			 */
			__mark_reg_not_init(env, &st->regs[i]);
	}

	for (i = 0; i < st->allocated_stack / BPF_REG_SIZE; i++) {
		live = st->stack[i].spilled_ptr.live;
		/* liveness must not touch this stack slot anymore */
		st->stack[i].spilled_ptr.live |= REG_LIVE_DONE;
		if (!(live & REG_LIVE_READ)) {
			__mark_reg_not_init(env, &st->stack[i].spilled_ptr);
			for (j = 0; j < BPF_REG_SIZE; j++)
				st->stack[i].slot_type[j] = STACK_INVALID;
		}
	}
}

static void clean_verifier_state(struct bpf_verifier_env *env,
				 struct bpf_verifier_state *st)
{
	int i;

	if (st->frame[0]->regs[0].live & REG_LIVE_DONE)
		/* all regs in this state in all frames were already marked */
		return;

	for (i = 0; i <= st->curframe; i++)
		clean_func_state(env, st->frame[i]);
}

/* the parentage chains form a tree.
 * the verifier states are added to state lists at given insn and
 * pushed into state stack for future exploration.
 * when the verifier reaches bpf_exit insn some of the verifer states
 * stored in the state lists have their final liveness state already,
 * but a lot of states will get revised from liveness point of view when
 * the verifier explores other branches.
 * Example:
 * 1: r0 = 1
 * 2: if r1 == 100 goto pc+1
 * 3: r0 = 2
 * 4: exit
 * when the verifier reaches exit insn the register r0 in the state list of
 * insn 2 will be seen as !REG_LIVE_READ. Then the verifier pops the other_branch
 * of insn 2 and goes exploring further. At the insn 4 it will walk the
 * parentage chain from insn 4 into insn 2 and will mark r0 as REG_LIVE_READ.
 *
 * Since the verifier pushes the branch states as it sees them while exploring
 * the program the condition of walking the branch instruction for the second
 * time means that all states below this branch were already explored and
 * their final liveness markes are already propagated.
 * Hence when the verifier completes the search of state list in is_state_visited()
 * we can call this clean_live_states() function to mark all liveness states
 * as REG_LIVE_DONE to indicate that 'parent' pointers of 'struct bpf_reg_state'
 * will not be used.
 * This function also clears the registers and stack for states that !READ
 * to simplify state merging.
 *
 * Important note here that walking the same branch instruction in the callee
 * doesn't meant that the states are DONE. The verifier has to compare
 * the callsites
 */
static void clean_live_states(struct bpf_verifier_env *env, int insn,
			      struct bpf_verifier_state *cur)
{
	struct bpf_verifier_state_list *sl;
	int i;

	sl = *explored_state(env, insn);
	while (sl) {
		if (sl->state.branches)
			goto next;
		if (sl->state.insn_idx != insn ||
		    sl->state.curframe != cur->curframe)
			goto next;
		for (i = 0; i <= cur->curframe; i++)
			if (sl->state.frame[i]->callsite != cur->frame[i]->callsite)
				goto next;
		clean_verifier_state(env, &sl->state);
next:
		sl = sl->next;
	}
}

/* Returns true if (rold safe implies rcur safe) */
static bool regsafe(struct bpf_reg_state *rold, struct bpf_reg_state *rcur,
		    struct idpair *idmap)
{
	bool equal;

	if (!(rold->live & REG_LIVE_READ))
		/* explored state didn't use this */
		return true;

	equal = memcmp(rold, rcur, offsetof(struct bpf_reg_state, parent)) == 0;

	if (rold->type == PTR_TO_STACK)
		/* two stack pointers are equal only if they're pointing to
		 * the same stack frame, since fp-8 in foo != fp-8 in bar
		 */
		return equal && rold->frameno == rcur->frameno;

	if (equal)
		return true;

	if (rold->type == NOT_INIT)
		/* explored state can't have used this */
		return true;
	if (rcur->type == NOT_INIT)
		return false;
	switch (rold->type) {
	case SCALAR_VALUE:
		if (rcur->type == SCALAR_VALUE) {
			if (!rold->precise && !rcur->precise)
				return true;
			/* new val must satisfy old val knowledge */
			return range_within(rold, rcur) &&
			       tnum_in(rold->var_off, rcur->var_off);
		} else {
			/* We're trying to use a pointer in place of a scalar.
			 * Even if the scalar was unbounded, this could lead to
			 * pointer leaks because scalars are allowed to leak
			 * while pointers are not. We could make this safe in
			 * special cases if root is calling us, but it's
			 * probably not worth the hassle.
			 */
			return false;
		}
	case PTR_TO_MAP_VALUE:
		/* If the new min/max/var_off satisfy the old ones and
		 * everything else matches, we are OK.
		 * 'id' is not compared, since it's only used for maps with
		 * bpf_spin_lock inside map element and in such cases if
		 * the rest of the prog is valid for one map element then
		 * it's valid for all map elements regardless of the key
		 * used in bpf_map_lookup()
		 */
		return memcmp(rold, rcur, offsetof(struct bpf_reg_state, id)) == 0 &&
		       range_within(rold, rcur) &&
		       tnum_in(rold->var_off, rcur->var_off);
	case PTR_TO_MAP_VALUE_OR_NULL:
		/* a PTR_TO_MAP_VALUE could be safe to use as a
		 * PTR_TO_MAP_VALUE_OR_NULL into the same map.
		 * However, if the old PTR_TO_MAP_VALUE_OR_NULL then got NULL-
		 * checked, doing so could have affected others with the same
		 * id, and we can't check for that because we lost the id when
		 * we converted to a PTR_TO_MAP_VALUE.
		 */
		if (rcur->type != PTR_TO_MAP_VALUE_OR_NULL)
			return false;
		if (memcmp(rold, rcur, offsetof(struct bpf_reg_state, id)))
			return false;
		/* Check our ids match any regs they're supposed to */
		return check_ids(rold->id, rcur->id, idmap);
	case PTR_TO_PACKET_META:
	case PTR_TO_PACKET:
		if (rcur->type != rold->type)
			return false;
		/* We must have at least as much range as the old ptr
		 * did, so that any accesses which were safe before are
		 * still safe.  This is true even if old range < old off,
		 * since someone could have accessed through (ptr - k), or
		 * even done ptr -= k in a register, to get a safe access.
		 */
		if (rold->range > rcur->range)
			return false;
		/* If the offsets don't match, we can't trust our alignment;
		 * nor can we be sure that we won't fall out of range.
		 */
		if (rold->off != rcur->off)
			return false;
		/* id relations must be preserved */
		if (rold->id && !check_ids(rold->id, rcur->id, idmap))
			return false;
		/* new val must satisfy old val knowledge */
		return range_within(rold, rcur) &&
		       tnum_in(rold->var_off, rcur->var_off);
	case PTR_TO_CTX:
	case CONST_PTR_TO_MAP:
	case PTR_TO_PACKET_END:
	case PTR_TO_FLOW_KEYS:
	case PTR_TO_SOCKET:
	case PTR_TO_SOCKET_OR_NULL:
	case PTR_TO_SOCK_COMMON:
	case PTR_TO_SOCK_COMMON_OR_NULL:
	case PTR_TO_TCP_SOCK:
	case PTR_TO_TCP_SOCK_OR_NULL:
	case PTR_TO_XDP_SOCK:
		/* Only valid matches are exact, which memcmp() above
		 * would have accepted
		 */
	default:
		/* Don't know what's going on, just say it's not safe */
		return false;
	}

	/* Shouldn't get here; if we do, say it's not safe */
	WARN_ON_ONCE(1);
	return false;
}

static bool stacksafe(struct bpf_func_state *old,
		      struct bpf_func_state *cur,
		      struct idpair *idmap)
{
	int i, spi;

	/* walk slots of the explored stack and ignore any additional
	 * slots in the current stack, since explored(safe) state
	 * didn't use them
	 */
	for (i = 0; i < old->allocated_stack; i++) {
		spi = i / BPF_REG_SIZE;

		if (!(old->stack[spi].spilled_ptr.live & REG_LIVE_READ)) {
			i += BPF_REG_SIZE - 1;
			/* explored state didn't use this */
			continue;
		}

		if (old->stack[spi].slot_type[i % BPF_REG_SIZE] == STACK_INVALID)
			continue;

		/* explored stack has more populated slots than current stack
		 * and these slots were used
		 */
		if (i >= cur->allocated_stack)
			return false;

		/* if old state was safe with misc data in the stack
		 * it will be safe with zero-initialized stack.
		 * The opposite is not true
		 */
		if (old->stack[spi].slot_type[i % BPF_REG_SIZE] == STACK_MISC &&
		    cur->stack[spi].slot_type[i % BPF_REG_SIZE] == STACK_ZERO)
			continue;
		if (old->stack[spi].slot_type[i % BPF_REG_SIZE] !=
		    cur->stack[spi].slot_type[i % BPF_REG_SIZE])
			/* Ex: old explored (safe) state has STACK_SPILL in
			 * this stack slot, but current has STACK_MISC ->
			 * this verifier states are not equivalent,
			 * return false to continue verification of this path
			 */
			return false;
		if (i % BPF_REG_SIZE)
			continue;
		if (old->stack[spi].slot_type[0] != STACK_SPILL)
			continue;
		if (!regsafe(&old->stack[spi].spilled_ptr,
			     &cur->stack[spi].spilled_ptr,
			     idmap))
			/* when explored and current stack slot are both storing
			 * spilled registers, check that stored pointers types
			 * are the same as well.
			 * Ex: explored safe path could have stored
			 * (bpf_reg_state) {.type = PTR_TO_STACK, .off = -8}
			 * but current path has stored:
			 * (bpf_reg_state) {.type = PTR_TO_STACK, .off = -16}
			 * such verifier states are not equivalent.
			 * return false to continue verification of this path
			 */
			return false;
	}
	return true;
}

static bool refsafe(struct bpf_func_state *old, struct bpf_func_state *cur)
{
	if (old->acquired_refs != cur->acquired_refs)
		return false;
	return !memcmp(old->refs, cur->refs,
		       sizeof(*old->refs) * old->acquired_refs);
}

/* compare two verifier states
 *
 * all states stored in state_list are known to be valid, since
 * verifier reached 'bpf_exit' instruction through them
 *
 * this function is called when verifier exploring different branches of
 * execution popped from the state stack. If it sees an old state that has
 * more strict register state and more strict stack state then this execution
 * branch doesn't need to be explored further, since verifier already
 * concluded that more strict state leads to valid finish.
 *
 * Therefore two states are equivalent if register state is more conservative
 * and explored stack state is more conservative than the current one.
 * Example:
 *       explored                   current
 * (slot1=INV slot2=MISC) == (slot1=MISC slot2=MISC)
 * (slot1=MISC slot2=MISC) != (slot1=INV slot2=MISC)
 *
 * In other words if current stack state (one being explored) has more
 * valid slots than old one that already passed validation, it means
 * the verifier can stop exploring and conclude that current state is valid too
 *
 * Similarly with registers. If explored state has register type as invalid
 * whereas register type in current state is meaningful, it means that
 * the current state will reach 'bpf_exit' instruction safely
 */
static bool func_states_equal(struct bpf_func_state *old,
			      struct bpf_func_state *cur)
{
	struct idpair *idmap;
	bool ret = false;
	int i;

	idmap = kcalloc(ID_MAP_SIZE, sizeof(struct idpair), GFP_KERNEL);
	/* If we failed to allocate the idmap, just say it's not safe */
	if (!idmap)
		return false;

	for (i = 0; i < MAX_BPF_REG; i++) {
		if (!regsafe(&old->regs[i], &cur->regs[i], idmap))
			goto out_free;
	}

	if (!stacksafe(old, cur, idmap))
		goto out_free;

	if (!refsafe(old, cur))
		goto out_free;
	ret = true;
out_free:
	kfree(idmap);
	return ret;
}

static bool states_equal(struct bpf_verifier_env *env,
			 struct bpf_verifier_state *old,
			 struct bpf_verifier_state *cur)
{
	int i;

	if (old->curframe != cur->curframe)
		return false;

	/* Verification state from speculative execution simulation
	 * must never prune a non-speculative execution one.
	 */
	if (old->speculative && !cur->speculative)
		return false;

	if (old->active_spin_lock != cur->active_spin_lock)
		return false;

	/* for states to be equal callsites have to be the same
	 * and all frame states need to be equivalent
	 */
	for (i = 0; i <= old->curframe; i++) {
		if (old->frame[i]->callsite != cur->frame[i]->callsite)
			return false;
		if (!func_states_equal(old->frame[i], cur->frame[i]))
			return false;
	}
	return true;
}

/* Return 0 if no propagation happened. Return negative error code if error
 * happened. Otherwise, return the propagated bit.
 */
static int propagate_liveness_reg(struct bpf_verifier_env *env,
				  struct bpf_reg_state *reg,
				  struct bpf_reg_state *parent_reg)
{
	u8 parent_flag = parent_reg->live & REG_LIVE_READ;
	u8 flag = reg->live & REG_LIVE_READ;
	int err;

	/* When comes here, read flags of PARENT_REG or REG could be any of
	 * REG_LIVE_READ64, REG_LIVE_READ32, REG_LIVE_NONE. There is no need
	 * of propagation if PARENT_REG has strongest REG_LIVE_READ64.
	 */
	if (parent_flag == REG_LIVE_READ64 ||
	    /* Or if there is no read flag from REG. */
	    !flag ||
	    /* Or if the read flag from REG is the same as PARENT_REG. */
	    parent_flag == flag)
		return 0;

	err = mark_reg_read(env, reg, parent_reg, flag);
	if (err)
		return err;

	return flag;
}

/* A write screens off any subsequent reads; but write marks come from the
 * straight-line code between a state and its parent.  When we arrive at an
 * equivalent state (jump target or such) we didn't arrive by the straight-line
 * code, so read marks in the state must propagate to the parent regardless
 * of the state's write marks. That's what 'parent == state->parent' comparison
 * in mark_reg_read() is for.
 */
static int propagate_liveness(struct bpf_verifier_env *env,
			      const struct bpf_verifier_state *vstate,
			      struct bpf_verifier_state *vparent)
{
	struct bpf_reg_state *state_reg, *parent_reg;
	struct bpf_func_state *state, *parent;
	int i, frame, err = 0;

	if (vparent->curframe != vstate->curframe) {
		WARN(1, "propagate_live: parent frame %d current frame %d\n",
		     vparent->curframe, vstate->curframe);
		return -EFAULT;
	}
	/* Propagate read liveness of registers... */
	BUILD_BUG_ON(BPF_REG_FP + 1 != MAX_BPF_REG);
	for (frame = 0; frame <= vstate->curframe; frame++) {
		parent = vparent->frame[frame];
		state = vstate->frame[frame];
		parent_reg = parent->regs;
		state_reg = state->regs;
		/* We don't need to worry about FP liveness, it's read-only */
		for (i = frame < vstate->curframe ? BPF_REG_6 : 0; i < BPF_REG_FP; i++) {
			err = propagate_liveness_reg(env, &state_reg[i],
						     &parent_reg[i]);
			if (err < 0)
				return err;
			if (err == REG_LIVE_READ64)
				mark_insn_zext(env, &parent_reg[i]);
		}

		/* Propagate stack slots. */
		for (i = 0; i < state->allocated_stack / BPF_REG_SIZE &&
			    i < parent->allocated_stack / BPF_REG_SIZE; i++) {
			parent_reg = &parent->stack[i].spilled_ptr;
			state_reg = &state->stack[i].spilled_ptr;
			err = propagate_liveness_reg(env, state_reg,
						     parent_reg);
			if (err < 0)
				return err;
		}
	}
	return 0;
}

/* find precise scalars in the previous equivalent state and
 * propagate them into the current state
 */
static int propagate_precision(struct bpf_verifier_env *env,
			       const struct bpf_verifier_state *old)
{
	struct bpf_reg_state *state_reg;
	struct bpf_func_state *state;
	int i, err = 0;

	state = old->frame[old->curframe];
	state_reg = state->regs;
	for (i = 0; i < BPF_REG_FP; i++, state_reg++) {
		if (state_reg->type != SCALAR_VALUE ||
		    !state_reg->precise)
			continue;
		if (env->log.level & BPF_LOG_LEVEL2)
			verbose(env, "propagating r%d\n", i);
		err = mark_chain_precision(env, i);
		if (err < 0)
			return err;
	}

	for (i = 0; i < state->allocated_stack / BPF_REG_SIZE; i++) {
		if (state->stack[i].slot_type[0] != STACK_SPILL)
			continue;
		state_reg = &state->stack[i].spilled_ptr;
		if (state_reg->type != SCALAR_VALUE ||
		    !state_reg->precise)
			continue;
		if (env->log.level & BPF_LOG_LEVEL2)
			verbose(env, "propagating fp%d\n",
				(-i - 1) * BPF_REG_SIZE);
		err = mark_chain_precision_stack(env, i);
		if (err < 0)
			return err;
	}
	return 0;
}

static bool states_maybe_looping(struct bpf_verifier_state *old,
				 struct bpf_verifier_state *cur)
{
	struct bpf_func_state *fold, *fcur;
	int i, fr = cur->curframe;

	if (old->curframe != fr)
		return false;

	fold = old->frame[fr];
	fcur = cur->frame[fr];
	for (i = 0; i < MAX_BPF_REG; i++)
		if (memcmp(&fold->regs[i], &fcur->regs[i],
			   offsetof(struct bpf_reg_state, parent)))
			return false;
	return true;
}


static int is_state_visited(struct bpf_verifier_env *env, int insn_idx)
{
	struct bpf_verifier_state_list *new_sl;
	struct bpf_verifier_state_list *sl, **pprev;
	struct bpf_verifier_state *cur = env->cur_state, *new;
	int i, j, err, states_cnt = 0;
	bool add_new_state = env->test_state_freq ? true : false;

	cur->last_insn_idx = env->prev_insn_idx;
	if (!env->insn_aux_data[insn_idx].prune_point)
		/* this 'insn_idx' instruction wasn't marked, so we will not
		 * be doing state search here
		 */
		return 0;

	/* bpf progs typically have pruning point every 4 instructions
	 * http://vger.kernel.org/bpfconf2019.html#session-1
	 * Do not add new state for future pruning if the verifier hasn't seen
	 * at least 2 jumps and at least 8 instructions.
	 * This heuristics helps decrease 'total_states' and 'peak_states' metric.
	 * In tests that amounts to up to 50% reduction into total verifier
	 * memory consumption and 20% verifier time speedup.
	 */
	if (env->jmps_processed - env->prev_jmps_processed >= 2 &&
	    env->insn_processed - env->prev_insn_processed >= 8)
		add_new_state = true;

	pprev = explored_state(env, insn_idx);
	sl = *pprev;

	clean_live_states(env, insn_idx, cur);

	while (sl) {
		states_cnt++;
		if (sl->state.insn_idx != insn_idx)
			goto next;
		if (sl->state.branches) {
			if (states_maybe_looping(&sl->state, cur) &&
			    states_equal(env, &sl->state, cur)) {
				verbose_linfo(env, insn_idx, "; ");
				verbose(env, "infinite loop detected at insn %d\n", insn_idx);
				return -EINVAL;
			}
			/* if the verifier is processing a loop, avoid adding new state
			 * too often, since different loop iterations have distinct
			 * states and may not help future pruning.
			 * This threshold shouldn't be too low to make sure that
			 * a loop with large bound will be rejected quickly.
			 * The most abusive loop will be:
			 * r1 += 1
			 * if r1 < 1000000 goto pc-2
			 * 1M insn_procssed limit / 100 == 10k peak states.
			 * This threshold shouldn't be too high either, since states
			 * at the end of the loop are likely to be useful in pruning.
			 */
			if (env->jmps_processed - env->prev_jmps_processed < 20 &&
			    env->insn_processed - env->prev_insn_processed < 100)
				add_new_state = false;
			goto miss;
		}
		if (states_equal(env, &sl->state, cur)) {
			sl->hit_cnt++;
			/* reached equivalent register/stack state,
			 * prune the search.
			 * Registers read by the continuation are read by us.
			 * If we have any write marks in env->cur_state, they
			 * will prevent corresponding reads in the continuation
			 * from reaching our parent (an explored_state).  Our
			 * own state will get the read marks recorded, but
			 * they'll be immediately forgotten as we're pruning
			 * this state and will pop a new one.
			 */
			err = propagate_liveness(env, &sl->state, cur);

			/* if previous state reached the exit with precision and
			 * current state is equivalent to it (except precsion marks)
			 * the precision needs to be propagated back in
			 * the current state.
			 */
			err = err ? : push_jmp_history(env, cur);
			err = err ? : propagate_precision(env, &sl->state);
			if (err)
				return err;
			return 1;
		}
miss:
		/* when new state is not going to be added do not increase miss count.
		 * Otherwise several loop iterations will remove the state
		 * recorded earlier. The goal of these heuristics is to have
		 * states from some iterations of the loop (some in the beginning
		 * and some at the end) to help pruning.
		 */
		if (add_new_state)
			sl->miss_cnt++;
		/* heuristic to determine whether this state is beneficial
		 * to keep checking from state equivalence point of view.
		 * Higher numbers increase max_states_per_insn and verification time,
		 * but do not meaningfully decrease insn_processed.
		 */
		if (sl->miss_cnt > sl->hit_cnt * 3 + 3) {
			/* the state is unlikely to be useful. Remove it to
			 * speed up verification
			 */
			*pprev = sl->next;
			if (sl->state.frame[0]->regs[0].live & REG_LIVE_DONE) {
				u32 br = sl->state.branches;

				WARN_ONCE(br,
					  "BUG live_done but branches_to_explore %d\n",
					  br);
				free_verifier_state(&sl->state, false);
				kfree(sl);
				env->peak_states--;
			} else {
				/* cannot free this state, since parentage chain may
				 * walk it later. Add it for free_list instead to
				 * be freed at the end of verification
				 */
				sl->next = env->free_list;
				env->free_list = sl;
			}
			sl = *pprev;
			continue;
		}
next:
		pprev = &sl->next;
		sl = *pprev;
	}

	if (env->max_states_per_insn < states_cnt)
		env->max_states_per_insn = states_cnt;

	if (!env->bpf_capable && states_cnt > BPF_COMPLEXITY_LIMIT_STATES)
		return push_jmp_history(env, cur);

	if (!add_new_state)
		return push_jmp_history(env, cur);

	/* There were no equivalent states, remember the current one.
	 * Technically the current state is not proven to be safe yet,
	 * but it will either reach outer most bpf_exit (which means it's safe)
	 * or it will be rejected. When there are no loops the verifier won't be
	 * seeing this tuple (frame[0].callsite, frame[1].callsite, .. insn_idx)
	 * again on the way to bpf_exit.
	 * When looping the sl->state.branches will be > 0 and this state
	 * will not be considered for equivalence until branches == 0.
	 */
	new_sl = kzalloc(sizeof(struct bpf_verifier_state_list), GFP_KERNEL);
	if (!new_sl)
		return -ENOMEM;
	env->total_states++;
	env->peak_states++;
	env->prev_jmps_processed = env->jmps_processed;
	env->prev_insn_processed = env->insn_processed;

	/* add new state to the head of linked list */
	new = &new_sl->state;
	err = copy_verifier_state(new, cur);
	if (err) {
		free_verifier_state(new, false);
		kfree(new_sl);
		return err;
	}
	new->insn_idx = insn_idx;
	WARN_ONCE(new->branches != 1,
		  "BUG is_state_visited:branches_to_explore=%d insn %d\n", new->branches, insn_idx);

	cur->parent = new;
	cur->first_insn_idx = insn_idx;
	clear_jmp_history(cur);
	new_sl->next = *explored_state(env, insn_idx);
	*explored_state(env, insn_idx) = new_sl;
	/* connect new state to parentage chain. Current frame needs all
	 * registers connected. Only r6 - r9 of the callers are alive (pushed
	 * to the stack implicitly by JITs) so in callers' frames connect just
	 * r6 - r9 as an optimization. Callers will have r1 - r5 connected to
	 * the state of the call instruction (with WRITTEN set), and r0 comes
	 * from callee with its full parentage chain, anyway.
	 */
	/* clear write marks in current state: the writes we did are not writes
	 * our child did, so they don't screen off its reads from us.
	 * (There are no read marks in current state, because reads always mark
	 * their parent and current state never has children yet.  Only
	 * explored_states can get read marks.)
	 */
	for (j = 0; j <= cur->curframe; j++) {
		for (i = j < cur->curframe ? BPF_REG_6 : 0; i < BPF_REG_FP; i++)
			cur->frame[j]->regs[i].parent = &new->frame[j]->regs[i];
		for (i = 0; i < BPF_REG_FP; i++)
			cur->frame[j]->regs[i].live = REG_LIVE_NONE;
	}

	/* all stack frames are accessible from callee, clear them all */
	for (j = 0; j <= cur->curframe; j++) {
		struct bpf_func_state *frame = cur->frame[j];
		struct bpf_func_state *newframe = new->frame[j];

		for (i = 0; i < frame->allocated_stack / BPF_REG_SIZE; i++) {
			frame->stack[i].spilled_ptr.live = REG_LIVE_NONE;
			frame->stack[i].spilled_ptr.parent =
						&newframe->stack[i].spilled_ptr;
		}
	}
	return 0;
}

/* Return true if it's OK to have the same insn return a different type. */
static bool reg_type_mismatch_ok(enum bpf_reg_type type)
{
	switch (type) {
	case PTR_TO_CTX:
	case PTR_TO_SOCKET:
	case PTR_TO_SOCKET_OR_NULL:
	case PTR_TO_SOCK_COMMON:
	case PTR_TO_SOCK_COMMON_OR_NULL:
	case PTR_TO_TCP_SOCK:
	case PTR_TO_TCP_SOCK_OR_NULL:
	case PTR_TO_XDP_SOCK:
	case PTR_TO_BTF_ID:
	case PTR_TO_BTF_ID_OR_NULL:
		return false;
	default:
		return true;
	}
}

/* If an instruction was previously used with particular pointer types, then we
 * need to be careful to avoid cases such as the below, where it may be ok
 * for one branch accessing the pointer, but not ok for the other branch:
 *
 * R1 = sock_ptr
 * goto X;
 * ...
 * R1 = some_other_valid_ptr;
 * goto X;
 * ...
 * R2 = *(u32 *)(R1 + 0);
 */
static bool reg_type_mismatch(enum bpf_reg_type src, enum bpf_reg_type prev)
{
	return src != prev && (!reg_type_mismatch_ok(src) ||
			       !reg_type_mismatch_ok(prev));
}

static int do_check(struct bpf_verifier_env *env)
{
	bool pop_log = !(env->log.level & BPF_LOG_LEVEL2);
	struct bpf_verifier_state *state = env->cur_state;
	struct bpf_insn *insns = env->prog->insnsi;
	struct bpf_reg_state *regs;
	int insn_cnt = env->prog->len;
	bool do_print_state = false;
	int prev_insn_idx = -1;

	for (;;) {
		struct bpf_insn *insn;
		u8 class;
		int err;

		env->prev_insn_idx = prev_insn_idx;
		if (env->insn_idx >= insn_cnt) {
			verbose(env, "invalid insn idx %d insn_cnt %d\n",
				env->insn_idx, insn_cnt);
			return -EFAULT;
		}

		insn = &insns[env->insn_idx];
		class = BPF_CLASS(insn->code);

		if (++env->insn_processed > BPF_COMPLEXITY_LIMIT_INSNS) {
			verbose(env,
				"BPF program is too large. Processed %d insn\n",
				env->insn_processed);
			return -E2BIG;
		}

		err = is_state_visited(env, env->insn_idx);
		if (err < 0)
			return err;
		if (err == 1) {
			/* found equivalent state, can prune the search */
			if (env->log.level & BPF_LOG_LEVEL) {
				if (do_print_state)
					verbose(env, "\nfrom %d to %d%s: safe\n",
						env->prev_insn_idx, env->insn_idx,
						env->cur_state->speculative ?
						" (speculative execution)" : "");
				else
					verbose(env, "%d: safe\n", env->insn_idx);
			}
			goto process_bpf_exit;
		}

		if (signal_pending(current))
			return -EAGAIN;

		if (need_resched())
			cond_resched();

		if (env->log.level & BPF_LOG_LEVEL2 ||
		    (env->log.level & BPF_LOG_LEVEL && do_print_state)) {
			if (env->log.level & BPF_LOG_LEVEL2)
				verbose(env, "%d:", env->insn_idx);
			else
				verbose(env, "\nfrom %d to %d%s:",
					env->prev_insn_idx, env->insn_idx,
					env->cur_state->speculative ?
					" (speculative execution)" : "");
			print_verifier_state(env, state->frame[state->curframe]);
			do_print_state = false;
		}

		if (env->log.level & BPF_LOG_LEVEL) {
			const struct bpf_insn_cbs cbs = {
				.cb_print	= verbose,
				.private_data	= env,
			};

			verbose_linfo(env, env->insn_idx, "; ");
			verbose(env, "%d: ", env->insn_idx);
			print_bpf_insn(&cbs, insn, env->allow_ptr_leaks);
		}

		if (bpf_prog_is_dev_bound(env->prog->aux)) {
			err = bpf_prog_offload_verify_insn(env, env->insn_idx,
							   env->prev_insn_idx);
			if (err)
				return err;
		}

		regs = cur_regs(env);
		env->insn_aux_data[env->insn_idx].seen = env->pass_cnt;
		prev_insn_idx = env->insn_idx;

		if (class == BPF_ALU || class == BPF_ALU64) {
			err = check_alu_op(env, insn);
			if (err)
				return err;

		} else if (class == BPF_LDX) {
			enum bpf_reg_type *prev_src_type, src_reg_type;

			/* check for reserved fields is already done */

			/* check src operand */
			err = check_reg_arg(env, insn->src_reg, SRC_OP);
			if (err)
				return err;

			err = check_reg_arg(env, insn->dst_reg, DST_OP_NO_MARK);
			if (err)
				return err;

			src_reg_type = regs[insn->src_reg].type;

			/* check that memory (src_reg + off) is readable,
			 * the state of dst_reg will be updated by this func
			 */
			err = check_mem_access(env, env->insn_idx, insn->src_reg,
					       insn->off, BPF_SIZE(insn->code),
					       BPF_READ, insn->dst_reg, false);
			if (err)
				return err;

			prev_src_type = &env->insn_aux_data[env->insn_idx].ptr_type;

			if (*prev_src_type == NOT_INIT) {
				/* saw a valid insn
				 * dst_reg = *(u32 *)(src_reg + off)
				 * save type to validate intersecting paths
				 */
				*prev_src_type = src_reg_type;

			} else if (reg_type_mismatch(src_reg_type, *prev_src_type)) {
				/* ABuser program is trying to use the same insn
				 * dst_reg = *(u32*) (src_reg + off)
				 * with different pointer types:
				 * src_reg == ctx in one branch and
				 * src_reg == stack|map in some other branch.
				 * Reject it.
				 */
				verbose(env, "same insn cannot be used with different pointers\n");
				return -EINVAL;
			}

		} else if (class == BPF_STX) {
			enum bpf_reg_type *prev_dst_type, dst_reg_type;

			if (BPF_MODE(insn->code) == BPF_XADD) {
				err = check_xadd(env, env->insn_idx, insn);
				if (err)
					return err;
				env->insn_idx++;
				continue;
			}

			/* check src1 operand */
			err = check_reg_arg(env, insn->src_reg, SRC_OP);
			if (err)
				return err;
			/* check src2 operand */
			err = check_reg_arg(env, insn->dst_reg, SRC_OP);
			if (err)
				return err;

			dst_reg_type = regs[insn->dst_reg].type;

			/* check that memory (dst_reg + off) is writeable */
			err = check_mem_access(env, env->insn_idx, insn->dst_reg,
					       insn->off, BPF_SIZE(insn->code),
					       BPF_WRITE, insn->src_reg, false);
			if (err)
				return err;

			prev_dst_type = &env->insn_aux_data[env->insn_idx].ptr_type;

			if (*prev_dst_type == NOT_INIT) {
				*prev_dst_type = dst_reg_type;
			} else if (reg_type_mismatch(dst_reg_type, *prev_dst_type)) {
				verbose(env, "same insn cannot be used with different pointers\n");
				return -EINVAL;
			}

		} else if (class == BPF_ST) {
			if (BPF_MODE(insn->code) != BPF_MEM ||
			    insn->src_reg != BPF_REG_0) {
				verbose(env, "BPF_ST uses reserved fields\n");
				return -EINVAL;
			}
			/* check src operand */
			err = check_reg_arg(env, insn->dst_reg, SRC_OP);
			if (err)
				return err;

			if (is_ctx_reg(env, insn->dst_reg)) {
				verbose(env, "BPF_ST stores into R%d %s is not allowed\n",
					insn->dst_reg,
					reg_type_str[reg_state(env, insn->dst_reg)->type]);
				return -EACCES;
			}

			/* check that memory (dst_reg + off) is writeable */
			err = check_mem_access(env, env->insn_idx, insn->dst_reg,
					       insn->off, BPF_SIZE(insn->code),
					       BPF_WRITE, -1, false);
			if (err)
				return err;

		} else if (class == BPF_JMP || class == BPF_JMP32) {
			u8 opcode = BPF_OP(insn->code);

			env->jmps_processed++;
			if (opcode == BPF_CALL) {
				if (BPF_SRC(insn->code) != BPF_K ||
				    insn->off != 0 ||
				    (insn->src_reg != BPF_REG_0 &&
				     insn->src_reg != BPF_PSEUDO_CALL) ||
				    insn->dst_reg != BPF_REG_0 ||
				    class == BPF_JMP32) {
					verbose(env, "BPF_CALL uses reserved fields\n");
					return -EINVAL;
				}

				if (env->cur_state->active_spin_lock &&
				    (insn->src_reg == BPF_PSEUDO_CALL ||
				     insn->imm != BPF_FUNC_spin_unlock)) {
					verbose(env, "function calls are not allowed while holding a lock\n");
					return -EINVAL;
				}
				if (insn->src_reg == BPF_PSEUDO_CALL)
					err = check_func_call(env, insn, &env->insn_idx);
				else
					err = check_helper_call(env, insn->imm, env->insn_idx);
				if (err)
					return err;

			} else if (opcode == BPF_JA) {
				if (BPF_SRC(insn->code) != BPF_K ||
				    insn->imm != 0 ||
				    insn->src_reg != BPF_REG_0 ||
				    insn->dst_reg != BPF_REG_0 ||
				    class == BPF_JMP32) {
					verbose(env, "BPF_JA uses reserved fields\n");
					return -EINVAL;
				}

				env->insn_idx += insn->off + 1;
				continue;

			} else if (opcode == BPF_EXIT) {
				if (BPF_SRC(insn->code) != BPF_K ||
				    insn->imm != 0 ||
				    insn->src_reg != BPF_REG_0 ||
				    insn->dst_reg != BPF_REG_0 ||
				    class == BPF_JMP32) {
					verbose(env, "BPF_EXIT uses reserved fields\n");
					return -EINVAL;
				}

				if (env->cur_state->active_spin_lock) {
					verbose(env, "bpf_spin_unlock is missing\n");
					return -EINVAL;
				}

				if (state->curframe) {
					/* exit from nested function */
					err = prepare_func_exit(env, &env->insn_idx);
					if (err)
						return err;
					do_print_state = true;
					continue;
				}

				err = check_reference_leak(env);
				if (err)
					return err;

				err = check_return_code(env);
				if (err)
					return err;
process_bpf_exit:
				update_branch_counts(env, env->cur_state);
				err = pop_stack(env, &prev_insn_idx,
						&env->insn_idx, pop_log);
				if (err < 0) {
					if (err != -ENOENT)
						return err;
					break;
				} else {
					do_print_state = true;
					continue;
				}
			} else {
				err = check_cond_jmp_op(env, insn, &env->insn_idx);
				if (err)
					return err;
			}
		} else if (class == BPF_LD) {
			u8 mode = BPF_MODE(insn->code);

			if (mode == BPF_ABS || mode == BPF_IND) {
				err = check_ld_abs(env, insn);
				if (err)
					return err;

			} else if (mode == BPF_IMM) {
				err = check_ld_imm(env, insn);
				if (err)
					return err;

				env->insn_idx++;
				env->insn_aux_data[env->insn_idx].seen = env->pass_cnt;
			} else {
				verbose(env, "invalid BPF_LD mode\n");
				return -EINVAL;
			}
		} else {
			verbose(env, "unknown insn class %d\n", class);
			return -EINVAL;
		}

		env->insn_idx++;
	}

	return 0;
}

/* replace pseudo btf_id with kernel symbol address */
static int check_pseudo_btf_id(struct bpf_verifier_env *env,
			       struct bpf_insn *insn,
			       struct bpf_insn_aux_data *aux)
{
	const struct btf_var_secinfo *vsi;
	const struct btf_type *datasec;
	const struct btf_type *t;
	const char *sym_name;
	bool percpu = false;
	u32 type, id = insn->imm;
	s32 datasec_id;
	u64 addr;
	int i;

	if (!btf_vmlinux) {
		verbose(env, "kernel is missing BTF, make sure CONFIG_DEBUG_INFO_BTF=y is specified in Kconfig.\n");
		return -EINVAL;
	}

	if (insn[1].imm != 0) {
		verbose(env, "reserved field (insn[1].imm) is used in pseudo_btf_id ldimm64 insn.\n");
		return -EINVAL;
	}

	t = btf_type_by_id(btf_vmlinux, id);
	if (!t) {
		verbose(env, "ldimm64 insn specifies invalid btf_id %d.\n", id);
		return -ENOENT;
	}

	if (!btf_type_is_var(t)) {
		verbose(env, "pseudo btf_id %d in ldimm64 isn't KIND_VAR.\n",
			id);
		return -EINVAL;
	}

	sym_name = btf_name_by_offset(btf_vmlinux, t->name_off);
	addr = kallsyms_lookup_name(sym_name);
	if (!addr) {
		verbose(env, "ldimm64 failed to find the address for kernel symbol '%s'.\n",
			sym_name);
		return -ENOENT;
	}

	datasec_id = btf_find_by_name_kind(btf_vmlinux, ".data..percpu",
					   BTF_KIND_DATASEC);
	if (datasec_id > 0) {
		datasec = btf_type_by_id(btf_vmlinux, datasec_id);
		for_each_vsi(i, datasec, vsi) {
			if (vsi->type == id) {
				percpu = true;
				break;
			}
		}
	}

	insn[0].imm = (u32)addr;
	insn[1].imm = addr >> 32;

	type = t->type;
	t = btf_type_skip_modifiers(btf_vmlinux, type, NULL);
	if (percpu) {
		aux->btf_var.reg_type = PTR_TO_PERCPU_BTF_ID;
<<<<<<< HEAD
=======
		aux->btf_var.btf = btf_vmlinux;
>>>>>>> 356006a6
		aux->btf_var.btf_id = type;
	} else if (!btf_type_is_struct(t)) {
		const struct btf_type *ret;
		const char *tname;
		u32 tsize;

		/* resolve the type size of ksym. */
		ret = btf_resolve_size(btf_vmlinux, t, &tsize);
		if (IS_ERR(ret)) {
			tname = btf_name_by_offset(btf_vmlinux, t->name_off);
			verbose(env, "ldimm64 unable to resolve the size of type '%s': %ld\n",
				tname, PTR_ERR(ret));
			return -EINVAL;
		}
		aux->btf_var.reg_type = PTR_TO_MEM;
		aux->btf_var.mem_size = tsize;
	} else {
		aux->btf_var.reg_type = PTR_TO_BTF_ID;
<<<<<<< HEAD
=======
		aux->btf_var.btf = btf_vmlinux;
>>>>>>> 356006a6
		aux->btf_var.btf_id = type;
	}
	return 0;
}

static int check_map_prealloc(struct bpf_map *map)
{
	return (map->map_type != BPF_MAP_TYPE_HASH &&
		map->map_type != BPF_MAP_TYPE_PERCPU_HASH &&
		map->map_type != BPF_MAP_TYPE_HASH_OF_MAPS) ||
		!(map->map_flags & BPF_F_NO_PREALLOC);
}

static bool is_tracing_prog_type(enum bpf_prog_type type)
{
	switch (type) {
	case BPF_PROG_TYPE_KPROBE:
	case BPF_PROG_TYPE_TRACEPOINT:
	case BPF_PROG_TYPE_PERF_EVENT:
	case BPF_PROG_TYPE_RAW_TRACEPOINT:
		return true;
	default:
		return false;
	}
}

static bool is_preallocated_map(struct bpf_map *map)
{
	if (!check_map_prealloc(map))
		return false;
	if (map->inner_map_meta && !check_map_prealloc(map->inner_map_meta))
		return false;
	return true;
}

static int check_map_prog_compatibility(struct bpf_verifier_env *env,
					struct bpf_map *map,
					struct bpf_prog *prog)

{
	enum bpf_prog_type prog_type = resolve_prog_type(prog);
	/*
	 * Validate that trace type programs use preallocated hash maps.
	 *
	 * For programs attached to PERF events this is mandatory as the
	 * perf NMI can hit any arbitrary code sequence.
	 *
	 * All other trace types using preallocated hash maps are unsafe as
	 * well because tracepoint or kprobes can be inside locked regions
	 * of the memory allocator or at a place where a recursion into the
	 * memory allocator would see inconsistent state.
	 *
	 * On RT enabled kernels run-time allocation of all trace type
	 * programs is strictly prohibited due to lock type constraints. On
	 * !RT kernels it is allowed for backwards compatibility reasons for
	 * now, but warnings are emitted so developers are made aware of
	 * the unsafety and can fix their programs before this is enforced.
	 */
	if (is_tracing_prog_type(prog_type) && !is_preallocated_map(map)) {
		if (prog_type == BPF_PROG_TYPE_PERF_EVENT) {
			verbose(env, "perf_event programs can only use preallocated hash map\n");
			return -EINVAL;
		}
		if (IS_ENABLED(CONFIG_PREEMPT_RT)) {
			verbose(env, "trace type programs can only use preallocated hash map\n");
			return -EINVAL;
		}
		WARN_ONCE(1, "trace type BPF program uses run-time allocation\n");
		verbose(env, "trace type programs with run-time allocated hash maps are unsafe. Switch to preallocated hash maps.\n");
	}

<<<<<<< HEAD
	if ((is_tracing_prog_type(prog_type) ||
	     prog_type == BPF_PROG_TYPE_SOCKET_FILTER) &&
	    map_value_has_spin_lock(map)) {
		verbose(env, "tracing progs cannot use bpf_spin_lock yet\n");
		return -EINVAL;
=======
	if (map_value_has_spin_lock(map)) {
		if (prog_type == BPF_PROG_TYPE_SOCKET_FILTER) {
			verbose(env, "socket filter progs cannot use bpf_spin_lock yet\n");
			return -EINVAL;
		}

		if (is_tracing_prog_type(prog_type)) {
			verbose(env, "tracing progs cannot use bpf_spin_lock yet\n");
			return -EINVAL;
		}

		if (prog->aux->sleepable) {
			verbose(env, "sleepable progs cannot use bpf_spin_lock yet\n");
			return -EINVAL;
		}
>>>>>>> 356006a6
	}

	if ((bpf_prog_is_dev_bound(prog->aux) || bpf_map_is_dev_bound(map)) &&
	    !bpf_offload_prog_map_match(prog, map)) {
		verbose(env, "offload device mismatch between prog and map\n");
		return -EINVAL;
	}

	if (map->map_type == BPF_MAP_TYPE_STRUCT_OPS) {
		verbose(env, "bpf_struct_ops map cannot be used in prog\n");
		return -EINVAL;
	}

	if (prog->aux->sleepable)
		switch (map->map_type) {
		case BPF_MAP_TYPE_HASH:
		case BPF_MAP_TYPE_LRU_HASH:
		case BPF_MAP_TYPE_ARRAY:
			if (!is_preallocated_map(map)) {
				verbose(env,
					"Sleepable programs can only use preallocated hash maps\n");
				return -EINVAL;
			}
			break;
		default:
			verbose(env,
				"Sleepable programs can only use array and hash maps\n");
			return -EINVAL;
		}

	return 0;
}

static bool bpf_map_is_cgroup_storage(struct bpf_map *map)
{
	return (map->map_type == BPF_MAP_TYPE_CGROUP_STORAGE ||
		map->map_type == BPF_MAP_TYPE_PERCPU_CGROUP_STORAGE);
}

/* find and rewrite pseudo imm in ld_imm64 instructions:
 *
 * 1. if it accesses map FD, replace it with actual map pointer.
 * 2. if it accesses btf_id of a VAR, replace it with pointer to the var.
 *
 * NOTE: btf_vmlinux is required for converting pseudo btf_id.
 */
static int resolve_pseudo_ldimm64(struct bpf_verifier_env *env)
{
	struct bpf_insn *insn = env->prog->insnsi;
	int insn_cnt = env->prog->len;
	int i, j, err;

	err = bpf_prog_calc_tag(env->prog);
	if (err)
		return err;

	for (i = 0; i < insn_cnt; i++, insn++) {
		if (BPF_CLASS(insn->code) == BPF_LDX &&
		    (BPF_MODE(insn->code) != BPF_MEM || insn->imm != 0)) {
			verbose(env, "BPF_LDX uses reserved fields\n");
			return -EINVAL;
		}

		if (BPF_CLASS(insn->code) == BPF_STX &&
		    ((BPF_MODE(insn->code) != BPF_MEM &&
		      BPF_MODE(insn->code) != BPF_XADD) || insn->imm != 0)) {
			verbose(env, "BPF_STX uses reserved fields\n");
			return -EINVAL;
		}

		if (insn[0].code == (BPF_LD | BPF_IMM | BPF_DW)) {
			struct bpf_insn_aux_data *aux;
			struct bpf_map *map;
			struct fd f;
			u64 addr;

			if (i == insn_cnt - 1 || insn[1].code != 0 ||
			    insn[1].dst_reg != 0 || insn[1].src_reg != 0 ||
			    insn[1].off != 0) {
				verbose(env, "invalid bpf_ld_imm64 insn\n");
				return -EINVAL;
			}

			if (insn[0].src_reg == 0)
				/* valid generic load 64-bit imm */
				goto next_insn;

			if (insn[0].src_reg == BPF_PSEUDO_BTF_ID) {
				aux = &env->insn_aux_data[i];
				err = check_pseudo_btf_id(env, insn, aux);
				if (err)
					return err;
				goto next_insn;
			}

			/* In final convert_pseudo_ld_imm64() step, this is
			 * converted into regular 64-bit imm load insn.
			 */
			if ((insn[0].src_reg != BPF_PSEUDO_MAP_FD &&
			     insn[0].src_reg != BPF_PSEUDO_MAP_VALUE) ||
			    (insn[0].src_reg == BPF_PSEUDO_MAP_FD &&
			     insn[1].imm != 0)) {
				verbose(env,
					"unrecognized bpf_ld_imm64 insn\n");
				return -EINVAL;
			}

			f = fdget(insn[0].imm);
			map = __bpf_map_get(f);
			if (IS_ERR(map)) {
				verbose(env, "fd %d is not pointing to valid bpf_map\n",
					insn[0].imm);
				return PTR_ERR(map);
			}

			err = check_map_prog_compatibility(env, map, env->prog);
			if (err) {
				fdput(f);
				return err;
			}

			aux = &env->insn_aux_data[i];
			if (insn->src_reg == BPF_PSEUDO_MAP_FD) {
				addr = (unsigned long)map;
			} else {
				u32 off = insn[1].imm;

				if (off >= BPF_MAX_VAR_OFF) {
					verbose(env, "direct value offset of %u is not allowed\n", off);
					fdput(f);
					return -EINVAL;
				}

				if (!map->ops->map_direct_value_addr) {
					verbose(env, "no direct value access support for this map type\n");
					fdput(f);
					return -EINVAL;
				}

				err = map->ops->map_direct_value_addr(map, &addr, off);
				if (err) {
					verbose(env, "invalid access to map value pointer, value_size=%u off=%u\n",
						map->value_size, off);
					fdput(f);
					return err;
				}

				aux->map_off = off;
				addr += off;
			}

			insn[0].imm = (u32)addr;
			insn[1].imm = addr >> 32;

			/* check whether we recorded this map already */
			for (j = 0; j < env->used_map_cnt; j++) {
				if (env->used_maps[j] == map) {
					aux->map_index = j;
					fdput(f);
					goto next_insn;
				}
			}

			if (env->used_map_cnt >= MAX_USED_MAPS) {
				fdput(f);
				return -E2BIG;
			}

			/* hold the map. If the program is rejected by verifier,
			 * the map will be released by release_maps() or it
			 * will be used by the valid program until it's unloaded
			 * and all maps are released in free_used_maps()
			 */
			bpf_map_inc(map);

			aux->map_index = env->used_map_cnt;
			env->used_maps[env->used_map_cnt++] = map;

			if (bpf_map_is_cgroup_storage(map) &&
			    bpf_cgroup_storage_assign(env->prog->aux, map)) {
				verbose(env, "only one cgroup storage of each type is allowed\n");
				fdput(f);
				return -EBUSY;
			}

			fdput(f);
next_insn:
			insn++;
			i++;
			continue;
		}

		/* Basic sanity check before we invest more work here. */
		if (!bpf_opcode_in_insntable(insn->code)) {
			verbose(env, "unknown opcode %02x\n", insn->code);
			return -EINVAL;
		}
	}

	/* now all pseudo BPF_LD_IMM64 instructions load valid
	 * 'struct bpf_map *' into a register instead of user map_fd.
	 * These pointers will be used later by verifier to validate map access.
	 */
	return 0;
}

/* drop refcnt of maps used by the rejected program */
static void release_maps(struct bpf_verifier_env *env)
{
	__bpf_free_used_maps(env->prog->aux, env->used_maps,
			     env->used_map_cnt);
}

/* convert pseudo BPF_LD_IMM64 into generic BPF_LD_IMM64 */
static void convert_pseudo_ld_imm64(struct bpf_verifier_env *env)
{
	struct bpf_insn *insn = env->prog->insnsi;
	int insn_cnt = env->prog->len;
	int i;

	for (i = 0; i < insn_cnt; i++, insn++)
		if (insn->code == (BPF_LD | BPF_IMM | BPF_DW))
			insn->src_reg = 0;
}

/* single env->prog->insni[off] instruction was replaced with the range
 * insni[off, off + cnt).  Adjust corresponding insn_aux_data by copying
 * [0, off) and [off, end) to new locations, so the patched range stays zero
 */
static int adjust_insn_aux_data(struct bpf_verifier_env *env,
				struct bpf_prog *new_prog, u32 off, u32 cnt)
{
	struct bpf_insn_aux_data *new_data, *old_data = env->insn_aux_data;
	struct bpf_insn *insn = new_prog->insnsi;
	u32 prog_len;
	int i;

	/* aux info at OFF always needs adjustment, no matter fast path
	 * (cnt == 1) is taken or not. There is no guarantee INSN at OFF is the
	 * original insn at old prog.
	 */
	old_data[off].zext_dst = insn_has_def32(env, insn + off + cnt - 1);

	if (cnt == 1)
		return 0;
	prog_len = new_prog->len;
	new_data = vzalloc(array_size(prog_len,
				      sizeof(struct bpf_insn_aux_data)));
	if (!new_data)
		return -ENOMEM;
	memcpy(new_data, old_data, sizeof(struct bpf_insn_aux_data) * off);
	memcpy(new_data + off + cnt - 1, old_data + off,
	       sizeof(struct bpf_insn_aux_data) * (prog_len - off - cnt + 1));
	for (i = off; i < off + cnt - 1; i++) {
		new_data[i].seen = env->pass_cnt;
		new_data[i].zext_dst = insn_has_def32(env, insn + i);
	}
	env->insn_aux_data = new_data;
	vfree(old_data);
	return 0;
}

static void adjust_subprog_starts(struct bpf_verifier_env *env, u32 off, u32 len)
{
	int i;

	if (len == 1)
		return;
	/* NOTE: fake 'exit' subprog should be updated as well. */
	for (i = 0; i <= env->subprog_cnt; i++) {
		if (env->subprog_info[i].start <= off)
			continue;
		env->subprog_info[i].start += len - 1;
	}
}

static void adjust_poke_descs(struct bpf_prog *prog, u32 len)
{
	struct bpf_jit_poke_descriptor *tab = prog->aux->poke_tab;
	int i, sz = prog->aux->size_poke_tab;
	struct bpf_jit_poke_descriptor *desc;

	for (i = 0; i < sz; i++) {
		desc = &tab[i];
		desc->insn_idx += len - 1;
	}
}

static struct bpf_prog *bpf_patch_insn_data(struct bpf_verifier_env *env, u32 off,
					    const struct bpf_insn *patch, u32 len)
{
	struct bpf_prog *new_prog;

	new_prog = bpf_patch_insn_single(env->prog, off, patch, len);
	if (IS_ERR(new_prog)) {
		if (PTR_ERR(new_prog) == -ERANGE)
			verbose(env,
				"insn %d cannot be patched due to 16-bit range\n",
				env->insn_aux_data[off].orig_idx);
		return NULL;
	}
	if (adjust_insn_aux_data(env, new_prog, off, len))
		return NULL;
	adjust_subprog_starts(env, off, len);
	adjust_poke_descs(new_prog, len);
	return new_prog;
}

static int adjust_subprog_starts_after_remove(struct bpf_verifier_env *env,
					      u32 off, u32 cnt)
{
	int i, j;

	/* find first prog starting at or after off (first to remove) */
	for (i = 0; i < env->subprog_cnt; i++)
		if (env->subprog_info[i].start >= off)
			break;
	/* find first prog starting at or after off + cnt (first to stay) */
	for (j = i; j < env->subprog_cnt; j++)
		if (env->subprog_info[j].start >= off + cnt)
			break;
	/* if j doesn't start exactly at off + cnt, we are just removing
	 * the front of previous prog
	 */
	if (env->subprog_info[j].start != off + cnt)
		j--;

	if (j > i) {
		struct bpf_prog_aux *aux = env->prog->aux;
		int move;

		/* move fake 'exit' subprog as well */
		move = env->subprog_cnt + 1 - j;

		memmove(env->subprog_info + i,
			env->subprog_info + j,
			sizeof(*env->subprog_info) * move);
		env->subprog_cnt -= j - i;

		/* remove func_info */
		if (aux->func_info) {
			move = aux->func_info_cnt - j;

			memmove(aux->func_info + i,
				aux->func_info + j,
				sizeof(*aux->func_info) * move);
			aux->func_info_cnt -= j - i;
			/* func_info->insn_off is set after all code rewrites,
			 * in adjust_btf_func() - no need to adjust
			 */
		}
	} else {
		/* convert i from "first prog to remove" to "first to adjust" */
		if (env->subprog_info[i].start == off)
			i++;
	}

	/* update fake 'exit' subprog as well */
	for (; i <= env->subprog_cnt; i++)
		env->subprog_info[i].start -= cnt;

	return 0;
}

static int bpf_adj_linfo_after_remove(struct bpf_verifier_env *env, u32 off,
				      u32 cnt)
{
	struct bpf_prog *prog = env->prog;
	u32 i, l_off, l_cnt, nr_linfo;
	struct bpf_line_info *linfo;

	nr_linfo = prog->aux->nr_linfo;
	if (!nr_linfo)
		return 0;

	linfo = prog->aux->linfo;

	/* find first line info to remove, count lines to be removed */
	for (i = 0; i < nr_linfo; i++)
		if (linfo[i].insn_off >= off)
			break;

	l_off = i;
	l_cnt = 0;
	for (; i < nr_linfo; i++)
		if (linfo[i].insn_off < off + cnt)
			l_cnt++;
		else
			break;

	/* First live insn doesn't match first live linfo, it needs to "inherit"
	 * last removed linfo.  prog is already modified, so prog->len == off
	 * means no live instructions after (tail of the program was removed).
	 */
	if (prog->len != off && l_cnt &&
	    (i == nr_linfo || linfo[i].insn_off != off + cnt)) {
		l_cnt--;
		linfo[--i].insn_off = off + cnt;
	}

	/* remove the line info which refer to the removed instructions */
	if (l_cnt) {
		memmove(linfo + l_off, linfo + i,
			sizeof(*linfo) * (nr_linfo - i));

		prog->aux->nr_linfo -= l_cnt;
		nr_linfo = prog->aux->nr_linfo;
	}

	/* pull all linfo[i].insn_off >= off + cnt in by cnt */
	for (i = l_off; i < nr_linfo; i++)
		linfo[i].insn_off -= cnt;

	/* fix up all subprogs (incl. 'exit') which start >= off */
	for (i = 0; i <= env->subprog_cnt; i++)
		if (env->subprog_info[i].linfo_idx > l_off) {
			/* program may have started in the removed region but
			 * may not be fully removed
			 */
			if (env->subprog_info[i].linfo_idx >= l_off + l_cnt)
				env->subprog_info[i].linfo_idx -= l_cnt;
			else
				env->subprog_info[i].linfo_idx = l_off;
		}

	return 0;
}

static int verifier_remove_insns(struct bpf_verifier_env *env, u32 off, u32 cnt)
{
	struct bpf_insn_aux_data *aux_data = env->insn_aux_data;
	unsigned int orig_prog_len = env->prog->len;
	int err;

	if (bpf_prog_is_dev_bound(env->prog->aux))
		bpf_prog_offload_remove_insns(env, off, cnt);

	err = bpf_remove_insns(env->prog, off, cnt);
	if (err)
		return err;

	err = adjust_subprog_starts_after_remove(env, off, cnt);
	if (err)
		return err;

	err = bpf_adj_linfo_after_remove(env, off, cnt);
	if (err)
		return err;

	memmove(aux_data + off,	aux_data + off + cnt,
		sizeof(*aux_data) * (orig_prog_len - off - cnt));

	return 0;
}

/* The verifier does more data flow analysis than llvm and will not
 * explore branches that are dead at run time. Malicious programs can
 * have dead code too. Therefore replace all dead at-run-time code
 * with 'ja -1'.
 *
 * Just nops are not optimal, e.g. if they would sit at the end of the
 * program and through another bug we would manage to jump there, then
 * we'd execute beyond program memory otherwise. Returning exception
 * code also wouldn't work since we can have subprogs where the dead
 * code could be located.
 */
static void sanitize_dead_code(struct bpf_verifier_env *env)
{
	struct bpf_insn_aux_data *aux_data = env->insn_aux_data;
	struct bpf_insn trap = BPF_JMP_IMM(BPF_JA, 0, 0, -1);
	struct bpf_insn *insn = env->prog->insnsi;
	const int insn_cnt = env->prog->len;
	int i;

	for (i = 0; i < insn_cnt; i++) {
		if (aux_data[i].seen)
			continue;
		memcpy(insn + i, &trap, sizeof(trap));
	}
}

static bool insn_is_cond_jump(u8 code)
{
	u8 op;

	if (BPF_CLASS(code) == BPF_JMP32)
		return true;

	if (BPF_CLASS(code) != BPF_JMP)
		return false;

	op = BPF_OP(code);
	return op != BPF_JA && op != BPF_EXIT && op != BPF_CALL;
}

static void opt_hard_wire_dead_code_branches(struct bpf_verifier_env *env)
{
	struct bpf_insn_aux_data *aux_data = env->insn_aux_data;
	struct bpf_insn ja = BPF_JMP_IMM(BPF_JA, 0, 0, 0);
	struct bpf_insn *insn = env->prog->insnsi;
	const int insn_cnt = env->prog->len;
	int i;

	for (i = 0; i < insn_cnt; i++, insn++) {
		if (!insn_is_cond_jump(insn->code))
			continue;

		if (!aux_data[i + 1].seen)
			ja.off = insn->off;
		else if (!aux_data[i + 1 + insn->off].seen)
			ja.off = 0;
		else
			continue;

		if (bpf_prog_is_dev_bound(env->prog->aux))
			bpf_prog_offload_replace_insn(env, i, &ja);

		memcpy(insn, &ja, sizeof(ja));
	}
}

static int opt_remove_dead_code(struct bpf_verifier_env *env)
{
	struct bpf_insn_aux_data *aux_data = env->insn_aux_data;
	int insn_cnt = env->prog->len;
	int i, err;

	for (i = 0; i < insn_cnt; i++) {
		int j;

		j = 0;
		while (i + j < insn_cnt && !aux_data[i + j].seen)
			j++;
		if (!j)
			continue;

		err = verifier_remove_insns(env, i, j);
		if (err)
			return err;
		insn_cnt = env->prog->len;
	}

	return 0;
}

static int opt_remove_nops(struct bpf_verifier_env *env)
{
	const struct bpf_insn ja = BPF_JMP_IMM(BPF_JA, 0, 0, 0);
	struct bpf_insn *insn = env->prog->insnsi;
	int insn_cnt = env->prog->len;
	int i, err;

	for (i = 0; i < insn_cnt; i++) {
		if (memcmp(&insn[i], &ja, sizeof(ja)))
			continue;

		err = verifier_remove_insns(env, i, 1);
		if (err)
			return err;
		insn_cnt--;
		i--;
	}

	return 0;
}

static int opt_subreg_zext_lo32_rnd_hi32(struct bpf_verifier_env *env,
					 const union bpf_attr *attr)
{
	struct bpf_insn *patch, zext_patch[2], rnd_hi32_patch[4];
	struct bpf_insn_aux_data *aux = env->insn_aux_data;
	int i, patch_len, delta = 0, len = env->prog->len;
	struct bpf_insn *insns = env->prog->insnsi;
	struct bpf_prog *new_prog;
	bool rnd_hi32;

	rnd_hi32 = attr->prog_flags & BPF_F_TEST_RND_HI32;
	zext_patch[1] = BPF_ZEXT_REG(0);
	rnd_hi32_patch[1] = BPF_ALU64_IMM(BPF_MOV, BPF_REG_AX, 0);
	rnd_hi32_patch[2] = BPF_ALU64_IMM(BPF_LSH, BPF_REG_AX, 32);
	rnd_hi32_patch[3] = BPF_ALU64_REG(BPF_OR, 0, BPF_REG_AX);
	for (i = 0; i < len; i++) {
		int adj_idx = i + delta;
		struct bpf_insn insn;

		insn = insns[adj_idx];
		if (!aux[adj_idx].zext_dst) {
			u8 code, class;
			u32 imm_rnd;

			if (!rnd_hi32)
				continue;

			code = insn.code;
			class = BPF_CLASS(code);
			if (insn_no_def(&insn))
				continue;

			/* NOTE: arg "reg" (the fourth one) is only used for
			 *       BPF_STX which has been ruled out in above
			 *       check, it is safe to pass NULL here.
			 */
			if (is_reg64(env, &insn, insn.dst_reg, NULL, DST_OP)) {
				if (class == BPF_LD &&
				    BPF_MODE(code) == BPF_IMM)
					i++;
				continue;
			}

			/* ctx load could be transformed into wider load. */
			if (class == BPF_LDX &&
			    aux[adj_idx].ptr_type == PTR_TO_CTX)
				continue;

			imm_rnd = get_random_int();
			rnd_hi32_patch[0] = insn;
			rnd_hi32_patch[1].imm = imm_rnd;
			rnd_hi32_patch[3].dst_reg = insn.dst_reg;
			patch = rnd_hi32_patch;
			patch_len = 4;
			goto apply_patch_buffer;
		}

		if (!bpf_jit_needs_zext())
			continue;

		zext_patch[0] = insn;
		zext_patch[1].dst_reg = insn.dst_reg;
		zext_patch[1].src_reg = insn.dst_reg;
		patch = zext_patch;
		patch_len = 2;
apply_patch_buffer:
		new_prog = bpf_patch_insn_data(env, adj_idx, patch, patch_len);
		if (!new_prog)
			return -ENOMEM;
		env->prog = new_prog;
		insns = new_prog->insnsi;
		aux = env->insn_aux_data;
		delta += patch_len - 1;
	}

	return 0;
}

/* convert load instructions that access fields of a context type into a
 * sequence of instructions that access fields of the underlying structure:
 *     struct __sk_buff    -> struct sk_buff
 *     struct bpf_sock_ops -> struct sock
 */
static int convert_ctx_accesses(struct bpf_verifier_env *env)
{
	const struct bpf_verifier_ops *ops = env->ops;
	int i, cnt, size, ctx_field_size, delta = 0;
	const int insn_cnt = env->prog->len;
	struct bpf_insn insn_buf[16], *insn;
	u32 target_size, size_default, off;
	struct bpf_prog *new_prog;
	enum bpf_access_type type;
	bool is_narrower_load;

	if (ops->gen_prologue || env->seen_direct_write) {
		if (!ops->gen_prologue) {
			verbose(env, "bpf verifier is misconfigured\n");
			return -EINVAL;
		}
		cnt = ops->gen_prologue(insn_buf, env->seen_direct_write,
					env->prog);
		if (cnt >= ARRAY_SIZE(insn_buf)) {
			verbose(env, "bpf verifier is misconfigured\n");
			return -EINVAL;
		} else if (cnt) {
			new_prog = bpf_patch_insn_data(env, 0, insn_buf, cnt);
			if (!new_prog)
				return -ENOMEM;

			env->prog = new_prog;
			delta += cnt - 1;
		}
	}

	if (bpf_prog_is_dev_bound(env->prog->aux))
		return 0;

	insn = env->prog->insnsi + delta;

	for (i = 0; i < insn_cnt; i++, insn++) {
		bpf_convert_ctx_access_t convert_ctx_access;

		if (insn->code == (BPF_LDX | BPF_MEM | BPF_B) ||
		    insn->code == (BPF_LDX | BPF_MEM | BPF_H) ||
		    insn->code == (BPF_LDX | BPF_MEM | BPF_W) ||
		    insn->code == (BPF_LDX | BPF_MEM | BPF_DW))
			type = BPF_READ;
		else if (insn->code == (BPF_STX | BPF_MEM | BPF_B) ||
			 insn->code == (BPF_STX | BPF_MEM | BPF_H) ||
			 insn->code == (BPF_STX | BPF_MEM | BPF_W) ||
			 insn->code == (BPF_STX | BPF_MEM | BPF_DW))
			type = BPF_WRITE;
		else
			continue;

		if (type == BPF_WRITE &&
		    env->insn_aux_data[i + delta].sanitize_stack_off) {
			struct bpf_insn patch[] = {
				/* Sanitize suspicious stack slot with zero.
				 * There are no memory dependencies for this store,
				 * since it's only using frame pointer and immediate
				 * constant of zero
				 */
				BPF_ST_MEM(BPF_DW, BPF_REG_FP,
					   env->insn_aux_data[i + delta].sanitize_stack_off,
					   0),
				/* the original STX instruction will immediately
				 * overwrite the same stack slot with appropriate value
				 */
				*insn,
			};

			cnt = ARRAY_SIZE(patch);
			new_prog = bpf_patch_insn_data(env, i + delta, patch, cnt);
			if (!new_prog)
				return -ENOMEM;

			delta    += cnt - 1;
			env->prog = new_prog;
			insn      = new_prog->insnsi + i + delta;
			continue;
		}

		switch (env->insn_aux_data[i + delta].ptr_type) {
		case PTR_TO_CTX:
			if (!ops->convert_ctx_access)
				continue;
			convert_ctx_access = ops->convert_ctx_access;
			break;
		case PTR_TO_SOCKET:
		case PTR_TO_SOCK_COMMON:
			convert_ctx_access = bpf_sock_convert_ctx_access;
			break;
		case PTR_TO_TCP_SOCK:
			convert_ctx_access = bpf_tcp_sock_convert_ctx_access;
			break;
		case PTR_TO_XDP_SOCK:
			convert_ctx_access = bpf_xdp_sock_convert_ctx_access;
			break;
		case PTR_TO_BTF_ID:
			if (type == BPF_READ) {
				insn->code = BPF_LDX | BPF_PROBE_MEM |
					BPF_SIZE((insn)->code);
				env->prog->aux->num_exentries++;
			} else if (resolve_prog_type(env->prog) != BPF_PROG_TYPE_STRUCT_OPS) {
				verbose(env, "Writes through BTF pointers are not allowed\n");
				return -EINVAL;
			}
			continue;
		default:
			continue;
		}

		ctx_field_size = env->insn_aux_data[i + delta].ctx_field_size;
		size = BPF_LDST_BYTES(insn);

		/* If the read access is a narrower load of the field,
		 * convert to a 4/8-byte load, to minimum program type specific
		 * convert_ctx_access changes. If conversion is successful,
		 * we will apply proper mask to the result.
		 */
		is_narrower_load = size < ctx_field_size;
		size_default = bpf_ctx_off_adjust_machine(ctx_field_size);
		off = insn->off;
		if (is_narrower_load) {
			u8 size_code;

			if (type == BPF_WRITE) {
				verbose(env, "bpf verifier narrow ctx access misconfigured\n");
				return -EINVAL;
			}

			size_code = BPF_H;
			if (ctx_field_size == 4)
				size_code = BPF_W;
			else if (ctx_field_size == 8)
				size_code = BPF_DW;

			insn->off = off & ~(size_default - 1);
			insn->code = BPF_LDX | BPF_MEM | size_code;
		}

		target_size = 0;
		cnt = convert_ctx_access(type, insn, insn_buf, env->prog,
					 &target_size);
		if (cnt == 0 || cnt >= ARRAY_SIZE(insn_buf) ||
		    (ctx_field_size && !target_size)) {
			verbose(env, "bpf verifier is misconfigured\n");
			return -EINVAL;
		}

		if (is_narrower_load && size < target_size) {
			u8 shift = bpf_ctx_narrow_access_offset(
				off, size, size_default) * 8;
			if (ctx_field_size <= 4) {
				if (shift)
					insn_buf[cnt++] = BPF_ALU32_IMM(BPF_RSH,
									insn->dst_reg,
									shift);
				insn_buf[cnt++] = BPF_ALU32_IMM(BPF_AND, insn->dst_reg,
								(1 << size * 8) - 1);
			} else {
				if (shift)
					insn_buf[cnt++] = BPF_ALU64_IMM(BPF_RSH,
									insn->dst_reg,
									shift);
				insn_buf[cnt++] = BPF_ALU64_IMM(BPF_AND, insn->dst_reg,
								(1ULL << size * 8) - 1);
			}
		}

		new_prog = bpf_patch_insn_data(env, i + delta, insn_buf, cnt);
		if (!new_prog)
			return -ENOMEM;

		delta += cnt - 1;

		/* keep walking new program and skip insns we just inserted */
		env->prog = new_prog;
		insn      = new_prog->insnsi + i + delta;
	}

	return 0;
}

static int jit_subprogs(struct bpf_verifier_env *env)
{
	struct bpf_prog *prog = env->prog, **func, *tmp;
	int i, j, subprog_start, subprog_end = 0, len, subprog;
	struct bpf_map *map_ptr;
	struct bpf_insn *insn;
	void *old_bpf_func;
	int err, num_exentries;

	if (env->subprog_cnt <= 1)
		return 0;

	for (i = 0, insn = prog->insnsi; i < prog->len; i++, insn++) {
		if (insn->code != (BPF_JMP | BPF_CALL) ||
		    insn->src_reg != BPF_PSEUDO_CALL)
			continue;
		/* Upon error here we cannot fall back to interpreter but
		 * need a hard reject of the program. Thus -EFAULT is
		 * propagated in any case.
		 */
		subprog = find_subprog(env, i + insn->imm + 1);
		if (subprog < 0) {
			WARN_ONCE(1, "verifier bug. No program starts at insn %d\n",
				  i + insn->imm + 1);
			return -EFAULT;
		}
		/* temporarily remember subprog id inside insn instead of
		 * aux_data, since next loop will split up all insns into funcs
		 */
		insn->off = subprog;
		/* remember original imm in case JIT fails and fallback
		 * to interpreter will be needed
		 */
		env->insn_aux_data[i].call_imm = insn->imm;
		/* point imm to __bpf_call_base+1 from JITs point of view */
		insn->imm = 1;
	}

	err = bpf_prog_alloc_jited_linfo(prog);
	if (err)
		goto out_undo_insn;

	err = -ENOMEM;
	func = kcalloc(env->subprog_cnt, sizeof(prog), GFP_KERNEL);
	if (!func)
		goto out_undo_insn;

	for (i = 0; i < env->subprog_cnt; i++) {
		subprog_start = subprog_end;
		subprog_end = env->subprog_info[i + 1].start;

		len = subprog_end - subprog_start;
		/* BPF_PROG_RUN doesn't call subprogs directly,
		 * hence main prog stats include the runtime of subprogs.
		 * subprogs don't have IDs and not reachable via prog_get_next_id
		 * func[i]->aux->stats will never be accessed and stays NULL
		 */
		func[i] = bpf_prog_alloc_no_stats(bpf_prog_size(len), GFP_USER);
		if (!func[i])
			goto out_free;
		memcpy(func[i]->insnsi, &prog->insnsi[subprog_start],
		       len * sizeof(struct bpf_insn));
		func[i]->type = prog->type;
		func[i]->len = len;
		if (bpf_prog_calc_tag(func[i]))
			goto out_free;
		func[i]->is_func = 1;
		func[i]->aux->func_idx = i;
		/* the btf and func_info will be freed only at prog->aux */
		func[i]->aux->btf = prog->aux->btf;
		func[i]->aux->func_info = prog->aux->func_info;

		for (j = 0; j < prog->aux->size_poke_tab; j++) {
			u32 insn_idx = prog->aux->poke_tab[j].insn_idx;
			int ret;

			if (!(insn_idx >= subprog_start &&
			      insn_idx <= subprog_end))
				continue;

			ret = bpf_jit_add_poke_descriptor(func[i],
							  &prog->aux->poke_tab[j]);
			if (ret < 0) {
				verbose(env, "adding tail call poke descriptor failed\n");
				goto out_free;
			}

			func[i]->insnsi[insn_idx - subprog_start].imm = ret + 1;

			map_ptr = func[i]->aux->poke_tab[ret].tail_call.map;
			ret = map_ptr->ops->map_poke_track(map_ptr, func[i]->aux);
			if (ret < 0) {
				verbose(env, "tracking tail call prog failed\n");
				goto out_free;
			}
		}

		/* Use bpf_prog_F_tag to indicate functions in stack traces.
		 * Long term would need debug info to populate names
		 */
		func[i]->aux->name[0] = 'F';
		func[i]->aux->stack_depth = env->subprog_info[i].stack_depth;
		func[i]->jit_requested = 1;
		func[i]->aux->linfo = prog->aux->linfo;
		func[i]->aux->nr_linfo = prog->aux->nr_linfo;
		func[i]->aux->jited_linfo = prog->aux->jited_linfo;
		func[i]->aux->linfo_idx = env->subprog_info[i].linfo_idx;
		num_exentries = 0;
		insn = func[i]->insnsi;
		for (j = 0; j < func[i]->len; j++, insn++) {
			if (BPF_CLASS(insn->code) == BPF_LDX &&
			    BPF_MODE(insn->code) == BPF_PROBE_MEM)
				num_exentries++;
		}
		func[i]->aux->num_exentries = num_exentries;
		func[i]->aux->tail_call_reachable = env->subprog_info[i].tail_call_reachable;
		func[i] = bpf_int_jit_compile(func[i]);
		if (!func[i]->jited) {
			err = -ENOTSUPP;
			goto out_free;
		}
		cond_resched();
	}

	/* Untrack main program's aux structs so that during map_poke_run()
	 * we will not stumble upon the unfilled poke descriptors; each
	 * of the main program's poke descs got distributed across subprogs
	 * and got tracked onto map, so we are sure that none of them will
	 * be missed after the operation below
	 */
	for (i = 0; i < prog->aux->size_poke_tab; i++) {
		map_ptr = prog->aux->poke_tab[i].tail_call.map;

		map_ptr->ops->map_poke_untrack(map_ptr, prog->aux);
	}

	/* at this point all bpf functions were successfully JITed
	 * now populate all bpf_calls with correct addresses and
	 * run last pass of JIT
	 */
	for (i = 0; i < env->subprog_cnt; i++) {
		insn = func[i]->insnsi;
		for (j = 0; j < func[i]->len; j++, insn++) {
			if (insn->code != (BPF_JMP | BPF_CALL) ||
			    insn->src_reg != BPF_PSEUDO_CALL)
				continue;
			subprog = insn->off;
			insn->imm = BPF_CAST_CALL(func[subprog]->bpf_func) -
				    __bpf_call_base;
		}

		/* we use the aux data to keep a list of the start addresses
		 * of the JITed images for each function in the program
		 *
		 * for some architectures, such as powerpc64, the imm field
		 * might not be large enough to hold the offset of the start
		 * address of the callee's JITed image from __bpf_call_base
		 *
		 * in such cases, we can lookup the start address of a callee
		 * by using its subprog id, available from the off field of
		 * the call instruction, as an index for this list
		 */
		func[i]->aux->func = func;
		func[i]->aux->func_cnt = env->subprog_cnt;
	}
	for (i = 0; i < env->subprog_cnt; i++) {
		old_bpf_func = func[i]->bpf_func;
		tmp = bpf_int_jit_compile(func[i]);
		if (tmp != func[i] || func[i]->bpf_func != old_bpf_func) {
			verbose(env, "JIT doesn't support bpf-to-bpf calls\n");
			err = -ENOTSUPP;
			goto out_free;
		}
		cond_resched();
	}

	/* finally lock prog and jit images for all functions and
	 * populate kallsysm
	 */
	for (i = 0; i < env->subprog_cnt; i++) {
		bpf_prog_lock_ro(func[i]);
		bpf_prog_kallsyms_add(func[i]);
	}

	/* Last step: make now unused interpreter insns from main
	 * prog consistent for later dump requests, so they can
	 * later look the same as if they were interpreted only.
	 */
	for (i = 0, insn = prog->insnsi; i < prog->len; i++, insn++) {
		if (insn->code != (BPF_JMP | BPF_CALL) ||
		    insn->src_reg != BPF_PSEUDO_CALL)
			continue;
		insn->off = env->insn_aux_data[i].call_imm;
		subprog = find_subprog(env, i + insn->off + 1);
		insn->imm = subprog;
	}

	prog->jited = 1;
	prog->bpf_func = func[0]->bpf_func;
	prog->aux->func = func;
	prog->aux->func_cnt = env->subprog_cnt;
	bpf_prog_free_unused_jited_linfo(prog);
	return 0;
out_free:
	for (i = 0; i < env->subprog_cnt; i++) {
		if (!func[i])
			continue;

		for (j = 0; j < func[i]->aux->size_poke_tab; j++) {
			map_ptr = func[i]->aux->poke_tab[j].tail_call.map;
			map_ptr->ops->map_poke_untrack(map_ptr, func[i]->aux);
		}
		bpf_jit_free(func[i]);
	}
	kfree(func);
out_undo_insn:
	/* cleanup main prog to be interpreted */
	prog->jit_requested = 0;
	for (i = 0, insn = prog->insnsi; i < prog->len; i++, insn++) {
		if (insn->code != (BPF_JMP | BPF_CALL) ||
		    insn->src_reg != BPF_PSEUDO_CALL)
			continue;
		insn->off = 0;
		insn->imm = env->insn_aux_data[i].call_imm;
	}
	bpf_prog_free_jited_linfo(prog);
	return err;
}

static int fixup_call_args(struct bpf_verifier_env *env)
{
#ifndef CONFIG_BPF_JIT_ALWAYS_ON
	struct bpf_prog *prog = env->prog;
	struct bpf_insn *insn = prog->insnsi;
	int i, depth;
#endif
	int err = 0;

	if (env->prog->jit_requested &&
	    !bpf_prog_is_dev_bound(env->prog->aux)) {
		err = jit_subprogs(env);
		if (err == 0)
			return 0;
		if (err == -EFAULT)
			return err;
	}
#ifndef CONFIG_BPF_JIT_ALWAYS_ON
	if (env->subprog_cnt > 1 && env->prog->aux->tail_call_reachable) {
		/* When JIT fails the progs with bpf2bpf calls and tail_calls
		 * have to be rejected, since interpreter doesn't support them yet.
		 */
		verbose(env, "tail_calls are not allowed in non-JITed programs with bpf-to-bpf calls\n");
		return -EINVAL;
	}
	for (i = 0; i < prog->len; i++, insn++) {
		if (insn->code != (BPF_JMP | BPF_CALL) ||
		    insn->src_reg != BPF_PSEUDO_CALL)
			continue;
		depth = get_callee_stack_depth(env, insn, i);
		if (depth < 0)
			return depth;
		bpf_patch_call_args(insn, depth);
	}
	err = 0;
#endif
	return err;
}

/* fixup insn->imm field of bpf_call instructions
 * and inline eligible helpers as explicit sequence of BPF instructions
 *
 * this function is called after eBPF program passed verification
 */
static int fixup_bpf_calls(struct bpf_verifier_env *env)
{
	struct bpf_prog *prog = env->prog;
	bool expect_blinding = bpf_jit_blinding_enabled(prog);
	struct bpf_insn *insn = prog->insnsi;
	const struct bpf_func_proto *fn;
	const int insn_cnt = prog->len;
	const struct bpf_map_ops *ops;
	struct bpf_insn_aux_data *aux;
	struct bpf_insn insn_buf[16];
	struct bpf_prog *new_prog;
	struct bpf_map *map_ptr;
	int i, ret, cnt, delta = 0;

	for (i = 0; i < insn_cnt; i++, insn++) {
		if (insn->code == (BPF_ALU64 | BPF_MOD | BPF_X) ||
		    insn->code == (BPF_ALU64 | BPF_DIV | BPF_X) ||
		    insn->code == (BPF_ALU | BPF_MOD | BPF_X) ||
		    insn->code == (BPF_ALU | BPF_DIV | BPF_X)) {
			bool is64 = BPF_CLASS(insn->code) == BPF_ALU64;
			struct bpf_insn mask_and_div[] = {
				BPF_MOV32_REG(insn->src_reg, insn->src_reg),
				/* Rx div 0 -> 0 */
				BPF_JMP_IMM(BPF_JNE, insn->src_reg, 0, 2),
				BPF_ALU32_REG(BPF_XOR, insn->dst_reg, insn->dst_reg),
				BPF_JMP_IMM(BPF_JA, 0, 0, 1),
				*insn,
			};
			struct bpf_insn mask_and_mod[] = {
				BPF_MOV32_REG(insn->src_reg, insn->src_reg),
				/* Rx mod 0 -> Rx */
				BPF_JMP_IMM(BPF_JEQ, insn->src_reg, 0, 1),
				*insn,
			};
			struct bpf_insn *patchlet;

			if (insn->code == (BPF_ALU64 | BPF_DIV | BPF_X) ||
			    insn->code == (BPF_ALU | BPF_DIV | BPF_X)) {
				patchlet = mask_and_div + (is64 ? 1 : 0);
				cnt = ARRAY_SIZE(mask_and_div) - (is64 ? 1 : 0);
			} else {
				patchlet = mask_and_mod + (is64 ? 1 : 0);
				cnt = ARRAY_SIZE(mask_and_mod) - (is64 ? 1 : 0);
			}

			new_prog = bpf_patch_insn_data(env, i + delta, patchlet, cnt);
			if (!new_prog)
				return -ENOMEM;

			delta    += cnt - 1;
			env->prog = prog = new_prog;
			insn      = new_prog->insnsi + i + delta;
			continue;
		}

		if (BPF_CLASS(insn->code) == BPF_LD &&
		    (BPF_MODE(insn->code) == BPF_ABS ||
		     BPF_MODE(insn->code) == BPF_IND)) {
			cnt = env->ops->gen_ld_abs(insn, insn_buf);
			if (cnt == 0 || cnt >= ARRAY_SIZE(insn_buf)) {
				verbose(env, "bpf verifier is misconfigured\n");
				return -EINVAL;
			}

			new_prog = bpf_patch_insn_data(env, i + delta, insn_buf, cnt);
			if (!new_prog)
				return -ENOMEM;

			delta    += cnt - 1;
			env->prog = prog = new_prog;
			insn      = new_prog->insnsi + i + delta;
			continue;
		}

		if (insn->code == (BPF_ALU64 | BPF_ADD | BPF_X) ||
		    insn->code == (BPF_ALU64 | BPF_SUB | BPF_X)) {
			const u8 code_add = BPF_ALU64 | BPF_ADD | BPF_X;
			const u8 code_sub = BPF_ALU64 | BPF_SUB | BPF_X;
			struct bpf_insn insn_buf[16];
			struct bpf_insn *patch = &insn_buf[0];
			bool issrc, isneg;
			u32 off_reg;

			aux = &env->insn_aux_data[i + delta];
			if (!aux->alu_state ||
			    aux->alu_state == BPF_ALU_NON_POINTER)
				continue;

			isneg = aux->alu_state & BPF_ALU_NEG_VALUE;
			issrc = (aux->alu_state & BPF_ALU_SANITIZE) ==
				BPF_ALU_SANITIZE_SRC;

			off_reg = issrc ? insn->src_reg : insn->dst_reg;
			if (isneg)
				*patch++ = BPF_ALU64_IMM(BPF_MUL, off_reg, -1);
			*patch++ = BPF_MOV32_IMM(BPF_REG_AX, aux->alu_limit - 1);
			*patch++ = BPF_ALU64_REG(BPF_SUB, BPF_REG_AX, off_reg);
			*patch++ = BPF_ALU64_REG(BPF_OR, BPF_REG_AX, off_reg);
			*patch++ = BPF_ALU64_IMM(BPF_NEG, BPF_REG_AX, 0);
			*patch++ = BPF_ALU64_IMM(BPF_ARSH, BPF_REG_AX, 63);
			if (issrc) {
				*patch++ = BPF_ALU64_REG(BPF_AND, BPF_REG_AX,
							 off_reg);
				insn->src_reg = BPF_REG_AX;
			} else {
				*patch++ = BPF_ALU64_REG(BPF_AND, off_reg,
							 BPF_REG_AX);
			}
			if (isneg)
				insn->code = insn->code == code_add ?
					     code_sub : code_add;
			*patch++ = *insn;
			if (issrc && isneg)
				*patch++ = BPF_ALU64_IMM(BPF_MUL, off_reg, -1);
			cnt = patch - insn_buf;

			new_prog = bpf_patch_insn_data(env, i + delta, insn_buf, cnt);
			if (!new_prog)
				return -ENOMEM;

			delta    += cnt - 1;
			env->prog = prog = new_prog;
			insn      = new_prog->insnsi + i + delta;
			continue;
		}

		if (insn->code != (BPF_JMP | BPF_CALL))
			continue;
		if (insn->src_reg == BPF_PSEUDO_CALL)
			continue;

		if (insn->imm == BPF_FUNC_get_route_realm)
			prog->dst_needed = 1;
		if (insn->imm == BPF_FUNC_get_prandom_u32)
			bpf_user_rnd_init_once();
		if (insn->imm == BPF_FUNC_override_return)
			prog->kprobe_override = 1;
		if (insn->imm == BPF_FUNC_tail_call) {
			/* If we tail call into other programs, we
			 * cannot make any assumptions since they can
			 * be replaced dynamically during runtime in
			 * the program array.
			 */
			prog->cb_access = 1;
			if (!allow_tail_call_in_subprogs(env))
				prog->aux->stack_depth = MAX_BPF_STACK;
			prog->aux->max_pkt_offset = MAX_PACKET_OFF;

			/* mark bpf_tail_call as different opcode to avoid
			 * conditional branch in the interpeter for every normal
			 * call and to prevent accidental JITing by JIT compiler
			 * that doesn't support bpf_tail_call yet
			 */
			insn->imm = 0;
			insn->code = BPF_JMP | BPF_TAIL_CALL;

			aux = &env->insn_aux_data[i + delta];
			if (env->bpf_capable && !expect_blinding &&
			    prog->jit_requested &&
			    !bpf_map_key_poisoned(aux) &&
			    !bpf_map_ptr_poisoned(aux) &&
			    !bpf_map_ptr_unpriv(aux)) {
				struct bpf_jit_poke_descriptor desc = {
					.reason = BPF_POKE_REASON_TAIL_CALL,
					.tail_call.map = BPF_MAP_PTR(aux->map_ptr_state),
					.tail_call.key = bpf_map_key_immediate(aux),
					.insn_idx = i + delta,
				};

				ret = bpf_jit_add_poke_descriptor(prog, &desc);
				if (ret < 0) {
					verbose(env, "adding tail call poke descriptor failed\n");
					return ret;
				}

				insn->imm = ret + 1;
				continue;
			}

			if (!bpf_map_ptr_unpriv(aux))
				continue;

			/* instead of changing every JIT dealing with tail_call
			 * emit two extra insns:
			 * if (index >= max_entries) goto out;
			 * index &= array->index_mask;
			 * to avoid out-of-bounds cpu speculation
			 */
			if (bpf_map_ptr_poisoned(aux)) {
				verbose(env, "tail_call abusing map_ptr\n");
				return -EINVAL;
			}

			map_ptr = BPF_MAP_PTR(aux->map_ptr_state);
			insn_buf[0] = BPF_JMP_IMM(BPF_JGE, BPF_REG_3,
						  map_ptr->max_entries, 2);
			insn_buf[1] = BPF_ALU32_IMM(BPF_AND, BPF_REG_3,
						    container_of(map_ptr,
								 struct bpf_array,
								 map)->index_mask);
			insn_buf[2] = *insn;
			cnt = 3;
			new_prog = bpf_patch_insn_data(env, i + delta, insn_buf, cnt);
			if (!new_prog)
				return -ENOMEM;

			delta    += cnt - 1;
			env->prog = prog = new_prog;
			insn      = new_prog->insnsi + i + delta;
			continue;
		}

		/* BPF_EMIT_CALL() assumptions in some of the map_gen_lookup
		 * and other inlining handlers are currently limited to 64 bit
		 * only.
		 */
		if (prog->jit_requested && BITS_PER_LONG == 64 &&
		    (insn->imm == BPF_FUNC_map_lookup_elem ||
		     insn->imm == BPF_FUNC_map_update_elem ||
		     insn->imm == BPF_FUNC_map_delete_elem ||
		     insn->imm == BPF_FUNC_map_push_elem   ||
		     insn->imm == BPF_FUNC_map_pop_elem    ||
		     insn->imm == BPF_FUNC_map_peek_elem)) {
			aux = &env->insn_aux_data[i + delta];
			if (bpf_map_ptr_poisoned(aux))
				goto patch_call_imm;

			map_ptr = BPF_MAP_PTR(aux->map_ptr_state);
			ops = map_ptr->ops;
			if (insn->imm == BPF_FUNC_map_lookup_elem &&
			    ops->map_gen_lookup) {
				cnt = ops->map_gen_lookup(map_ptr, insn_buf);
				if (cnt == -EOPNOTSUPP)
					goto patch_map_ops_generic;
				if (cnt <= 0 || cnt >= ARRAY_SIZE(insn_buf)) {
					verbose(env, "bpf verifier is misconfigured\n");
					return -EINVAL;
				}

				new_prog = bpf_patch_insn_data(env, i + delta,
							       insn_buf, cnt);
				if (!new_prog)
					return -ENOMEM;

				delta    += cnt - 1;
				env->prog = prog = new_prog;
				insn      = new_prog->insnsi + i + delta;
				continue;
			}

			BUILD_BUG_ON(!__same_type(ops->map_lookup_elem,
				     (void *(*)(struct bpf_map *map, void *key))NULL));
			BUILD_BUG_ON(!__same_type(ops->map_delete_elem,
				     (int (*)(struct bpf_map *map, void *key))NULL));
			BUILD_BUG_ON(!__same_type(ops->map_update_elem,
				     (int (*)(struct bpf_map *map, void *key, void *value,
					      u64 flags))NULL));
			BUILD_BUG_ON(!__same_type(ops->map_push_elem,
				     (int (*)(struct bpf_map *map, void *value,
					      u64 flags))NULL));
			BUILD_BUG_ON(!__same_type(ops->map_pop_elem,
				     (int (*)(struct bpf_map *map, void *value))NULL));
			BUILD_BUG_ON(!__same_type(ops->map_peek_elem,
				     (int (*)(struct bpf_map *map, void *value))NULL));
patch_map_ops_generic:
			switch (insn->imm) {
			case BPF_FUNC_map_lookup_elem:
				insn->imm = BPF_CAST_CALL(ops->map_lookup_elem) -
					    __bpf_call_base;
				continue;
			case BPF_FUNC_map_update_elem:
				insn->imm = BPF_CAST_CALL(ops->map_update_elem) -
					    __bpf_call_base;
				continue;
			case BPF_FUNC_map_delete_elem:
				insn->imm = BPF_CAST_CALL(ops->map_delete_elem) -
					    __bpf_call_base;
				continue;
			case BPF_FUNC_map_push_elem:
				insn->imm = BPF_CAST_CALL(ops->map_push_elem) -
					    __bpf_call_base;
				continue;
			case BPF_FUNC_map_pop_elem:
				insn->imm = BPF_CAST_CALL(ops->map_pop_elem) -
					    __bpf_call_base;
				continue;
			case BPF_FUNC_map_peek_elem:
				insn->imm = BPF_CAST_CALL(ops->map_peek_elem) -
					    __bpf_call_base;
				continue;
			}

			goto patch_call_imm;
		}

		if (prog->jit_requested && BITS_PER_LONG == 64 &&
		    insn->imm == BPF_FUNC_jiffies64) {
			struct bpf_insn ld_jiffies_addr[2] = {
				BPF_LD_IMM64(BPF_REG_0,
					     (unsigned long)&jiffies),
			};

			insn_buf[0] = ld_jiffies_addr[0];
			insn_buf[1] = ld_jiffies_addr[1];
			insn_buf[2] = BPF_LDX_MEM(BPF_DW, BPF_REG_0,
						  BPF_REG_0, 0);
			cnt = 3;

			new_prog = bpf_patch_insn_data(env, i + delta, insn_buf,
						       cnt);
			if (!new_prog)
				return -ENOMEM;

			delta    += cnt - 1;
			env->prog = prog = new_prog;
			insn      = new_prog->insnsi + i + delta;
			continue;
		}

patch_call_imm:
		fn = env->ops->get_func_proto(insn->imm, env->prog);
		/* all functions that have prototype and verifier allowed
		 * programs to call them, must be real in-kernel functions
		 */
		if (!fn->func) {
			verbose(env,
				"kernel subsystem misconfigured func %s#%d\n",
				func_id_name(insn->imm), insn->imm);
			return -EFAULT;
		}
		insn->imm = fn->func - __bpf_call_base;
	}

	/* Since poke tab is now finalized, publish aux to tracker. */
	for (i = 0; i < prog->aux->size_poke_tab; i++) {
		map_ptr = prog->aux->poke_tab[i].tail_call.map;
		if (!map_ptr->ops->map_poke_track ||
		    !map_ptr->ops->map_poke_untrack ||
		    !map_ptr->ops->map_poke_run) {
			verbose(env, "bpf verifier is misconfigured\n");
			return -EINVAL;
		}

		ret = map_ptr->ops->map_poke_track(map_ptr, prog->aux);
		if (ret < 0) {
			verbose(env, "tracking tail call prog failed\n");
			return ret;
		}
	}

	return 0;
}

static void free_states(struct bpf_verifier_env *env)
{
	struct bpf_verifier_state_list *sl, *sln;
	int i;

	sl = env->free_list;
	while (sl) {
		sln = sl->next;
		free_verifier_state(&sl->state, false);
		kfree(sl);
		sl = sln;
	}
	env->free_list = NULL;

	if (!env->explored_states)
		return;

	for (i = 0; i < state_htab_size(env); i++) {
		sl = env->explored_states[i];

		while (sl) {
			sln = sl->next;
			free_verifier_state(&sl->state, false);
			kfree(sl);
			sl = sln;
		}
		env->explored_states[i] = NULL;
	}
}

/* The verifier is using insn_aux_data[] to store temporary data during
 * verification and to store information for passes that run after the
 * verification like dead code sanitization. do_check_common() for subprogram N
 * may analyze many other subprograms. sanitize_insn_aux_data() clears all
 * temporary data after do_check_common() finds that subprogram N cannot be
 * verified independently. pass_cnt counts the number of times
 * do_check_common() was run and insn->aux->seen tells the pass number
 * insn_aux_data was touched. These variables are compared to clear temporary
 * data from failed pass. For testing and experiments do_check_common() can be
 * run multiple times even when prior attempt to verify is unsuccessful.
 */
static void sanitize_insn_aux_data(struct bpf_verifier_env *env)
{
	struct bpf_insn *insn = env->prog->insnsi;
	struct bpf_insn_aux_data *aux;
	int i, class;

	for (i = 0; i < env->prog->len; i++) {
		class = BPF_CLASS(insn[i].code);
		if (class != BPF_LDX && class != BPF_STX)
			continue;
		aux = &env->insn_aux_data[i];
		if (aux->seen != env->pass_cnt)
			continue;
		memset(aux, 0, offsetof(typeof(*aux), orig_idx));
	}
}

static int do_check_common(struct bpf_verifier_env *env, int subprog)
{
	bool pop_log = !(env->log.level & BPF_LOG_LEVEL2);
	struct bpf_verifier_state *state;
	struct bpf_reg_state *regs;
	int ret, i;

	env->prev_linfo = NULL;
	env->pass_cnt++;

	state = kzalloc(sizeof(struct bpf_verifier_state), GFP_KERNEL);
	if (!state)
		return -ENOMEM;
	state->curframe = 0;
	state->speculative = false;
	state->branches = 1;
	state->frame[0] = kzalloc(sizeof(struct bpf_func_state), GFP_KERNEL);
	if (!state->frame[0]) {
		kfree(state);
		return -ENOMEM;
	}
	env->cur_state = state;
	init_func_state(env, state->frame[0],
			BPF_MAIN_FUNC /* callsite */,
			0 /* frameno */,
			subprog);

	regs = state->frame[state->curframe]->regs;
	if (subprog || env->prog->type == BPF_PROG_TYPE_EXT) {
		ret = btf_prepare_func_args(env, subprog, regs);
		if (ret)
			goto out;
		for (i = BPF_REG_1; i <= BPF_REG_5; i++) {
			if (regs[i].type == PTR_TO_CTX)
				mark_reg_known_zero(env, regs, i);
			else if (regs[i].type == SCALAR_VALUE)
				mark_reg_unknown(env, regs, i);
		}
	} else {
		/* 1st arg to a function */
		regs[BPF_REG_1].type = PTR_TO_CTX;
		mark_reg_known_zero(env, regs, BPF_REG_1);
		ret = btf_check_func_arg_match(env, subprog, regs);
		if (ret == -EFAULT)
			/* unlikely verifier bug. abort.
			 * ret == 0 and ret < 0 are sadly acceptable for
			 * main() function due to backward compatibility.
			 * Like socket filter program may be written as:
			 * int bpf_prog(struct pt_regs *ctx)
			 * and never dereference that ctx in the program.
			 * 'struct pt_regs' is a type mismatch for socket
			 * filter that should be using 'struct __sk_buff'.
			 */
			goto out;
	}

	ret = do_check(env);
out:
	/* check for NULL is necessary, since cur_state can be freed inside
	 * do_check() under memory pressure.
	 */
	if (env->cur_state) {
		free_verifier_state(env->cur_state, true);
		env->cur_state = NULL;
	}
	while (!pop_stack(env, NULL, NULL, false));
	if (!ret && pop_log)
		bpf_vlog_reset(&env->log, 0);
	free_states(env);
	if (ret)
		/* clean aux data in case subprog was rejected */
		sanitize_insn_aux_data(env);
	return ret;
}

/* Verify all global functions in a BPF program one by one based on their BTF.
 * All global functions must pass verification. Otherwise the whole program is rejected.
 * Consider:
 * int bar(int);
 * int foo(int f)
 * {
 *    return bar(f);
 * }
 * int bar(int b)
 * {
 *    ...
 * }
 * foo() will be verified first for R1=any_scalar_value. During verification it
 * will be assumed that bar() already verified successfully and call to bar()
 * from foo() will be checked for type match only. Later bar() will be verified
 * independently to check that it's safe for R1=any_scalar_value.
 */
static int do_check_subprogs(struct bpf_verifier_env *env)
{
	struct bpf_prog_aux *aux = env->prog->aux;
	int i, ret;

	if (!aux->func_info)
		return 0;

	for (i = 1; i < env->subprog_cnt; i++) {
		if (aux->func_info_aux[i].linkage != BTF_FUNC_GLOBAL)
			continue;
		env->insn_idx = env->subprog_info[i].start;
		WARN_ON_ONCE(env->insn_idx == 0);
		ret = do_check_common(env, i);
		if (ret) {
			return ret;
		} else if (env->log.level & BPF_LOG_LEVEL) {
			verbose(env,
				"Func#%d is safe for any args that match its prototype\n",
				i);
		}
	}
	return 0;
}

static int do_check_main(struct bpf_verifier_env *env)
{
	int ret;

	env->insn_idx = 0;
	ret = do_check_common(env, 0);
	if (!ret)
		env->prog->aux->stack_depth = env->subprog_info[0].stack_depth;
	return ret;
}


static void print_verification_stats(struct bpf_verifier_env *env)
{
	int i;

	if (env->log.level & BPF_LOG_STATS) {
		verbose(env, "verification time %lld usec\n",
			div_u64(env->verification_time, 1000));
		verbose(env, "stack depth ");
		for (i = 0; i < env->subprog_cnt; i++) {
			u32 depth = env->subprog_info[i].stack_depth;

			verbose(env, "%d", depth);
			if (i + 1 < env->subprog_cnt)
				verbose(env, "+");
		}
		verbose(env, "\n");
	}
	verbose(env, "processed %d insns (limit %d) max_states_per_insn %d "
		"total_states %d peak_states %d mark_read %d\n",
		env->insn_processed, BPF_COMPLEXITY_LIMIT_INSNS,
		env->max_states_per_insn, env->total_states,
		env->peak_states, env->longest_mark_read_walk);
}

static int check_struct_ops_btf_id(struct bpf_verifier_env *env)
{
	const struct btf_type *t, *func_proto;
	const struct bpf_struct_ops *st_ops;
	const struct btf_member *member;
	struct bpf_prog *prog = env->prog;
	u32 btf_id, member_idx;
	const char *mname;

	btf_id = prog->aux->attach_btf_id;
	st_ops = bpf_struct_ops_find(btf_id);
	if (!st_ops) {
		verbose(env, "attach_btf_id %u is not a supported struct\n",
			btf_id);
		return -ENOTSUPP;
	}

	t = st_ops->type;
	member_idx = prog->expected_attach_type;
	if (member_idx >= btf_type_vlen(t)) {
		verbose(env, "attach to invalid member idx %u of struct %s\n",
			member_idx, st_ops->name);
		return -EINVAL;
	}

	member = &btf_type_member(t)[member_idx];
	mname = btf_name_by_offset(btf_vmlinux, member->name_off);
	func_proto = btf_type_resolve_func_ptr(btf_vmlinux, member->type,
					       NULL);
	if (!func_proto) {
		verbose(env, "attach to invalid member %s(@idx %u) of struct %s\n",
			mname, member_idx, st_ops->name);
		return -EINVAL;
	}

	if (st_ops->check_member) {
		int err = st_ops->check_member(t, member);

		if (err) {
			verbose(env, "attach to unsupported member %s of struct %s\n",
				mname, st_ops->name);
			return err;
		}
	}

	prog->aux->attach_func_proto = func_proto;
	prog->aux->attach_func_name = mname;
	env->ops = st_ops->verifier_ops;

	return 0;
}
#define SECURITY_PREFIX "security_"

static int check_attach_modify_return(unsigned long addr, const char *func_name)
{
	if (within_error_injection_list(addr) ||
	    !strncmp(SECURITY_PREFIX, func_name, sizeof(SECURITY_PREFIX) - 1))
		return 0;

	return -EINVAL;
}

<<<<<<< HEAD
/* non exhaustive list of sleepable bpf_lsm_*() functions */
BTF_SET_START(btf_sleepable_lsm_hooks)
#ifdef CONFIG_BPF_LSM
BTF_ID(func, bpf_lsm_bprm_committed_creds)
#else
BTF_ID_UNUSED
#endif
BTF_SET_END(btf_sleepable_lsm_hooks)

static int check_sleepable_lsm_hook(u32 btf_id)
{
	return btf_id_set_contains(&btf_sleepable_lsm_hooks, btf_id);
}

=======
>>>>>>> 356006a6
/* list of non-sleepable functions that are otherwise on
 * ALLOW_ERROR_INJECTION list
 */
BTF_SET_START(btf_non_sleepable_error_inject)
/* Three functions below can be called from sleepable and non-sleepable context.
 * Assume non-sleepable from bpf safety point of view.
 */
BTF_ID(func, __add_to_page_cache_locked)
BTF_ID(func, should_fail_alloc_page)
BTF_ID(func, should_failslab)
BTF_SET_END(btf_non_sleepable_error_inject)

static int check_non_sleepable_error_inject(u32 btf_id)
{
	return btf_id_set_contains(&btf_non_sleepable_error_inject, btf_id);
}

int bpf_check_attach_target(struct bpf_verifier_log *log,
			    const struct bpf_prog *prog,
			    const struct bpf_prog *tgt_prog,
			    u32 btf_id,
			    struct bpf_attach_target_info *tgt_info)
{
	bool prog_extension = prog->type == BPF_PROG_TYPE_EXT;
	const char prefix[] = "btf_trace_";
	int ret = 0, subprog = -1, i;
	const struct btf_type *t;
	bool conservative = true;
	const char *tname;
	struct btf *btf;
	long addr = 0;

	if (!btf_id) {
		bpf_log(log, "Tracing programs must provide btf_id\n");
		return -EINVAL;
	}
<<<<<<< HEAD
	btf = tgt_prog ? tgt_prog->aux->btf : btf_vmlinux;
=======
	btf = tgt_prog ? tgt_prog->aux->btf : prog->aux->attach_btf;
>>>>>>> 356006a6
	if (!btf) {
		bpf_log(log,
			"FENTRY/FEXIT program can only be attached to another program annotated with BTF\n");
		return -EINVAL;
	}
	t = btf_type_by_id(btf, btf_id);
	if (!t) {
		bpf_log(log, "attach_btf_id %u is invalid\n", btf_id);
		return -EINVAL;
	}
	tname = btf_name_by_offset(btf, t->name_off);
	if (!tname) {
		bpf_log(log, "attach_btf_id %u doesn't have a name\n", btf_id);
		return -EINVAL;
	}
	if (tgt_prog) {
		struct bpf_prog_aux *aux = tgt_prog->aux;

		for (i = 0; i < aux->func_info_cnt; i++)
			if (aux->func_info[i].type_id == btf_id) {
				subprog = i;
				break;
			}
		if (subprog == -1) {
			bpf_log(log, "Subprog %s doesn't exist\n", tname);
			return -EINVAL;
		}
		conservative = aux->func_info_aux[subprog].unreliable;
		if (prog_extension) {
			if (conservative) {
				bpf_log(log,
					"Cannot replace static functions\n");
				return -EINVAL;
			}
			if (!prog->jit_requested) {
				bpf_log(log,
					"Extension programs should be JITed\n");
				return -EINVAL;
			}
		}
		if (!tgt_prog->jited) {
			bpf_log(log, "Can attach to only JITed progs\n");
			return -EINVAL;
		}
		if (tgt_prog->type == prog->type) {
			/* Cannot fentry/fexit another fentry/fexit program.
			 * Cannot attach program extension to another extension.
			 * It's ok to attach fentry/fexit to extension program.
			 */
			bpf_log(log, "Cannot recursively attach\n");
			return -EINVAL;
		}
		if (tgt_prog->type == BPF_PROG_TYPE_TRACING &&
		    prog_extension &&
		    (tgt_prog->expected_attach_type == BPF_TRACE_FENTRY ||
		     tgt_prog->expected_attach_type == BPF_TRACE_FEXIT)) {
			/* Program extensions can extend all program types
			 * except fentry/fexit. The reason is the following.
			 * The fentry/fexit programs are used for performance
			 * analysis, stats and can be attached to any program
			 * type except themselves. When extension program is
			 * replacing XDP function it is necessary to allow
			 * performance analysis of all functions. Both original
			 * XDP program and its program extension. Hence
			 * attaching fentry/fexit to BPF_PROG_TYPE_EXT is
			 * allowed. If extending of fentry/fexit was allowed it
			 * would be possible to create long call chain
			 * fentry->extension->fentry->extension beyond
			 * reasonable stack size. Hence extending fentry is not
			 * allowed.
			 */
			bpf_log(log, "Cannot extend fentry/fexit\n");
			return -EINVAL;
		}
	} else {
		if (prog_extension) {
			bpf_log(log, "Cannot replace kernel functions\n");
			return -EINVAL;
		}
	}

	switch (prog->expected_attach_type) {
	case BPF_TRACE_RAW_TP:
		if (tgt_prog) {
			bpf_log(log,
				"Only FENTRY/FEXIT progs are attachable to another BPF prog\n");
			return -EINVAL;
		}
		if (!btf_type_is_typedef(t)) {
			bpf_log(log, "attach_btf_id %u is not a typedef\n",
				btf_id);
			return -EINVAL;
		}
		if (strncmp(prefix, tname, sizeof(prefix) - 1)) {
			bpf_log(log, "attach_btf_id %u points to wrong type name %s\n",
				btf_id, tname);
			return -EINVAL;
		}
		tname += sizeof(prefix) - 1;
		t = btf_type_by_id(btf, t->type);
		if (!btf_type_is_ptr(t))
			/* should never happen in valid vmlinux build */
			return -EINVAL;
		t = btf_type_by_id(btf, t->type);
		if (!btf_type_is_func_proto(t))
			/* should never happen in valid vmlinux build */
			return -EINVAL;

		break;
	case BPF_TRACE_ITER:
		if (!btf_type_is_func(t)) {
			bpf_log(log, "attach_btf_id %u is not a function\n",
				btf_id);
			return -EINVAL;
		}
		t = btf_type_by_id(btf, t->type);
		if (!btf_type_is_func_proto(t))
			return -EINVAL;
		ret = btf_distill_func_proto(log, btf, t, tname, &tgt_info->fmodel);
		if (ret)
			return ret;
		break;
	default:
		if (!prog_extension)
			return -EINVAL;
		fallthrough;
	case BPF_MODIFY_RETURN:
	case BPF_LSM_MAC:
	case BPF_TRACE_FENTRY:
	case BPF_TRACE_FEXIT:
		if (!btf_type_is_func(t)) {
			bpf_log(log, "attach_btf_id %u is not a function\n",
				btf_id);
			return -EINVAL;
		}
		if (prog_extension &&
		    btf_check_type_match(log, prog, btf, t))
			return -EINVAL;
		t = btf_type_by_id(btf, t->type);
		if (!btf_type_is_func_proto(t))
			return -EINVAL;

		if ((prog->aux->saved_dst_prog_type || prog->aux->saved_dst_attach_type) &&
		    (!tgt_prog || prog->aux->saved_dst_prog_type != tgt_prog->type ||
		     prog->aux->saved_dst_attach_type != tgt_prog->expected_attach_type))
			return -EINVAL;

		if (tgt_prog && conservative)
			t = NULL;

		ret = btf_distill_func_proto(log, btf, t, tname, &tgt_info->fmodel);
		if (ret < 0)
			return ret;

		if (tgt_prog) {
			if (subprog == 0)
				addr = (long) tgt_prog->bpf_func;
			else
				addr = (long) tgt_prog->aux->func[subprog]->bpf_func;
		} else {
			addr = kallsyms_lookup_name(tname);
			if (!addr) {
				bpf_log(log,
					"The address of function %s cannot be found\n",
					tname);
				return -ENOENT;
			}
		}

		if (prog->aux->sleepable) {
			ret = -EINVAL;
			switch (prog->type) {
			case BPF_PROG_TYPE_TRACING:
				/* fentry/fexit/fmod_ret progs can be sleepable only if they are
				 * attached to ALLOW_ERROR_INJECTION and are not in denylist.
				 */
				if (!check_non_sleepable_error_inject(btf_id) &&
				    within_error_injection_list(addr))
					ret = 0;
				break;
			case BPF_PROG_TYPE_LSM:
				/* LSM progs check that they are attached to bpf_lsm_*() funcs.
				 * Only some of them are sleepable.
				 */
<<<<<<< HEAD
				if (check_sleepable_lsm_hook(btf_id))
=======
				if (bpf_lsm_is_sleepable_hook(btf_id))
>>>>>>> 356006a6
					ret = 0;
				break;
			default:
				break;
			}
			if (ret) {
				bpf_log(log, "%s is not sleepable\n", tname);
				return ret;
			}
		} else if (prog->expected_attach_type == BPF_MODIFY_RETURN) {
			if (tgt_prog) {
				bpf_log(log, "can't modify return codes of BPF programs\n");
				return -EINVAL;
			}
			ret = check_attach_modify_return(addr, tname);
			if (ret) {
				bpf_log(log, "%s() is not modifiable\n", tname);
				return ret;
			}
		}

		break;
	}
	tgt_info->tgt_addr = addr;
	tgt_info->tgt_name = tname;
	tgt_info->tgt_type = t;
	return 0;
}

static int check_attach_btf_id(struct bpf_verifier_env *env)
{
	struct bpf_prog *prog = env->prog;
	struct bpf_prog *tgt_prog = prog->aux->dst_prog;
	struct bpf_attach_target_info tgt_info = {};
	u32 btf_id = prog->aux->attach_btf_id;
	struct bpf_trampoline *tr;
	int ret;
	u64 key;

	if (prog->aux->sleepable && prog->type != BPF_PROG_TYPE_TRACING &&
	    prog->type != BPF_PROG_TYPE_LSM) {
		verbose(env, "Only fentry/fexit/fmod_ret and lsm programs can be sleepable\n");
		return -EINVAL;
	}

	if (prog->type == BPF_PROG_TYPE_STRUCT_OPS)
		return check_struct_ops_btf_id(env);

	if (prog->type != BPF_PROG_TYPE_TRACING &&
	    prog->type != BPF_PROG_TYPE_LSM &&
	    prog->type != BPF_PROG_TYPE_EXT)
		return 0;

	ret = bpf_check_attach_target(&env->log, prog, tgt_prog, btf_id, &tgt_info);
	if (ret)
		return ret;

	if (tgt_prog && prog->type == BPF_PROG_TYPE_EXT) {
		/* to make freplace equivalent to their targets, they need to
		 * inherit env->ops and expected_attach_type for the rest of the
		 * verification
		 */
		env->ops = bpf_verifier_ops[tgt_prog->type];
		prog->expected_attach_type = tgt_prog->expected_attach_type;
	}

	/* store info about the attachment target that will be used later */
	prog->aux->attach_func_proto = tgt_info.tgt_type;
	prog->aux->attach_func_name = tgt_info.tgt_name;

	if (tgt_prog) {
		prog->aux->saved_dst_prog_type = tgt_prog->type;
		prog->aux->saved_dst_attach_type = tgt_prog->expected_attach_type;
	}

	if (prog->expected_attach_type == BPF_TRACE_RAW_TP) {
		prog->aux->attach_btf_trace = true;
		return 0;
	} else if (prog->expected_attach_type == BPF_TRACE_ITER) {
		if (!bpf_iter_prog_supported(prog))
			return -EINVAL;
		return 0;
<<<<<<< HEAD
	}

	if (prog->type == BPF_PROG_TYPE_LSM) {
		ret = bpf_lsm_verify_prog(&env->log, prog);
		if (ret < 0)
			return ret;
	}

	key = bpf_trampoline_compute_key(tgt_prog, btf_id);
=======
	}

	if (prog->type == BPF_PROG_TYPE_LSM) {
		ret = bpf_lsm_verify_prog(&env->log, prog);
		if (ret < 0)
			return ret;
	}

	key = bpf_trampoline_compute_key(tgt_prog, prog->aux->attach_btf, btf_id);
>>>>>>> 356006a6
	tr = bpf_trampoline_get(key, &tgt_info);
	if (!tr)
		return -ENOMEM;

	prog->aux->dst_trampoline = tr;
	return 0;
}

struct btf *bpf_get_btf_vmlinux(void)
{
	if (!btf_vmlinux && IS_ENABLED(CONFIG_DEBUG_INFO_BTF)) {
		mutex_lock(&bpf_verifier_lock);
		if (!btf_vmlinux)
			btf_vmlinux = btf_parse_vmlinux();
		mutex_unlock(&bpf_verifier_lock);
	}
	return btf_vmlinux;
}

int bpf_check(struct bpf_prog **prog, union bpf_attr *attr,
	      union bpf_attr __user *uattr)
{
	u64 start_time = ktime_get_ns();
	struct bpf_verifier_env *env;
	struct bpf_verifier_log *log;
	int i, len, ret = -EINVAL;
	bool is_priv;

	/* no program is valid */
	if (ARRAY_SIZE(bpf_verifier_ops) == 0)
		return -EINVAL;

	/* 'struct bpf_verifier_env' can be global, but since it's not small,
	 * allocate/free it every time bpf_check() is called
	 */
	env = kzalloc(sizeof(struct bpf_verifier_env), GFP_KERNEL);
	if (!env)
		return -ENOMEM;
	log = &env->log;

	len = (*prog)->len;
	env->insn_aux_data =
		vzalloc(array_size(sizeof(struct bpf_insn_aux_data), len));
	ret = -ENOMEM;
	if (!env->insn_aux_data)
		goto err_free_env;
	for (i = 0; i < len; i++)
		env->insn_aux_data[i].orig_idx = i;
	env->prog = *prog;
	env->ops = bpf_verifier_ops[env->prog->type];
	is_priv = bpf_capable();

	bpf_get_btf_vmlinux();

	/* grab the mutex to protect few globals used by verifier */
	if (!is_priv)
		mutex_lock(&bpf_verifier_lock);

	if (attr->log_level || attr->log_buf || attr->log_size) {
		/* user requested verbose verifier output
		 * and supplied buffer to store the verification trace
		 */
		log->level = attr->log_level;
		log->ubuf = (char __user *) (unsigned long) attr->log_buf;
		log->len_total = attr->log_size;

		ret = -EINVAL;
		/* log attributes have to be sane */
		if (log->len_total < 128 || log->len_total > UINT_MAX >> 2 ||
		    !log->level || !log->ubuf || log->level & ~BPF_LOG_MASK)
			goto err_unlock;
	}

	if (IS_ERR(btf_vmlinux)) {
		/* Either gcc or pahole or kernel are broken. */
		verbose(env, "in-kernel BTF is malformed\n");
		ret = PTR_ERR(btf_vmlinux);
		goto skip_full_check;
	}

	env->strict_alignment = !!(attr->prog_flags & BPF_F_STRICT_ALIGNMENT);
	if (!IS_ENABLED(CONFIG_HAVE_EFFICIENT_UNALIGNED_ACCESS))
		env->strict_alignment = true;
	if (attr->prog_flags & BPF_F_ANY_ALIGNMENT)
		env->strict_alignment = false;

	env->allow_ptr_leaks = bpf_allow_ptr_leaks();
	env->allow_ptr_to_map_access = bpf_allow_ptr_to_map_access();
	env->bypass_spec_v1 = bpf_bypass_spec_v1();
	env->bypass_spec_v4 = bpf_bypass_spec_v4();
	env->bpf_capable = bpf_capable();

	if (is_priv)
		env->test_state_freq = attr->prog_flags & BPF_F_TEST_STATE_FREQ;

	if (bpf_prog_is_dev_bound(env->prog->aux)) {
		ret = bpf_prog_offload_verifier_prep(env->prog);
		if (ret)
			goto skip_full_check;
	}

	env->explored_states = kvcalloc(state_htab_size(env),
				       sizeof(struct bpf_verifier_state_list *),
				       GFP_USER);
	ret = -ENOMEM;
	if (!env->explored_states)
		goto skip_full_check;

	ret = check_subprogs(env);
	if (ret < 0)
		goto skip_full_check;

	ret = check_btf_info(env, attr, uattr);
	if (ret < 0)
		goto skip_full_check;

	ret = check_attach_btf_id(env);
	if (ret)
		goto skip_full_check;

	ret = resolve_pseudo_ldimm64(env);
	if (ret < 0)
		goto skip_full_check;

	ret = check_cfg(env);
	if (ret < 0)
		goto skip_full_check;

	ret = do_check_subprogs(env);
	ret = ret ?: do_check_main(env);

	if (ret == 0 && bpf_prog_is_dev_bound(env->prog->aux))
		ret = bpf_prog_offload_finalize(env);

skip_full_check:
	kvfree(env->explored_states);

	if (ret == 0)
		ret = check_max_stack_depth(env);

	/* instruction rewrites happen after this point */
	if (is_priv) {
		if (ret == 0)
			opt_hard_wire_dead_code_branches(env);
		if (ret == 0)
			ret = opt_remove_dead_code(env);
		if (ret == 0)
			ret = opt_remove_nops(env);
	} else {
		if (ret == 0)
			sanitize_dead_code(env);
	}

	if (ret == 0)
		/* program is valid, convert *(u32*)(ctx + off) accesses */
		ret = convert_ctx_accesses(env);

	if (ret == 0)
		ret = fixup_bpf_calls(env);

	/* do 32-bit optimization after insn patching has done so those patched
	 * insns could be handled correctly.
	 */
	if (ret == 0 && !bpf_prog_is_dev_bound(env->prog->aux)) {
		ret = opt_subreg_zext_lo32_rnd_hi32(env, attr);
		env->prog->aux->verifier_zext = bpf_jit_needs_zext() ? !ret
								     : false;
	}

	if (ret == 0)
		ret = fixup_call_args(env);

	env->verification_time = ktime_get_ns() - start_time;
	print_verification_stats(env);

	if (log->level && bpf_verifier_log_full(log))
		ret = -ENOSPC;
	if (log->level && !log->ubuf) {
		ret = -EFAULT;
		goto err_release_maps;
	}

	if (ret == 0 && env->used_map_cnt) {
		/* if program passed verifier, update used_maps in bpf_prog_info */
		env->prog->aux->used_maps = kmalloc_array(env->used_map_cnt,
							  sizeof(env->used_maps[0]),
							  GFP_KERNEL);

		if (!env->prog->aux->used_maps) {
			ret = -ENOMEM;
			goto err_release_maps;
		}

		memcpy(env->prog->aux->used_maps, env->used_maps,
		       sizeof(env->used_maps[0]) * env->used_map_cnt);
		env->prog->aux->used_map_cnt = env->used_map_cnt;

		/* program is valid. Convert pseudo bpf_ld_imm64 into generic
		 * bpf_ld_imm64 instructions
		 */
		convert_pseudo_ld_imm64(env);
	}

	if (ret == 0)
		adjust_btf_func(env);

err_release_maps:
	if (!env->prog->aux->used_maps)
		/* if we didn't copy map pointers into bpf_prog_info, release
		 * them now. Otherwise free_used_maps() will release them.
		 */
		release_maps(env);

	/* extension progs temporarily inherit the attach_type of their targets
	   for verification purposes, so set it back to zero before returning
	 */
	if (env->prog->type == BPF_PROG_TYPE_EXT)
		env->prog->expected_attach_type = 0;

	*prog = env->prog;
err_unlock:
	if (!is_priv)
		mutex_unlock(&bpf_verifier_lock);
	vfree(env->insn_aux_data);
err_free_env:
	kfree(env);
	return ret;
}<|MERGE_RESOLUTION|>--- conflicted
+++ resolved
@@ -240,10 +240,7 @@
 	int func_id;
 	struct btf *btf;
 	u32 btf_id;
-<<<<<<< HEAD
-=======
 	struct btf *ret_btf;
->>>>>>> 356006a6
 	u32 ret_btf_id;
 };
 
@@ -593,11 +590,7 @@
 			if (t == PTR_TO_BTF_ID ||
 			    t == PTR_TO_BTF_ID_OR_NULL ||
 			    t == PTR_TO_PERCPU_BTF_ID)
-<<<<<<< HEAD
-				verbose(env, "%s", kernel_type_name(reg->btf_id));
-=======
 				verbose(env, "%s", kernel_type_name(reg->btf, reg->btf_id));
->>>>>>> 356006a6
 			verbose(env, "(id=%d", reg->id);
 			if (reg_type_may_be_refcounted_or_null(t))
 				verbose(env, ",ref_obj_id=%d", reg->ref_obj_id);
@@ -4132,19 +4125,11 @@
 			arg_btf_id = compatible->btf_id;
 		}
 
-<<<<<<< HEAD
-		if (!btf_struct_ids_match(&env->log, reg->off, reg->btf_id,
-					  *arg_btf_id)) {
-			verbose(env, "R%d is of type %s but %s is expected\n",
-				regno, kernel_type_name(reg->btf_id),
-				kernel_type_name(*arg_btf_id));
-=======
 		if (!btf_struct_ids_match(&env->log, reg->btf, reg->btf_id, reg->off,
 					  btf_vmlinux, *arg_btf_id)) {
 			verbose(env, "R%d is of type %s but %s is expected\n",
 				regno, kernel_type_name(reg->btf, reg->btf_id),
 				kernel_type_name(btf_vmlinux, *arg_btf_id));
->>>>>>> 356006a6
 			return -EACCES;
 		}
 
@@ -4266,10 +4251,7 @@
 			verbose(env, "Helper has invalid btf_id in R%d\n", regno);
 			return -EACCES;
 		}
-<<<<<<< HEAD
-=======
 		meta->ret_btf = reg->btf;
->>>>>>> 356006a6
 		meta->ret_btf_id = reg->btf_id;
 	} else if (arg_type == ARG_PTR_TO_SPIN_LOCK) {
 		if (meta->func_id == BPF_FUNC_spin_lock) {
@@ -4497,14 +4479,11 @@
 		    func_id != BPF_FUNC_inode_storage_delete)
 			goto error;
 		break;
-<<<<<<< HEAD
-=======
 	case BPF_MAP_TYPE_TASK_STORAGE:
 		if (func_id != BPF_FUNC_task_storage_get &&
 		    func_id != BPF_FUNC_task_storage_delete)
 			goto error;
 		break;
->>>>>>> 356006a6
 	default:
 		break;
 	}
@@ -4583,14 +4562,11 @@
 		if (map->map_type != BPF_MAP_TYPE_INODE_STORAGE)
 			goto error;
 		break;
-<<<<<<< HEAD
-=======
 	case BPF_FUNC_task_storage_get:
 	case BPF_FUNC_task_storage_delete:
 		if (map->map_type != BPF_MAP_TYPE_TASK_STORAGE)
 			goto error;
 		break;
->>>>>>> 356006a6
 	default:
 		break;
 	}
@@ -5224,26 +5200,16 @@
 		const struct btf_type *t;
 
 		mark_reg_known_zero(env, regs, BPF_REG_0);
-<<<<<<< HEAD
-		t = btf_type_skip_modifiers(btf_vmlinux, meta.ret_btf_id, NULL);
-=======
 		t = btf_type_skip_modifiers(meta.ret_btf, meta.ret_btf_id, NULL);
->>>>>>> 356006a6
 		if (!btf_type_is_struct(t)) {
 			u32 tsize;
 			const struct btf_type *ret;
 			const char *tname;
 
 			/* resolve the type size of ksym. */
-<<<<<<< HEAD
-			ret = btf_resolve_size(btf_vmlinux, t, &tsize);
-			if (IS_ERR(ret)) {
-				tname = btf_name_by_offset(btf_vmlinux, t->name_off);
-=======
 			ret = btf_resolve_size(meta.ret_btf, t, &tsize);
 			if (IS_ERR(ret)) {
 				tname = btf_name_by_offset(meta.ret_btf, t->name_off);
->>>>>>> 356006a6
 				verbose(env, "unable to resolve the size of type '%s': %ld\n",
 					tname, PTR_ERR(ret));
 				return -EINVAL;
@@ -5256,17 +5222,11 @@
 			regs[BPF_REG_0].type =
 				fn->ret_type == RET_PTR_TO_MEM_OR_BTF_ID ?
 				PTR_TO_BTF_ID : PTR_TO_BTF_ID_OR_NULL;
-<<<<<<< HEAD
-			regs[BPF_REG_0].btf_id = meta.ret_btf_id;
-		}
-	} else if (fn->ret_type == RET_PTR_TO_BTF_ID_OR_NULL) {
-=======
 			regs[BPF_REG_0].btf = meta.ret_btf;
 			regs[BPF_REG_0].btf_id = meta.ret_btf_id;
 		}
 	} else if (fn->ret_type == RET_PTR_TO_BTF_ID_OR_NULL ||
 		   fn->ret_type == RET_PTR_TO_BTF_ID) {
->>>>>>> 356006a6
 		int ret_btf_id;
 
 		mark_reg_known_zero(env, regs, BPF_REG_0);
@@ -6107,70 +6067,6 @@
 
 static void scalar32_min_max_xor(struct bpf_reg_state *dst_reg,
 				 struct bpf_reg_state *src_reg)
-<<<<<<< HEAD
-=======
-{
-	bool src_known = tnum_subreg_is_const(src_reg->var_off);
-	bool dst_known = tnum_subreg_is_const(dst_reg->var_off);
-	struct tnum var32_off = tnum_subreg(dst_reg->var_off);
-	s32 smin_val = src_reg->s32_min_value;
-
-	/* Assuming scalar64_min_max_xor will be called so it is safe
-	 * to skip updating register for known case.
-	 */
-	if (src_known && dst_known)
-		return;
-
-	/* We get both minimum and maximum from the var32_off. */
-	dst_reg->u32_min_value = var32_off.value;
-	dst_reg->u32_max_value = var32_off.value | var32_off.mask;
-
-	if (dst_reg->s32_min_value >= 0 && smin_val >= 0) {
-		/* XORing two positive sign numbers gives a positive,
-		 * so safe to cast u32 result into s32.
-		 */
-		dst_reg->s32_min_value = dst_reg->u32_min_value;
-		dst_reg->s32_max_value = dst_reg->u32_max_value;
-	} else {
-		dst_reg->s32_min_value = S32_MIN;
-		dst_reg->s32_max_value = S32_MAX;
-	}
-}
-
-static void scalar_min_max_xor(struct bpf_reg_state *dst_reg,
-			       struct bpf_reg_state *src_reg)
-{
-	bool src_known = tnum_is_const(src_reg->var_off);
-	bool dst_known = tnum_is_const(dst_reg->var_off);
-	s64 smin_val = src_reg->smin_value;
-
-	if (src_known && dst_known) {
-		/* dst_reg->var_off.value has been updated earlier */
-		__mark_reg_known(dst_reg, dst_reg->var_off.value);
-		return;
-	}
-
-	/* We get both minimum and maximum from the var_off. */
-	dst_reg->umin_value = dst_reg->var_off.value;
-	dst_reg->umax_value = dst_reg->var_off.value | dst_reg->var_off.mask;
-
-	if (dst_reg->smin_value >= 0 && smin_val >= 0) {
-		/* XORing two positive sign numbers gives a positive,
-		 * so safe to cast u64 result into s64.
-		 */
-		dst_reg->smin_value = dst_reg->umin_value;
-		dst_reg->smax_value = dst_reg->umax_value;
-	} else {
-		dst_reg->smin_value = S64_MIN;
-		dst_reg->smax_value = S64_MAX;
-	}
-
-	__update_reg_bounds(dst_reg);
-}
-
-static void __scalar32_min_max_lsh(struct bpf_reg_state *dst_reg,
-				   u64 umin_val, u64 umax_val)
->>>>>>> 356006a6
 {
 	bool src_known = tnum_subreg_is_const(src_reg->var_off);
 	bool dst_known = tnum_subreg_is_const(dst_reg->var_off);
@@ -7863,10 +7759,7 @@
 			break;
 		case PTR_TO_BTF_ID:
 		case PTR_TO_PERCPU_BTF_ID:
-<<<<<<< HEAD
-=======
 			dst_reg->btf = aux->btf_var.btf;
->>>>>>> 356006a6
 			dst_reg->btf_id = aux->btf_var.btf_id;
 			break;
 		default:
@@ -9874,10 +9767,7 @@
 	t = btf_type_skip_modifiers(btf_vmlinux, type, NULL);
 	if (percpu) {
 		aux->btf_var.reg_type = PTR_TO_PERCPU_BTF_ID;
-<<<<<<< HEAD
-=======
 		aux->btf_var.btf = btf_vmlinux;
->>>>>>> 356006a6
 		aux->btf_var.btf_id = type;
 	} else if (!btf_type_is_struct(t)) {
 		const struct btf_type *ret;
@@ -9896,10 +9786,7 @@
 		aux->btf_var.mem_size = tsize;
 	} else {
 		aux->btf_var.reg_type = PTR_TO_BTF_ID;
-<<<<<<< HEAD
-=======
 		aux->btf_var.btf = btf_vmlinux;
->>>>>>> 356006a6
 		aux->btf_var.btf_id = type;
 	}
 	return 0;
@@ -9971,13 +9858,6 @@
 		verbose(env, "trace type programs with run-time allocated hash maps are unsafe. Switch to preallocated hash maps.\n");
 	}
 
-<<<<<<< HEAD
-	if ((is_tracing_prog_type(prog_type) ||
-	     prog_type == BPF_PROG_TYPE_SOCKET_FILTER) &&
-	    map_value_has_spin_lock(map)) {
-		verbose(env, "tracing progs cannot use bpf_spin_lock yet\n");
-		return -EINVAL;
-=======
 	if (map_value_has_spin_lock(map)) {
 		if (prog_type == BPF_PROG_TYPE_SOCKET_FILTER) {
 			verbose(env, "socket filter progs cannot use bpf_spin_lock yet\n");
@@ -9993,7 +9873,6 @@
 			verbose(env, "sleepable progs cannot use bpf_spin_lock yet\n");
 			return -EINVAL;
 		}
->>>>>>> 356006a6
 	}
 
 	if ((bpf_prog_is_dev_bound(prog->aux) || bpf_map_is_dev_bound(map)) &&
@@ -11724,23 +11603,6 @@
 	return -EINVAL;
 }
 
-<<<<<<< HEAD
-/* non exhaustive list of sleepable bpf_lsm_*() functions */
-BTF_SET_START(btf_sleepable_lsm_hooks)
-#ifdef CONFIG_BPF_LSM
-BTF_ID(func, bpf_lsm_bprm_committed_creds)
-#else
-BTF_ID_UNUSED
-#endif
-BTF_SET_END(btf_sleepable_lsm_hooks)
-
-static int check_sleepable_lsm_hook(u32 btf_id)
-{
-	return btf_id_set_contains(&btf_sleepable_lsm_hooks, btf_id);
-}
-
-=======
->>>>>>> 356006a6
 /* list of non-sleepable functions that are otherwise on
  * ALLOW_ERROR_INJECTION list
  */
@@ -11777,11 +11639,7 @@
 		bpf_log(log, "Tracing programs must provide btf_id\n");
 		return -EINVAL;
 	}
-<<<<<<< HEAD
-	btf = tgt_prog ? tgt_prog->aux->btf : btf_vmlinux;
-=======
 	btf = tgt_prog ? tgt_prog->aux->btf : prog->aux->attach_btf;
->>>>>>> 356006a6
 	if (!btf) {
 		bpf_log(log,
 			"FENTRY/FEXIT program can only be attached to another program annotated with BTF\n");
@@ -11966,11 +11824,7 @@
 				/* LSM progs check that they are attached to bpf_lsm_*() funcs.
 				 * Only some of them are sleepable.
 				 */
-<<<<<<< HEAD
-				if (check_sleepable_lsm_hook(btf_id))
-=======
 				if (bpf_lsm_is_sleepable_hook(btf_id))
->>>>>>> 356006a6
 					ret = 0;
 				break;
 			default:
@@ -12053,7 +11907,6 @@
 		if (!bpf_iter_prog_supported(prog))
 			return -EINVAL;
 		return 0;
-<<<<<<< HEAD
 	}
 
 	if (prog->type == BPF_PROG_TYPE_LSM) {
@@ -12062,18 +11915,7 @@
 			return ret;
 	}
 
-	key = bpf_trampoline_compute_key(tgt_prog, btf_id);
-=======
-	}
-
-	if (prog->type == BPF_PROG_TYPE_LSM) {
-		ret = bpf_lsm_verify_prog(&env->log, prog);
-		if (ret < 0)
-			return ret;
-	}
-
 	key = bpf_trampoline_compute_key(tgt_prog, prog->aux->attach_btf, btf_id);
->>>>>>> 356006a6
 	tr = bpf_trampoline_get(key, &tgt_info);
 	if (!tr)
 		return -ENOMEM;
