--- conflicted
+++ resolved
@@ -342,8 +342,6 @@
 	return false;
 }
 EXPORT_SYMBOL(xsk_tx_peek_desc);
-<<<<<<< HEAD
-=======
 
 static u32 xsk_tx_peek_release_fallback(struct xsk_buff_pool *pool, struct xdp_desc *descs,
 					u32 max_entries)
@@ -401,7 +399,6 @@
 	return nb_pkts;
 }
 EXPORT_SYMBOL(xsk_tx_peek_release_desc_batch);
->>>>>>> 356006a6
 
 static int xsk_wakeup(struct xdp_sock *xs, u8 flags)
 {
@@ -594,11 +591,8 @@
 	struct sock *sk = sock->sk;
 	struct xdp_sock *xs = xdp_sk(sk);
 	struct xsk_buff_pool *pool;
-<<<<<<< HEAD
-=======
 
 	sock_poll_wait(file, sock, wait);
->>>>>>> 356006a6
 
 	if (unlikely(!xsk_is_bound(xs)))
 		return mask;
@@ -873,7 +867,6 @@
 		xs->pool = xp_create_and_assign_umem(xs, xs->umem);
 		if (!xs->pool) {
 			err = -ENOMEM;
-<<<<<<< HEAD
 			goto out_unlock;
 		}
 
@@ -883,17 +876,6 @@
 			xs->pool = NULL;
 			goto out_unlock;
 		}
-=======
-			goto out_unlock;
-		}
-
-		err = xp_assign_dev(xs->pool, dev, qid, flags);
-		if (err) {
-			xp_destroy(xs->pool);
-			xs->pool = NULL;
-			goto out_unlock;
-		}
->>>>>>> 356006a6
 	}
 
 	xs->dev = dev;
@@ -1277,11 +1259,7 @@
 		return;
 
 	if (!xp_put_pool(xs->pool))
-<<<<<<< HEAD
-		xdp_put_umem(xs->umem);
-=======
 		xdp_put_umem(xs->umem, !xs->pool);
->>>>>>> 356006a6
 
 	sk_refcnt_debug_dec(sk);
 }
