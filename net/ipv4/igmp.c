--- conflicted
+++ resolved
@@ -1229,17 +1229,8 @@
 	if (pmc) {
 		im->interface = pmc->interface;
 		if (im->sfmode == MCAST_INCLUDE) {
-<<<<<<< HEAD
-			im->tomb = pmc->tomb;
-			pmc->tomb = NULL;
-
-			im->sources = pmc->sources;
-			pmc->sources = NULL;
-
-=======
 			swap(im->tomb, pmc->tomb);
 			swap(im->sources, pmc->sources);
->>>>>>> 4ff96fb5
 			for (psf = im->sources; psf; psf = psf->sf_next)
 				psf->sf_crcount = in_dev->mr_qrv ?: net->ipv4.sysctl_igmp_qrv;
 		} else {
