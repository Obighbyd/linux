/*
   BlueZ - Bluetooth protocol stack for Linux
   Copyright (C) 2000-2001 Qualcomm Incorporated

   Written 2000,2001 by Maxim Krasnyansky <maxk@qualcomm.com>

   This program is free software; you can redistribute it and/or modify
   it under the terms of the GNU General Public License version 2 as
   published by the Free Software Foundation;

   THE SOFTWARE IS PROVIDED "AS IS", WITHOUT WARRANTY OF ANY KIND, EXPRESS
   OR IMPLIED, INCLUDING BUT NOT LIMITED TO THE WARRANTIES OF MERCHANTABILITY,
   FITNESS FOR A PARTICULAR PURPOSE AND NONINFRINGEMENT OF THIRD PARTY RIGHTS.
   IN NO EVENT SHALL THE COPYRIGHT HOLDER(S) AND AUTHOR(S) BE LIABLE FOR ANY
   CLAIM, OR ANY SPECIAL INDIRECT OR CONSEQUENTIAL DAMAGES, OR ANY DAMAGES
   WHATSOEVER RESULTING FROM LOSS OF USE, DATA OR PROFITS, WHETHER IN AN
   ACTION OF CONTRACT, NEGLIGENCE OR OTHER TORTIOUS ACTION, ARISING OUT OF
   OR IN CONNECTION WITH THE USE OR PERFORMANCE OF THIS SOFTWARE.

   ALL LIABILITY, INCLUDING LIABILITY FOR INFRINGEMENT OF ANY PATENTS,
   COPYRIGHTS, TRADEMARKS OR OTHER RIGHTS, RELATING TO USE OF THIS
   SOFTWARE IS DISCLAIMED.
*/

/* Bluetooth SCO sockets. */

#include <linux/module.h>
#include <linux/debugfs.h>
#include <linux/seq_file.h>
#include <linux/sched/signal.h>

#include <net/bluetooth/bluetooth.h>
#include <net/bluetooth/hci_core.h>
#include <net/bluetooth/sco.h>

static bool disable_esco;

static const struct proto_ops sco_sock_ops;

static struct bt_sock_list sco_sk_list = {
	.lock = __RW_LOCK_UNLOCKED(sco_sk_list.lock)
};

/* ---- SCO connections ---- */
struct sco_conn {
	struct hci_conn	*hcon;

	spinlock_t	lock;
	struct sock	*sk;

	unsigned int    mtu;
};

#define sco_conn_lock(c)	spin_lock(&c->lock);
#define sco_conn_unlock(c)	spin_unlock(&c->lock);

static void sco_sock_close(struct sock *sk);
static void sco_sock_kill(struct sock *sk);

/* ----- SCO socket info ----- */
#define sco_pi(sk) ((struct sco_pinfo *) sk)

struct sco_pinfo {
	struct bt_sock	bt;
	bdaddr_t	src;
	bdaddr_t	dst;
	__u32		flags;
	__u16		setting;
	__u8		cmsg_mask;
	struct sco_conn	*conn;
};

/* ---- SCO timers ---- */
#define SCO_CONN_TIMEOUT	(HZ * 40)
#define SCO_DISCONN_TIMEOUT	(HZ * 2)

static void sco_sock_timeout(struct timer_list *t)
{
	struct sock *sk = from_timer(sk, t, sk_timer);

	BT_DBG("sock %p state %d", sk, sk->sk_state);

	bh_lock_sock(sk);
	sk->sk_err = ETIMEDOUT;
	sk->sk_state_change(sk);
	bh_unlock_sock(sk);

	sco_sock_kill(sk);
	sock_put(sk);
}

static void sco_sock_set_timer(struct sock *sk, long timeout)
{
	BT_DBG("sock %p state %d timeout %ld", sk, sk->sk_state, timeout);
	sk_reset_timer(sk, &sk->sk_timer, jiffies + timeout);
}

static void sco_sock_clear_timer(struct sock *sk)
{
	BT_DBG("sock %p state %d", sk, sk->sk_state);
	sk_stop_timer(sk, &sk->sk_timer);
}

/* ---- SCO connections ---- */
static struct sco_conn *sco_conn_add(struct hci_conn *hcon)
{
	struct hci_dev *hdev = hcon->hdev;
	struct sco_conn *conn = hcon->sco_data;

	if (conn)
		return conn;

	conn = kzalloc(sizeof(struct sco_conn), GFP_KERNEL);
	if (!conn)
		return NULL;

	spin_lock_init(&conn->lock);

	hcon->sco_data = conn;
	conn->hcon = hcon;

	if (hdev->sco_mtu > 0)
		conn->mtu = hdev->sco_mtu;
	else
		conn->mtu = 60;

	BT_DBG("hcon %p conn %p", hcon, conn);

	return conn;
}

/* Delete channel.
 * Must be called on the locked socket. */
static void sco_chan_del(struct sock *sk, int err)
{
	struct sco_conn *conn;

	conn = sco_pi(sk)->conn;

	BT_DBG("sk %p, conn %p, err %d", sk, conn, err);

	if (conn) {
		sco_conn_lock(conn);
		conn->sk = NULL;
		sco_pi(sk)->conn = NULL;
		sco_conn_unlock(conn);

		if (conn->hcon)
			hci_conn_drop(conn->hcon);
	}

	sk->sk_state = BT_CLOSED;
	sk->sk_err   = err;
	sk->sk_state_change(sk);

	sock_set_flag(sk, SOCK_ZAPPED);
}

static void sco_conn_del(struct hci_conn *hcon, int err)
{
	struct sco_conn *conn = hcon->sco_data;
	struct sock *sk;

	if (!conn)
		return;

	BT_DBG("hcon %p conn %p, err %d", hcon, conn, err);

	/* Kill socket */
	sco_conn_lock(conn);
	sk = conn->sk;
	sco_conn_unlock(conn);

	if (sk) {
		sock_hold(sk);
		bh_lock_sock(sk);
		sco_sock_clear_timer(sk);
		sco_chan_del(sk, err);
		bh_unlock_sock(sk);
		sco_sock_kill(sk);
		sock_put(sk);
	}

	hcon->sco_data = NULL;
	kfree(conn);
}

static void __sco_chan_add(struct sco_conn *conn, struct sock *sk,
			   struct sock *parent)
{
	BT_DBG("conn %p", conn);

	sco_pi(sk)->conn = conn;
	conn->sk = sk;

	if (parent)
		bt_accept_enqueue(parent, sk, true);
}

static int sco_chan_add(struct sco_conn *conn, struct sock *sk,
			struct sock *parent)
{
	int err = 0;

	sco_conn_lock(conn);
	if (conn->sk)
		err = -EBUSY;
	else
		__sco_chan_add(conn, sk, parent);

	sco_conn_unlock(conn);
	return err;
}

static int sco_connect(struct sock *sk)
{
	struct sco_conn *conn;
	struct hci_conn *hcon;
	struct hci_dev  *hdev;
	int err, type;

	BT_DBG("%pMR -> %pMR", &sco_pi(sk)->src, &sco_pi(sk)->dst);

	hdev = hci_get_route(&sco_pi(sk)->dst, &sco_pi(sk)->src, BDADDR_BREDR);
	if (!hdev)
		return -EHOSTUNREACH;

	hci_dev_lock(hdev);

	if (lmp_esco_capable(hdev) && !disable_esco)
		type = ESCO_LINK;
	else
		type = SCO_LINK;

	if (sco_pi(sk)->setting == BT_VOICE_TRANSPARENT &&
	    (!lmp_transp_capable(hdev) || !lmp_esco_capable(hdev))) {
		err = -EOPNOTSUPP;
		goto done;
	}

	hcon = hci_connect_sco(hdev, type, &sco_pi(sk)->dst,
			       sco_pi(sk)->setting);
	if (IS_ERR(hcon)) {
		err = PTR_ERR(hcon);
		goto done;
	}

	conn = sco_conn_add(hcon);
	if (!conn) {
		hci_conn_drop(hcon);
		err = -ENOMEM;
		goto done;
	}

	/* Update source addr of the socket */
	bacpy(&sco_pi(sk)->src, &hcon->src);

	err = sco_chan_add(conn, sk, NULL);
	if (err)
		goto done;

	if (hcon->state == BT_CONNECTED) {
		sco_sock_clear_timer(sk);
		sk->sk_state = BT_CONNECTED;
	} else {
		sk->sk_state = BT_CONNECT;
		sco_sock_set_timer(sk, sk->sk_sndtimeo);
	}

done:
	hci_dev_unlock(hdev);
	hci_dev_put(hdev);
	return err;
}

static int sco_send_frame(struct sock *sk, struct msghdr *msg, int len)
{
	struct sco_conn *conn = sco_pi(sk)->conn;
	struct sk_buff *skb;
	int err;

	/* Check outgoing MTU */
	if (len > conn->mtu)
		return -EINVAL;

	BT_DBG("sk %p len %d", sk, len);

	skb = bt_skb_send_alloc(sk, len, msg->msg_flags & MSG_DONTWAIT, &err);
	if (!skb)
		return err;

	if (memcpy_from_msg(skb_put(skb, len), msg, len)) {
		kfree_skb(skb);
		return -EFAULT;
	}

	hci_send_sco(conn->hcon, skb);

	return len;
}

static void sco_recv_frame(struct sco_conn *conn, struct sk_buff *skb)
{
	struct sock *sk;

	sco_conn_lock(conn);
	sk = conn->sk;
	sco_conn_unlock(conn);

	if (!sk)
		goto drop;

	BT_DBG("sk %p len %d", sk, skb->len);

	if (sk->sk_state != BT_CONNECTED)
		goto drop;

	if (!sock_queue_rcv_skb(sk, skb))
		return;

drop:
	kfree_skb(skb);
}

/* -------- Socket interface ---------- */
static struct sock *__sco_get_sock_listen_by_addr(bdaddr_t *ba)
{
	struct sock *sk;

	sk_for_each(sk, &sco_sk_list.head) {
		if (sk->sk_state != BT_LISTEN)
			continue;

		if (!bacmp(&sco_pi(sk)->src, ba))
			return sk;
	}

	return NULL;
}

/* Find socket listening on source bdaddr.
 * Returns closest match.
 */
static struct sock *sco_get_sock_listen(bdaddr_t *src)
{
	struct sock *sk = NULL, *sk1 = NULL;

	read_lock(&sco_sk_list.lock);

	sk_for_each(sk, &sco_sk_list.head) {
		if (sk->sk_state != BT_LISTEN)
			continue;

		/* Exact match. */
		if (!bacmp(&sco_pi(sk)->src, src))
			break;

		/* Closest match */
		if (!bacmp(&sco_pi(sk)->src, BDADDR_ANY))
			sk1 = sk;
	}

	read_unlock(&sco_sk_list.lock);

	return sk ? sk : sk1;
}

static void sco_sock_destruct(struct sock *sk)
{
	BT_DBG("sk %p", sk);

	skb_queue_purge(&sk->sk_receive_queue);
	skb_queue_purge(&sk->sk_write_queue);
}

static void sco_sock_cleanup_listen(struct sock *parent)
{
	struct sock *sk;

	BT_DBG("parent %p", parent);

	/* Close not yet accepted channels */
	while ((sk = bt_accept_dequeue(parent, NULL))) {
		sco_sock_close(sk);
		sco_sock_kill(sk);
	}

	parent->sk_state  = BT_CLOSED;
	sock_set_flag(parent, SOCK_ZAPPED);
}

/* Kill socket (only if zapped and orphan)
 * Must be called on unlocked socket.
 */
static void sco_sock_kill(struct sock *sk)
{
	if (!sock_flag(sk, SOCK_ZAPPED) || sk->sk_socket ||
	    sock_flag(sk, SOCK_DEAD))
		return;

	BT_DBG("sk %p state %d", sk, sk->sk_state);

	/* Kill poor orphan */
	bt_sock_unlink(&sco_sk_list, sk);
	sock_set_flag(sk, SOCK_DEAD);
	sock_put(sk);
}

static void __sco_sock_close(struct sock *sk)
{
	BT_DBG("sk %p state %d socket %p", sk, sk->sk_state, sk->sk_socket);

	switch (sk->sk_state) {
	case BT_LISTEN:
		sco_sock_cleanup_listen(sk);
		break;

	case BT_CONNECTED:
	case BT_CONFIG:
		if (sco_pi(sk)->conn->hcon) {
			sk->sk_state = BT_DISCONN;
			sco_sock_set_timer(sk, SCO_DISCONN_TIMEOUT);
			sco_conn_lock(sco_pi(sk)->conn);
			hci_conn_drop(sco_pi(sk)->conn->hcon);
			sco_pi(sk)->conn->hcon = NULL;
			sco_conn_unlock(sco_pi(sk)->conn);
		} else
			sco_chan_del(sk, ECONNRESET);
		break;

	case BT_CONNECT2:
	case BT_CONNECT:
	case BT_DISCONN:
		sco_chan_del(sk, ECONNRESET);
		break;

	default:
		sock_set_flag(sk, SOCK_ZAPPED);
		break;
	}
}

/* Must be called on unlocked socket. */
static void sco_sock_close(struct sock *sk)
{
	sco_sock_clear_timer(sk);
	lock_sock(sk);
	__sco_sock_close(sk);
	release_sock(sk);
	sco_sock_kill(sk);
}

static void sco_skb_put_cmsg(struct sk_buff *skb, struct msghdr *msg,
			     struct sock *sk)
{
	if (sco_pi(sk)->cmsg_mask & SCO_CMSG_PKT_STATUS)
		put_cmsg(msg, SOL_BLUETOOTH, BT_SCM_PKT_STATUS,
			 sizeof(bt_cb(skb)->sco.pkt_status),
			 &bt_cb(skb)->sco.pkt_status);
}

static void sco_sock_init(struct sock *sk, struct sock *parent)
{
	BT_DBG("sk %p", sk);

	if (parent) {
		sk->sk_type = parent->sk_type;
		bt_sk(sk)->flags = bt_sk(parent)->flags;
		security_sk_clone(parent, sk);
	} else {
		bt_sk(sk)->skb_put_cmsg = sco_skb_put_cmsg;
	}
}

static struct proto sco_proto = {
	.name		= "SCO",
	.owner		= THIS_MODULE,
	.obj_size	= sizeof(struct sco_pinfo)
};

static struct sock *sco_sock_alloc(struct net *net, struct socket *sock,
				   int proto, gfp_t prio, int kern)
{
	struct sock *sk;

	sk = sk_alloc(net, PF_BLUETOOTH, prio, &sco_proto, kern);
	if (!sk)
		return NULL;

	sock_init_data(sock, sk);
	INIT_LIST_HEAD(&bt_sk(sk)->accept_q);

	sk->sk_destruct = sco_sock_destruct;
	sk->sk_sndtimeo = SCO_CONN_TIMEOUT;

	sock_reset_flag(sk, SOCK_ZAPPED);

	sk->sk_protocol = proto;
	sk->sk_state    = BT_OPEN;

	sco_pi(sk)->setting = BT_VOICE_CVSD_16BIT;

	timer_setup(&sk->sk_timer, sco_sock_timeout, 0);

	bt_sock_link(&sco_sk_list, sk);
	return sk;
}

static int sco_sock_create(struct net *net, struct socket *sock, int protocol,
			   int kern)
{
	struct sock *sk;

	BT_DBG("sock %p", sock);

	sock->state = SS_UNCONNECTED;

	if (sock->type != SOCK_SEQPACKET)
		return -ESOCKTNOSUPPORT;

	sock->ops = &sco_sock_ops;

	sk = sco_sock_alloc(net, sock, protocol, GFP_ATOMIC, kern);
	if (!sk)
		return -ENOMEM;

	sco_sock_init(sk, NULL);
	return 0;
}

static int sco_sock_bind(struct socket *sock, struct sockaddr *addr,
			 int addr_len)
{
	struct sockaddr_sco *sa = (struct sockaddr_sco *) addr;
	struct sock *sk = sock->sk;
	int err = 0;

	if (!addr || addr_len < sizeof(struct sockaddr_sco) ||
	    addr->sa_family != AF_BLUETOOTH)
		return -EINVAL;

	BT_DBG("sk %p %pMR", sk, &sa->sco_bdaddr);

	lock_sock(sk);

	if (sk->sk_state != BT_OPEN) {
		err = -EBADFD;
		goto done;
	}

	if (sk->sk_type != SOCK_SEQPACKET) {
		err = -EINVAL;
		goto done;
	}

	bacpy(&sco_pi(sk)->src, &sa->sco_bdaddr);

	sk->sk_state = BT_BOUND;

done:
	release_sock(sk);
	return err;
}

static int sco_sock_connect(struct socket *sock, struct sockaddr *addr, int alen, int flags)
{
	struct sockaddr_sco *sa = (struct sockaddr_sco *) addr;
	struct sock *sk = sock->sk;
	int err;

	BT_DBG("sk %p", sk);

	if (alen < sizeof(struct sockaddr_sco) ||
	    addr->sa_family != AF_BLUETOOTH)
		return -EINVAL;

	if (sk->sk_state != BT_OPEN && sk->sk_state != BT_BOUND)
		return -EBADFD;

	if (sk->sk_type != SOCK_SEQPACKET)
		return -EINVAL;

	lock_sock(sk);

	/* Set destination address and psm */
	bacpy(&sco_pi(sk)->dst, &sa->sco_bdaddr);

	err = sco_connect(sk);
	if (err)
		goto done;

	err = bt_sock_wait_state(sk, BT_CONNECTED,
				 sock_sndtimeo(sk, flags & O_NONBLOCK));

done:
	release_sock(sk);
	return err;
}

static int sco_sock_listen(struct socket *sock, int backlog)
{
	struct sock *sk = sock->sk;
	bdaddr_t *src = &sco_pi(sk)->src;
	int err = 0;

	BT_DBG("sk %p backlog %d", sk, backlog);

	lock_sock(sk);

	if (sk->sk_state != BT_BOUND) {
		err = -EBADFD;
		goto done;
	}

	if (sk->sk_type != SOCK_SEQPACKET) {
		err = -EINVAL;
		goto done;
	}

	write_lock(&sco_sk_list.lock);

	if (__sco_get_sock_listen_by_addr(src)) {
		err = -EADDRINUSE;
		goto unlock;
	}

	sk->sk_max_ack_backlog = backlog;
	sk->sk_ack_backlog = 0;

	sk->sk_state = BT_LISTEN;

unlock:
	write_unlock(&sco_sk_list.lock);

done:
	release_sock(sk);
	return err;
}

static int sco_sock_accept(struct socket *sock, struct socket *newsock,
			   int flags, bool kern)
{
	DEFINE_WAIT_FUNC(wait, woken_wake_function);
	struct sock *sk = sock->sk, *ch;
	long timeo;
	int err = 0;

	lock_sock(sk);

	timeo = sock_rcvtimeo(sk, flags & O_NONBLOCK);

	BT_DBG("sk %p timeo %ld", sk, timeo);

	/* Wait for an incoming connection. (wake-one). */
	add_wait_queue_exclusive(sk_sleep(sk), &wait);
	while (1) {
		if (sk->sk_state != BT_LISTEN) {
			err = -EBADFD;
			break;
		}

		ch = bt_accept_dequeue(sk, newsock);
		if (ch)
			break;

		if (!timeo) {
			err = -EAGAIN;
			break;
		}

		if (signal_pending(current)) {
			err = sock_intr_errno(timeo);
			break;
		}

		release_sock(sk);

		timeo = wait_woken(&wait, TASK_INTERRUPTIBLE, timeo);
		lock_sock(sk);
	}
	remove_wait_queue(sk_sleep(sk), &wait);

	if (err)
		goto done;

	newsock->state = SS_CONNECTED;

	BT_DBG("new socket %p", ch);

done:
	release_sock(sk);
	return err;
}

static int sco_sock_getname(struct socket *sock, struct sockaddr *addr,
			    int peer)
{
	struct sockaddr_sco *sa = (struct sockaddr_sco *) addr;
	struct sock *sk = sock->sk;

	BT_DBG("sock %p, sk %p", sock, sk);

	addr->sa_family = AF_BLUETOOTH;

	if (peer)
		bacpy(&sa->sco_bdaddr, &sco_pi(sk)->dst);
	else
		bacpy(&sa->sco_bdaddr, &sco_pi(sk)->src);

	return sizeof(struct sockaddr_sco);
}

static int sco_sock_sendmsg(struct socket *sock, struct msghdr *msg,
			    size_t len)
{
	struct sock *sk = sock->sk;
	int err;

	BT_DBG("sock %p, sk %p", sock, sk);

	err = sock_error(sk);
	if (err)
		return err;

	if (msg->msg_flags & MSG_OOB)
		return -EOPNOTSUPP;

	lock_sock(sk);

	if (sk->sk_state == BT_CONNECTED)
		err = sco_send_frame(sk, msg, len);
	else
		err = -ENOTCONN;

	release_sock(sk);
	return err;
}

static void sco_conn_defer_accept(struct hci_conn *conn, u16 setting)
{
	struct hci_dev *hdev = conn->hdev;

	BT_DBG("conn %p", conn);

	conn->state = BT_CONFIG;

	if (!lmp_esco_capable(hdev)) {
		struct hci_cp_accept_conn_req cp;

		bacpy(&cp.bdaddr, &conn->dst);
		cp.role = 0x00; /* Ignored */

		hci_send_cmd(hdev, HCI_OP_ACCEPT_CONN_REQ, sizeof(cp), &cp);
	} else {
		struct hci_cp_accept_sync_conn_req cp;

		bacpy(&cp.bdaddr, &conn->dst);
		cp.pkt_type = cpu_to_le16(conn->pkt_type);

		cp.tx_bandwidth   = cpu_to_le32(0x00001f40);
		cp.rx_bandwidth   = cpu_to_le32(0x00001f40);
		cp.content_format = cpu_to_le16(setting);

		switch (setting & SCO_AIRMODE_MASK) {
		case SCO_AIRMODE_TRANSP:
			if (conn->pkt_type & ESCO_2EV3)
				cp.max_latency = cpu_to_le16(0x0008);
			else
				cp.max_latency = cpu_to_le16(0x000D);
			cp.retrans_effort = 0x02;
			break;
		case SCO_AIRMODE_CVSD:
			cp.max_latency = cpu_to_le16(0xffff);
			cp.retrans_effort = 0xff;
			break;
		}

		hci_send_cmd(hdev, HCI_OP_ACCEPT_SYNC_CONN_REQ,
			     sizeof(cp), &cp);
	}
}

static int sco_sock_recvmsg(struct socket *sock, struct msghdr *msg,
			    size_t len, int flags)
{
	struct sock *sk = sock->sk;
	struct sco_pinfo *pi = sco_pi(sk);

	lock_sock(sk);

	if (sk->sk_state == BT_CONNECT2 &&
	    test_bit(BT_SK_DEFER_SETUP, &bt_sk(sk)->flags)) {
		sco_conn_defer_accept(pi->conn->hcon, pi->setting);
		sk->sk_state = BT_CONFIG;

		release_sock(sk);
		return 0;
	}

	release_sock(sk);

	return bt_sock_recvmsg(sock, msg, len, flags);
}

static int sco_sock_setsockopt(struct socket *sock, int level, int optname,
			       sockptr_t optval, unsigned int optlen)
{
	struct sock *sk = sock->sk;
	int len, err = 0;
	struct bt_voice voice;
	u32 opt;

	BT_DBG("sk %p", sk);

	lock_sock(sk);

	switch (optname) {

	case BT_DEFER_SETUP:
		if (sk->sk_state != BT_BOUND && sk->sk_state != BT_LISTEN) {
			err = -EINVAL;
			break;
		}

		if (copy_from_sockptr(&opt, optval, sizeof(u32))) {
			err = -EFAULT;
			break;
		}

		if (opt)
			set_bit(BT_SK_DEFER_SETUP, &bt_sk(sk)->flags);
		else
			clear_bit(BT_SK_DEFER_SETUP, &bt_sk(sk)->flags);
		break;

	case BT_VOICE:
		if (sk->sk_state != BT_OPEN && sk->sk_state != BT_BOUND &&
		    sk->sk_state != BT_CONNECT2) {
			err = -EINVAL;
			break;
		}

		voice.setting = sco_pi(sk)->setting;

		len = min_t(unsigned int, sizeof(voice), optlen);
		if (copy_from_sockptr(&voice, optval, len)) {
			err = -EFAULT;
			break;
		}

		/* Explicitly check for these values */
		if (voice.setting != BT_VOICE_TRANSPARENT &&
		    voice.setting != BT_VOICE_CVSD_16BIT) {
			err = -EINVAL;
			break;
		}

		sco_pi(sk)->setting = voice.setting;
		break;

	case BT_PKT_STATUS:
		if (copy_from_sockptr(&opt, optval, sizeof(u32))) {
			err = -EFAULT;
			break;
		}

		if (opt)
			sco_pi(sk)->cmsg_mask |= SCO_CMSG_PKT_STATUS;
		else
			sco_pi(sk)->cmsg_mask &= SCO_CMSG_PKT_STATUS;
		break;

	default:
		err = -ENOPROTOOPT;
		break;
	}

	release_sock(sk);
	return err;
}

static int sco_sock_getsockopt_old(struct socket *sock, int optname,
				   char __user *optval, int __user *optlen)
{
	struct sock *sk = sock->sk;
	struct sco_options opts;
	struct sco_conninfo cinfo;
	int len, err = 0;

	BT_DBG("sk %p", sk);

	if (get_user(len, optlen))
		return -EFAULT;

	lock_sock(sk);

	switch (optname) {
	case SCO_OPTIONS:
		if (sk->sk_state != BT_CONNECTED &&
		    !(sk->sk_state == BT_CONNECT2 &&
		      test_bit(BT_SK_DEFER_SETUP, &bt_sk(sk)->flags))) {
			err = -ENOTCONN;
			break;
		}

		opts.mtu = sco_pi(sk)->conn->mtu;

		BT_DBG("mtu %d", opts.mtu);

		len = min_t(unsigned int, len, sizeof(opts));
		if (copy_to_user(optval, (char *)&opts, len))
			err = -EFAULT;

		break;

	case SCO_CONNINFO:
		if (sk->sk_state != BT_CONNECTED &&
		    !(sk->sk_state == BT_CONNECT2 &&
		      test_bit(BT_SK_DEFER_SETUP, &bt_sk(sk)->flags))) {
			err = -ENOTCONN;
			break;
		}

		memset(&cinfo, 0, sizeof(cinfo));
		cinfo.hci_handle = sco_pi(sk)->conn->hcon->handle;
		memcpy(cinfo.dev_class, sco_pi(sk)->conn->hcon->dev_class, 3);

		len = min_t(unsigned int, len, sizeof(cinfo));
		if (copy_to_user(optval, (char *)&cinfo, len))
			err = -EFAULT;

		break;

	default:
		err = -ENOPROTOOPT;
		break;
	}

	release_sock(sk);
	return err;
}

static int sco_sock_getsockopt(struct socket *sock, int level, int optname,
			       char __user *optval, int __user *optlen)
{
	struct sock *sk = sock->sk;
	int len, err = 0;
	struct bt_voice voice;
	u32 phys;
	int pkt_status;

	BT_DBG("sk %p", sk);

	if (level == SOL_SCO)
		return sco_sock_getsockopt_old(sock, optname, optval, optlen);

	if (get_user(len, optlen))
		return -EFAULT;

	lock_sock(sk);

	switch (optname) {

	case BT_DEFER_SETUP:
		if (sk->sk_state != BT_BOUND && sk->sk_state != BT_LISTEN) {
			err = -EINVAL;
			break;
		}

		if (put_user(test_bit(BT_SK_DEFER_SETUP, &bt_sk(sk)->flags),
			     (u32 __user *)optval))
			err = -EFAULT;

		break;

	case BT_VOICE:
		voice.setting = sco_pi(sk)->setting;

		len = min_t(unsigned int, len, sizeof(voice));
		if (copy_to_user(optval, (char *)&voice, len))
			err = -EFAULT;

		break;

	case BT_PHY:
		if (sk->sk_state != BT_CONNECTED) {
			err = -ENOTCONN;
			break;
		}

		phys = hci_conn_get_phy(sco_pi(sk)->conn->hcon);

		if (put_user(phys, (u32 __user *) optval))
			err = -EFAULT;
		break;

	case BT_PKT_STATUS:
		pkt_status = (sco_pi(sk)->cmsg_mask & SCO_CMSG_PKT_STATUS);

		if (put_user(pkt_status, (int __user *)optval))
			err = -EFAULT;
		break;

	case BT_SNDMTU:
	case BT_RCVMTU:
<<<<<<< HEAD
=======
		if (sk->sk_state != BT_CONNECTED) {
			err = -ENOTCONN;
			break;
		}

>>>>>>> 356006a6
		if (put_user(sco_pi(sk)->conn->mtu, (u32 __user *)optval))
			err = -EFAULT;
		break;

	default:
		err = -ENOPROTOOPT;
		break;
	}

	release_sock(sk);
	return err;
}

static int sco_sock_shutdown(struct socket *sock, int how)
{
	struct sock *sk = sock->sk;
	int err = 0;

	BT_DBG("sock %p, sk %p", sock, sk);

	if (!sk)
		return 0;

	sock_hold(sk);
	lock_sock(sk);

	if (!sk->sk_shutdown) {
		sk->sk_shutdown = SHUTDOWN_MASK;
		sco_sock_clear_timer(sk);
		__sco_sock_close(sk);

		if (sock_flag(sk, SOCK_LINGER) && sk->sk_lingertime &&
		    !(current->flags & PF_EXITING))
			err = bt_sock_wait_state(sk, BT_CLOSED,
						 sk->sk_lingertime);
	}

	release_sock(sk);
	sock_put(sk);

	return err;
}

static int sco_sock_release(struct socket *sock)
{
	struct sock *sk = sock->sk;
	int err = 0;

	BT_DBG("sock %p, sk %p", sock, sk);

	if (!sk)
		return 0;

	sco_sock_close(sk);

	if (sock_flag(sk, SOCK_LINGER) && sk->sk_lingertime &&
	    !(current->flags & PF_EXITING)) {
		lock_sock(sk);
		err = bt_sock_wait_state(sk, BT_CLOSED, sk->sk_lingertime);
		release_sock(sk);
	}

	sock_orphan(sk);
	sco_sock_kill(sk);
	return err;
}

static void sco_conn_ready(struct sco_conn *conn)
{
	struct sock *parent;
	struct sock *sk = conn->sk;

	BT_DBG("conn %p", conn);

	if (sk) {
		sco_sock_clear_timer(sk);
		bh_lock_sock(sk);
		sk->sk_state = BT_CONNECTED;
		sk->sk_state_change(sk);
		bh_unlock_sock(sk);
	} else {
		sco_conn_lock(conn);

		if (!conn->hcon) {
			sco_conn_unlock(conn);
			return;
		}

		parent = sco_get_sock_listen(&conn->hcon->src);
		if (!parent) {
			sco_conn_unlock(conn);
			return;
		}

		bh_lock_sock(parent);

		sk = sco_sock_alloc(sock_net(parent), NULL,
				    BTPROTO_SCO, GFP_ATOMIC, 0);
		if (!sk) {
			bh_unlock_sock(parent);
			sco_conn_unlock(conn);
			return;
		}

		sco_sock_init(sk, parent);

		bacpy(&sco_pi(sk)->src, &conn->hcon->src);
		bacpy(&sco_pi(sk)->dst, &conn->hcon->dst);

		hci_conn_hold(conn->hcon);
		__sco_chan_add(conn, sk, parent);

		if (test_bit(BT_SK_DEFER_SETUP, &bt_sk(parent)->flags))
			sk->sk_state = BT_CONNECT2;
		else
			sk->sk_state = BT_CONNECTED;

		/* Wake up parent */
		parent->sk_data_ready(parent);

		bh_unlock_sock(parent);

		sco_conn_unlock(conn);
	}
}

/* ----- SCO interface with lower layer (HCI) ----- */
int sco_connect_ind(struct hci_dev *hdev, bdaddr_t *bdaddr, __u8 *flags)
{
	struct sock *sk;
	int lm = 0;

	BT_DBG("hdev %s, bdaddr %pMR", hdev->name, bdaddr);

	/* Find listening sockets */
	read_lock(&sco_sk_list.lock);
	sk_for_each(sk, &sco_sk_list.head) {
		if (sk->sk_state != BT_LISTEN)
			continue;

		if (!bacmp(&sco_pi(sk)->src, &hdev->bdaddr) ||
		    !bacmp(&sco_pi(sk)->src, BDADDR_ANY)) {
			lm |= HCI_LM_ACCEPT;

			if (test_bit(BT_SK_DEFER_SETUP, &bt_sk(sk)->flags))
				*flags |= HCI_PROTO_DEFER;
			break;
		}
	}
	read_unlock(&sco_sk_list.lock);

	return lm;
}

static void sco_connect_cfm(struct hci_conn *hcon, __u8 status)
{
	if (hcon->type != SCO_LINK && hcon->type != ESCO_LINK)
		return;

	BT_DBG("hcon %p bdaddr %pMR status %d", hcon, &hcon->dst, status);

	if (!status) {
		struct sco_conn *conn;

		conn = sco_conn_add(hcon);
		if (conn)
			sco_conn_ready(conn);
	} else
		sco_conn_del(hcon, bt_to_errno(status));
}

static void sco_disconn_cfm(struct hci_conn *hcon, __u8 reason)
{
	if (hcon->type != SCO_LINK && hcon->type != ESCO_LINK)
		return;

	BT_DBG("hcon %p reason %d", hcon, reason);

	sco_conn_del(hcon, bt_to_errno(reason));
}

void sco_recv_scodata(struct hci_conn *hcon, struct sk_buff *skb)
{
	struct sco_conn *conn = hcon->sco_data;

	if (!conn)
		goto drop;

	BT_DBG("conn %p len %d", conn, skb->len);

	if (skb->len) {
		sco_recv_frame(conn, skb);
		return;
	}

drop:
	kfree_skb(skb);
}

static struct hci_cb sco_cb = {
	.name		= "SCO",
	.connect_cfm	= sco_connect_cfm,
	.disconn_cfm	= sco_disconn_cfm,
};

static int sco_debugfs_show(struct seq_file *f, void *p)
{
	struct sock *sk;

	read_lock(&sco_sk_list.lock);

	sk_for_each(sk, &sco_sk_list.head) {
		seq_printf(f, "%pMR %pMR %d\n", &sco_pi(sk)->src,
			   &sco_pi(sk)->dst, sk->sk_state);
	}

	read_unlock(&sco_sk_list.lock);

	return 0;
}

DEFINE_SHOW_ATTRIBUTE(sco_debugfs);

static struct dentry *sco_debugfs;

static const struct proto_ops sco_sock_ops = {
	.family		= PF_BLUETOOTH,
	.owner		= THIS_MODULE,
	.release	= sco_sock_release,
	.bind		= sco_sock_bind,
	.connect	= sco_sock_connect,
	.listen		= sco_sock_listen,
	.accept		= sco_sock_accept,
	.getname	= sco_sock_getname,
	.sendmsg	= sco_sock_sendmsg,
	.recvmsg	= sco_sock_recvmsg,
	.poll		= bt_sock_poll,
	.ioctl		= bt_sock_ioctl,
	.gettstamp	= sock_gettstamp,
	.mmap		= sock_no_mmap,
	.socketpair	= sock_no_socketpair,
	.shutdown	= sco_sock_shutdown,
	.setsockopt	= sco_sock_setsockopt,
	.getsockopt	= sco_sock_getsockopt
};

static const struct net_proto_family sco_sock_family_ops = {
	.family	= PF_BLUETOOTH,
	.owner	= THIS_MODULE,
	.create	= sco_sock_create,
};

int __init sco_init(void)
{
	int err;

	BUILD_BUG_ON(sizeof(struct sockaddr_sco) > sizeof(struct sockaddr));

	err = proto_register(&sco_proto, 0);
	if (err < 0)
		return err;

	err = bt_sock_register(BTPROTO_SCO, &sco_sock_family_ops);
	if (err < 0) {
		BT_ERR("SCO socket registration failed");
		goto error;
	}

	err = bt_procfs_init(&init_net, "sco", &sco_sk_list, NULL);
	if (err < 0) {
		BT_ERR("Failed to create SCO proc file");
		bt_sock_unregister(BTPROTO_SCO);
		goto error;
	}

	BT_INFO("SCO socket layer initialized");

	hci_register_cb(&sco_cb);

	if (IS_ERR_OR_NULL(bt_debugfs))
		return 0;

	sco_debugfs = debugfs_create_file("sco", 0444, bt_debugfs,
					  NULL, &sco_debugfs_fops);

	return 0;

error:
	proto_unregister(&sco_proto);
	return err;
}

void sco_exit(void)
{
	bt_procfs_cleanup(&init_net, "sco");

	debugfs_remove(sco_debugfs);

	hci_unregister_cb(&sco_cb);

	bt_sock_unregister(BTPROTO_SCO);

	proto_unregister(&sco_proto);
}

module_param(disable_esco, bool, 0644);
MODULE_PARM_DESC(disable_esco, "Disable eSCO connection creation");<|MERGE_RESOLUTION|>--- conflicted
+++ resolved
@@ -1003,14 +1003,11 @@
 
 	case BT_SNDMTU:
 	case BT_RCVMTU:
-<<<<<<< HEAD
-=======
 		if (sk->sk_state != BT_CONNECTED) {
 			err = -ENOTCONN;
 			break;
 		}
 
->>>>>>> 356006a6
 		if (put_user(sco_pi(sk)->conn->mtu, (u32 __user *)optval))
 			err = -EFAULT;
 		break;
