// SPDX-License-Identifier: GPL-2.0-only
/*
 * scan.c - support for transforming the ACPI namespace into individual objects
 */

#include <linux/module.h>
#include <linux/init.h>
#include <linux/slab.h>
#include <linux/kernel.h>
#include <linux/acpi.h>
#include <linux/acpi_iort.h>
#include <linux/signal.h>
#include <linux/kthread.h>
#include <linux/dmi.h>
#include <linux/nls.h>
#include <linux/dma-map-ops.h>
#include <linux/platform_data/x86/apple.h>
#include <linux/pgtable.h>

#include "internal.h"

#define _COMPONENT		ACPI_BUS_COMPONENT
ACPI_MODULE_NAME("scan");
extern struct acpi_device *acpi_root;

#define ACPI_BUS_CLASS			"system_bus"
#define ACPI_BUS_HID			"LNXSYBUS"
#define ACPI_BUS_DEVICE_NAME		"System Bus"

#define ACPI_IS_ROOT_DEVICE(device)    (!(device)->parent)

#define INVALID_ACPI_HANDLE	((acpi_handle)empty_zero_page)

static const char *dummy_hid = "device";

static LIST_HEAD(acpi_dep_list);
static DEFINE_MUTEX(acpi_dep_list_lock);
LIST_HEAD(acpi_bus_id_list);
static DEFINE_MUTEX(acpi_scan_lock);
static LIST_HEAD(acpi_scan_handlers_list);
DEFINE_MUTEX(acpi_device_lock);
LIST_HEAD(acpi_wakeup_device_list);
static DEFINE_MUTEX(acpi_hp_context_lock);

/*
 * The UART device described by the SPCR table is the only object which needs
 * special-casing. Everything else is covered by ACPI namespace paths in STAO
 * table.
 */
static u64 spcr_uart_addr;

struct acpi_dep_data {
	struct list_head node;
	acpi_handle supplier;
	acpi_handle consumer;
};

void acpi_scan_lock_acquire(void)
{
	mutex_lock(&acpi_scan_lock);
}
EXPORT_SYMBOL_GPL(acpi_scan_lock_acquire);

void acpi_scan_lock_release(void)
{
	mutex_unlock(&acpi_scan_lock);
}
EXPORT_SYMBOL_GPL(acpi_scan_lock_release);

void acpi_lock_hp_context(void)
{
	mutex_lock(&acpi_hp_context_lock);
}

void acpi_unlock_hp_context(void)
{
	mutex_unlock(&acpi_hp_context_lock);
}

void acpi_initialize_hp_context(struct acpi_device *adev,
				struct acpi_hotplug_context *hp,
				int (*notify)(struct acpi_device *, u32),
				void (*uevent)(struct acpi_device *, u32))
{
	acpi_lock_hp_context();
	hp->notify = notify;
	hp->uevent = uevent;
	acpi_set_hp_context(adev, hp);
	acpi_unlock_hp_context();
}
EXPORT_SYMBOL_GPL(acpi_initialize_hp_context);

int acpi_scan_add_handler(struct acpi_scan_handler *handler)
{
	if (!handler)
		return -EINVAL;

	list_add_tail(&handler->list_node, &acpi_scan_handlers_list);
	return 0;
}

int acpi_scan_add_handler_with_hotplug(struct acpi_scan_handler *handler,
				       const char *hotplug_profile_name)
{
	int error;

	error = acpi_scan_add_handler(handler);
	if (error)
		return error;

	acpi_sysfs_add_hotplug_profile(&handler->hotplug, hotplug_profile_name);
	return 0;
}

bool acpi_scan_is_offline(struct acpi_device *adev, bool uevent)
{
	struct acpi_device_physical_node *pn;
	bool offline = true;
	char *envp[] = { "EVENT=offline", NULL };

	/*
	 * acpi_container_offline() calls this for all of the container's
	 * children under the container's physical_node_lock lock.
	 */
	mutex_lock_nested(&adev->physical_node_lock, SINGLE_DEPTH_NESTING);

	list_for_each_entry(pn, &adev->physical_node_list, node)
		if (device_supports_offline(pn->dev) && !pn->dev->offline) {
			if (uevent)
				kobject_uevent_env(&pn->dev->kobj, KOBJ_CHANGE, envp);

			offline = false;
			break;
		}

	mutex_unlock(&adev->physical_node_lock);
	return offline;
}

static acpi_status acpi_bus_offline(acpi_handle handle, u32 lvl, void *data,
				    void **ret_p)
{
	struct acpi_device *device = NULL;
	struct acpi_device_physical_node *pn;
	bool second_pass = (bool)data;
	acpi_status status = AE_OK;

	if (acpi_bus_get_device(handle, &device))
		return AE_OK;

	if (device->handler && !device->handler->hotplug.enabled) {
		*ret_p = &device->dev;
		return AE_SUPPORT;
	}

	mutex_lock(&device->physical_node_lock);

	list_for_each_entry(pn, &device->physical_node_list, node) {
		int ret;

		if (second_pass) {
			/* Skip devices offlined by the first pass. */
			if (pn->put_online)
				continue;
		} else {
			pn->put_online = false;
		}
		ret = device_offline(pn->dev);
		if (ret >= 0) {
			pn->put_online = !ret;
		} else {
			*ret_p = pn->dev;
			if (second_pass) {
				status = AE_ERROR;
				break;
			}
		}
	}

	mutex_unlock(&device->physical_node_lock);

	return status;
}

static acpi_status acpi_bus_online(acpi_handle handle, u32 lvl, void *data,
				   void **ret_p)
{
	struct acpi_device *device = NULL;
	struct acpi_device_physical_node *pn;

	if (acpi_bus_get_device(handle, &device))
		return AE_OK;

	mutex_lock(&device->physical_node_lock);

	list_for_each_entry(pn, &device->physical_node_list, node)
		if (pn->put_online) {
			device_online(pn->dev);
			pn->put_online = false;
		}

	mutex_unlock(&device->physical_node_lock);

	return AE_OK;
}

static int acpi_scan_try_to_offline(struct acpi_device *device)
{
	acpi_handle handle = device->handle;
	struct device *errdev = NULL;
	acpi_status status;

	/*
	 * Carry out two passes here and ignore errors in the first pass,
	 * because if the devices in question are memory blocks and
	 * CONFIG_MEMCG is set, one of the blocks may hold data structures
	 * that the other blocks depend on, but it is not known in advance which
	 * block holds them.
	 *
	 * If the first pass is successful, the second one isn't needed, though.
	 */
	status = acpi_walk_namespace(ACPI_TYPE_ANY, handle, ACPI_UINT32_MAX,
				     NULL, acpi_bus_offline, (void *)false,
				     (void **)&errdev);
	if (status == AE_SUPPORT) {
		dev_warn(errdev, "Offline disabled.\n");
		acpi_walk_namespace(ACPI_TYPE_ANY, handle, ACPI_UINT32_MAX,
				    acpi_bus_online, NULL, NULL, NULL);
		return -EPERM;
	}
	acpi_bus_offline(handle, 0, (void *)false, (void **)&errdev);
	if (errdev) {
		errdev = NULL;
		acpi_walk_namespace(ACPI_TYPE_ANY, handle, ACPI_UINT32_MAX,
				    NULL, acpi_bus_offline, (void *)true,
				    (void **)&errdev);
		if (!errdev)
			acpi_bus_offline(handle, 0, (void *)true,
					 (void **)&errdev);

		if (errdev) {
			dev_warn(errdev, "Offline failed.\n");
			acpi_bus_online(handle, 0, NULL, NULL);
			acpi_walk_namespace(ACPI_TYPE_ANY, handle,
					    ACPI_UINT32_MAX, acpi_bus_online,
					    NULL, NULL, NULL);
			return -EBUSY;
		}
	}
	return 0;
}

static int acpi_scan_hot_remove(struct acpi_device *device)
{
	acpi_handle handle = device->handle;
	unsigned long long sta;
	acpi_status status;

	if (device->handler && device->handler->hotplug.demand_offline) {
		if (!acpi_scan_is_offline(device, true))
			return -EBUSY;
	} else {
		int error = acpi_scan_try_to_offline(device);
		if (error)
			return error;
	}

	ACPI_DEBUG_PRINT((ACPI_DB_INFO,
		"Hot-removing device %s...\n", dev_name(&device->dev)));

	acpi_bus_trim(device);

	acpi_evaluate_lck(handle, 0);
	/*
	 * TBD: _EJD support.
	 */
	status = acpi_evaluate_ej0(handle);
	if (status == AE_NOT_FOUND)
		return -ENODEV;
	else if (ACPI_FAILURE(status))
		return -EIO;

	/*
	 * Verify if eject was indeed successful.  If not, log an error
	 * message.  No need to call _OST since _EJ0 call was made OK.
	 */
	status = acpi_evaluate_integer(handle, "_STA", NULL, &sta);
	if (ACPI_FAILURE(status)) {
		acpi_handle_warn(handle,
			"Status check after eject failed (0x%x)\n", status);
	} else if (sta & ACPI_STA_DEVICE_ENABLED) {
		acpi_handle_warn(handle,
			"Eject incomplete - status 0x%llx\n", sta);
	}

	return 0;
}

static int acpi_scan_device_not_present(struct acpi_device *adev)
{
	if (!acpi_device_enumerated(adev)) {
		dev_warn(&adev->dev, "Still not present\n");
		return -EALREADY;
	}
	acpi_bus_trim(adev);
	return 0;
}

static int acpi_scan_device_check(struct acpi_device *adev)
{
	int error;

	acpi_bus_get_status(adev);
	if (adev->status.present || adev->status.functional) {
		/*
		 * This function is only called for device objects for which
		 * matching scan handlers exist.  The only situation in which
		 * the scan handler is not attached to this device object yet
		 * is when the device has just appeared (either it wasn't
		 * present at all before or it was removed and then added
		 * again).
		 */
		if (adev->handler) {
			dev_warn(&adev->dev, "Already enumerated\n");
			return -EALREADY;
		}
		error = acpi_bus_scan(adev->handle);
		if (error) {
			dev_warn(&adev->dev, "Namespace scan failure\n");
			return error;
		}
		if (!adev->handler) {
			dev_warn(&adev->dev, "Enumeration failure\n");
			error = -ENODEV;
		}
	} else {
		error = acpi_scan_device_not_present(adev);
	}
	return error;
}

static int acpi_scan_bus_check(struct acpi_device *adev)
{
	struct acpi_scan_handler *handler = adev->handler;
	struct acpi_device *child;
	int error;

	acpi_bus_get_status(adev);
	if (!(adev->status.present || adev->status.functional)) {
		acpi_scan_device_not_present(adev);
		return 0;
	}
	if (handler && handler->hotplug.scan_dependent)
		return handler->hotplug.scan_dependent(adev);

	error = acpi_bus_scan(adev->handle);
	if (error) {
		dev_warn(&adev->dev, "Namespace scan failure\n");
		return error;
	}
	list_for_each_entry(child, &adev->children, node) {
		error = acpi_scan_bus_check(child);
		if (error)
			return error;
	}
	return 0;
}

static int acpi_generic_hotplug_event(struct acpi_device *adev, u32 type)
{
	switch (type) {
	case ACPI_NOTIFY_BUS_CHECK:
		return acpi_scan_bus_check(adev);
	case ACPI_NOTIFY_DEVICE_CHECK:
		return acpi_scan_device_check(adev);
	case ACPI_NOTIFY_EJECT_REQUEST:
	case ACPI_OST_EC_OSPM_EJECT:
		if (adev->handler && !adev->handler->hotplug.enabled) {
			dev_info(&adev->dev, "Eject disabled\n");
			return -EPERM;
		}
		acpi_evaluate_ost(adev->handle, ACPI_NOTIFY_EJECT_REQUEST,
				  ACPI_OST_SC_EJECT_IN_PROGRESS, NULL);
		return acpi_scan_hot_remove(adev);
	}
	return -EINVAL;
}

void acpi_device_hotplug(struct acpi_device *adev, u32 src)
{
	u32 ost_code = ACPI_OST_SC_NON_SPECIFIC_FAILURE;
	int error = -ENODEV;

	lock_device_hotplug();
	mutex_lock(&acpi_scan_lock);

	/*
	 * The device object's ACPI handle cannot become invalid as long as we
	 * are holding acpi_scan_lock, but it might have become invalid before
	 * that lock was acquired.
	 */
	if (adev->handle == INVALID_ACPI_HANDLE)
		goto err_out;

	if (adev->flags.is_dock_station) {
		error = dock_notify(adev, src);
	} else if (adev->flags.hotplug_notify) {
		error = acpi_generic_hotplug_event(adev, src);
	} else {
		int (*notify)(struct acpi_device *, u32);

		acpi_lock_hp_context();
		notify = adev->hp ? adev->hp->notify : NULL;
		acpi_unlock_hp_context();
		/*
		 * There may be additional notify handlers for device objects
		 * without the .event() callback, so ignore them here.
		 */
		if (notify)
			error = notify(adev, src);
		else
			goto out;
	}
	switch (error) {
	case 0:
		ost_code = ACPI_OST_SC_SUCCESS;
		break;
	case -EPERM:
		ost_code = ACPI_OST_SC_EJECT_NOT_SUPPORTED;
		break;
	case -EBUSY:
		ost_code = ACPI_OST_SC_DEVICE_BUSY;
		break;
	default:
		ost_code = ACPI_OST_SC_NON_SPECIFIC_FAILURE;
		break;
	}

 err_out:
	acpi_evaluate_ost(adev->handle, src, ost_code, NULL);

 out:
	acpi_bus_put_acpi_device(adev);
	mutex_unlock(&acpi_scan_lock);
	unlock_device_hotplug();
}

static void acpi_free_power_resources_lists(struct acpi_device *device)
{
	int i;

	if (device->wakeup.flags.valid)
		acpi_power_resources_list_free(&device->wakeup.resources);

	if (!device->power.flags.power_resources)
		return;

	for (i = ACPI_STATE_D0; i <= ACPI_STATE_D3_HOT; i++) {
		struct acpi_device_power_state *ps = &device->power.states[i];
		acpi_power_resources_list_free(&ps->resources);
	}
}

static void acpi_device_release(struct device *dev)
{
	struct acpi_device *acpi_dev = to_acpi_device(dev);

	acpi_free_properties(acpi_dev);
	acpi_free_pnp_ids(&acpi_dev->pnp);
	acpi_free_power_resources_lists(acpi_dev);
	kfree(acpi_dev);
}

static void acpi_device_del(struct acpi_device *device)
{
	struct acpi_device_bus_id *acpi_device_bus_id;

	mutex_lock(&acpi_device_lock);
	if (device->parent)
		list_del(&device->node);

	list_for_each_entry(acpi_device_bus_id, &acpi_bus_id_list, node)
		if (!strcmp(acpi_device_bus_id->bus_id,
			    acpi_device_hid(device))) {
			if (acpi_device_bus_id->instance_no > 0)
				acpi_device_bus_id->instance_no--;
			else {
				list_del(&acpi_device_bus_id->node);
				kfree_const(acpi_device_bus_id->bus_id);
				kfree(acpi_device_bus_id);
			}
			break;
		}

	list_del(&device->wakeup_list);
	mutex_unlock(&acpi_device_lock);

	acpi_power_add_remove_device(device, false);
	acpi_device_remove_files(device);
	if (device->remove)
		device->remove(device);

	device_del(&device->dev);
}

static BLOCKING_NOTIFIER_HEAD(acpi_reconfig_chain);

static LIST_HEAD(acpi_device_del_list);
static DEFINE_MUTEX(acpi_device_del_lock);

static void acpi_device_del_work_fn(struct work_struct *work_not_used)
{
	for (;;) {
		struct acpi_device *adev;

		mutex_lock(&acpi_device_del_lock);

		if (list_empty(&acpi_device_del_list)) {
			mutex_unlock(&acpi_device_del_lock);
			break;
		}
		adev = list_first_entry(&acpi_device_del_list,
					struct acpi_device, del_list);
		list_del(&adev->del_list);

		mutex_unlock(&acpi_device_del_lock);

		blocking_notifier_call_chain(&acpi_reconfig_chain,
					     ACPI_RECONFIG_DEVICE_REMOVE, adev);

		acpi_device_del(adev);
		/*
		 * Drop references to all power resources that might have been
		 * used by the device.
		 */
		acpi_power_transition(adev, ACPI_STATE_D3_COLD);
		put_device(&adev->dev);
	}
}

/**
 * acpi_scan_drop_device - Drop an ACPI device object.
 * @handle: Handle of an ACPI namespace node, not used.
 * @context: Address of the ACPI device object to drop.
 *
 * This is invoked by acpi_ns_delete_node() during the removal of the ACPI
 * namespace node the device object pointed to by @context is attached to.
 *
 * The unregistration is carried out asynchronously to avoid running
 * acpi_device_del() under the ACPICA's namespace mutex and the list is used to
 * ensure the correct ordering (the device objects must be unregistered in the
 * same order in which the corresponding namespace nodes are deleted).
 */
static void acpi_scan_drop_device(acpi_handle handle, void *context)
{
	static DECLARE_WORK(work, acpi_device_del_work_fn);
	struct acpi_device *adev = context;

	mutex_lock(&acpi_device_del_lock);

	/*
	 * Use the ACPI hotplug workqueue which is ordered, so this work item
	 * won't run after any hotplug work items submitted subsequently.  That
	 * prevents attempts to register device objects identical to those being
	 * deleted from happening concurrently (such attempts result from
	 * hotplug events handled via the ACPI hotplug workqueue).  It also will
	 * run after all of the work items submitted previosuly, which helps
	 * those work items to ensure that they are not accessing stale device
	 * objects.
	 */
	if (list_empty(&acpi_device_del_list))
		acpi_queue_hotplug_work(&work);

	list_add_tail(&adev->del_list, &acpi_device_del_list);
	/* Make acpi_ns_validate_handle() return NULL for this handle. */
	adev->handle = INVALID_ACPI_HANDLE;

	mutex_unlock(&acpi_device_del_lock);
}

static int acpi_get_device_data(acpi_handle handle, struct acpi_device **device,
				void (*callback)(void *))
{
	acpi_status status;

	if (!device)
		return -EINVAL;

	*device = NULL;

	status = acpi_get_data_full(handle, acpi_scan_drop_device,
				    (void **)device, callback);
	if (ACPI_FAILURE(status) || !*device) {
		ACPI_DEBUG_PRINT((ACPI_DB_INFO, "No context for object [%p]\n",
				  handle));
		return -ENODEV;
	}
	return 0;
}

int acpi_bus_get_device(acpi_handle handle, struct acpi_device **device)
{
	return acpi_get_device_data(handle, device, NULL);
}
EXPORT_SYMBOL(acpi_bus_get_device);

static void get_acpi_device(void *dev)
{
	if (dev)
		get_device(&((struct acpi_device *)dev)->dev);
}

struct acpi_device *acpi_bus_get_acpi_device(acpi_handle handle)
{
	struct acpi_device *adev = NULL;

	acpi_get_device_data(handle, &adev, get_acpi_device);
	return adev;
}

void acpi_bus_put_acpi_device(struct acpi_device *adev)
{
	put_device(&adev->dev);
}

int acpi_device_add(struct acpi_device *device,
		    void (*release)(struct device *))
{
	int result;
	struct acpi_device_bus_id *acpi_device_bus_id, *new_bus_id;
	int found = 0;

	if (device->handle) {
		acpi_status status;

		status = acpi_attach_data(device->handle, acpi_scan_drop_device,
					  device);
		if (ACPI_FAILURE(status)) {
			acpi_handle_err(device->handle,
					"Unable to attach device data\n");
			return -ENODEV;
		}
	}

	/*
	 * Linkage
	 * -------
	 * Link this device to its parent and siblings.
	 */
	INIT_LIST_HEAD(&device->children);
	INIT_LIST_HEAD(&device->node);
	INIT_LIST_HEAD(&device->wakeup_list);
	INIT_LIST_HEAD(&device->physical_node_list);
	INIT_LIST_HEAD(&device->del_list);
	mutex_init(&device->physical_node_lock);

	new_bus_id = kzalloc(sizeof(struct acpi_device_bus_id), GFP_KERNEL);
	if (!new_bus_id) {
		pr_err(PREFIX "Memory allocation error\n");
		result = -ENOMEM;
		goto err_detach;
	}

	mutex_lock(&acpi_device_lock);
	/*
	 * Find suitable bus_id and instance number in acpi_bus_id_list
	 * If failed, create one and link it into acpi_bus_id_list
	 */
	list_for_each_entry(acpi_device_bus_id, &acpi_bus_id_list, node) {
		if (!strcmp(acpi_device_bus_id->bus_id,
			    acpi_device_hid(device))) {
			acpi_device_bus_id->instance_no++;
			found = 1;
			kfree(new_bus_id);
			break;
		}
	}
	if (!found) {
		acpi_device_bus_id = new_bus_id;
		acpi_device_bus_id->bus_id =
			kstrdup_const(acpi_device_hid(device), GFP_KERNEL);
		if (!acpi_device_bus_id->bus_id) {
			pr_err(PREFIX "Memory allocation error for bus id\n");
			result = -ENOMEM;
			goto err_free_new_bus_id;
		}

		acpi_device_bus_id->instance_no = 0;
		list_add_tail(&acpi_device_bus_id->node, &acpi_bus_id_list);
	}
	dev_set_name(&device->dev, "%s:%02x", acpi_device_bus_id->bus_id, acpi_device_bus_id->instance_no);

	if (device->parent)
		list_add_tail(&device->node, &device->parent->children);

	if (device->wakeup.flags.valid)
		list_add_tail(&device->wakeup_list, &acpi_wakeup_device_list);
	mutex_unlock(&acpi_device_lock);

	if (device->parent)
		device->dev.parent = &device->parent->dev;
	device->dev.bus = &acpi_bus_type;
	device->dev.release = release;
	result = device_add(&device->dev);
	if (result) {
		dev_err(&device->dev, "Error registering device\n");
		goto err;
	}

	result = acpi_device_setup_files(device);
	if (result)
		printk(KERN_ERR PREFIX "Error creating sysfs interface for device %s\n",
		       dev_name(&device->dev));

	return 0;

 err:
	mutex_lock(&acpi_device_lock);
	if (device->parent)
		list_del(&device->node);
	list_del(&device->wakeup_list);

 err_free_new_bus_id:
	if (!found)
		kfree(new_bus_id);

	mutex_unlock(&acpi_device_lock);

 err_detach:
	acpi_detach_data(device->handle, acpi_scan_drop_device);
	return result;
}

/* --------------------------------------------------------------------------
                                 Device Enumeration
   -------------------------------------------------------------------------- */
static bool acpi_info_matches_ids(struct acpi_device_info *info,
				  const char * const ids[])
{
	struct acpi_pnp_device_id_list *cid_list = NULL;
	int i;

	if (!(info->valid & ACPI_VALID_HID))
		return false;

	if (info->valid & ACPI_VALID_CID)
		cid_list = &info->compatible_id_list;

	for (i = 0; ids[i]; i++) {
		int j;

		if (!strcmp(info->hardware_id.string, ids[i]))
			return true;

		if (!cid_list)
			continue;

		for (j = 0; j < cid_list->count; j++) {
			if (!strcmp(cid_list->ids[j].string, ids[i]))
				return true;
		}
	}

	return false;
}

/* List of HIDs for which we ignore matching ACPI devices, when checking _DEP lists. */
static const char * const acpi_ignore_dep_ids[] = {
	"PNP0D80", /* Windows-compatible System Power Management Controller */
	"INT33BD", /* Intel Baytrail Mailbox Device */
	NULL
};

static struct acpi_device *acpi_bus_get_parent(acpi_handle handle)
{
	struct acpi_device *device = NULL;
	acpi_status status;

	/*
	 * Fixed hardware devices do not appear in the namespace and do not
	 * have handles, but we fabricate acpi_devices for them, so we have
	 * to deal with them specially.
	 */
	if (!handle)
		return acpi_root;

	do {
		status = acpi_get_parent(handle, &handle);
		if (ACPI_FAILURE(status))
			return status == AE_NULL_ENTRY ? NULL : acpi_root;
	} while (acpi_bus_get_device(handle, &device));
	return device;
}

acpi_status
acpi_bus_get_ejd(acpi_handle handle, acpi_handle *ejd)
{
	acpi_status status;
	acpi_handle tmp;
	struct acpi_buffer buffer = {ACPI_ALLOCATE_BUFFER, NULL};
	union acpi_object *obj;

	status = acpi_get_handle(handle, "_EJD", &tmp);
	if (ACPI_FAILURE(status))
		return status;

	status = acpi_evaluate_object(handle, "_EJD", NULL, &buffer);
	if (ACPI_SUCCESS(status)) {
		obj = buffer.pointer;
		status = acpi_get_handle(ACPI_ROOT_OBJECT, obj->string.pointer,
					 ejd);
		kfree(buffer.pointer);
	}
	return status;
}
EXPORT_SYMBOL_GPL(acpi_bus_get_ejd);

static int acpi_bus_extract_wakeup_device_power_package(struct acpi_device *dev)
{
	acpi_handle handle = dev->handle;
	struct acpi_device_wakeup *wakeup = &dev->wakeup;
	struct acpi_buffer buffer = { ACPI_ALLOCATE_BUFFER, NULL };
	union acpi_object *package = NULL;
	union acpi_object *element = NULL;
	acpi_status status;
	int err = -ENODATA;

	INIT_LIST_HEAD(&wakeup->resources);

	/* _PRW */
	status = acpi_evaluate_object(handle, "_PRW", NULL, &buffer);
	if (ACPI_FAILURE(status)) {
		ACPI_EXCEPTION((AE_INFO, status, "Evaluating _PRW"));
		return err;
	}

	package = (union acpi_object *)buffer.pointer;

	if (!package || package->package.count < 2)
		goto out;

	element = &(package->package.elements[0]);
	if (!element)
		goto out;

	if (element->type == ACPI_TYPE_PACKAGE) {
		if ((element->package.count < 2) ||
		    (element->package.elements[0].type !=
		     ACPI_TYPE_LOCAL_REFERENCE)
		    || (element->package.elements[1].type != ACPI_TYPE_INTEGER))
			goto out;

		wakeup->gpe_device =
		    element->package.elements[0].reference.handle;
		wakeup->gpe_number =
		    (u32) element->package.elements[1].integer.value;
	} else if (element->type == ACPI_TYPE_INTEGER) {
		wakeup->gpe_device = NULL;
		wakeup->gpe_number = element->integer.value;
	} else {
		goto out;
	}

	element = &(package->package.elements[1]);
	if (element->type != ACPI_TYPE_INTEGER)
		goto out;

	wakeup->sleep_state = element->integer.value;

	err = acpi_extract_power_resources(package, 2, &wakeup->resources);
	if (err)
		goto out;

	if (!list_empty(&wakeup->resources)) {
		int sleep_state;

		err = acpi_power_wakeup_list_init(&wakeup->resources,
						  &sleep_state);
		if (err) {
			acpi_handle_warn(handle, "Retrieving current states "
					 "of wakeup power resources failed\n");
			acpi_power_resources_list_free(&wakeup->resources);
			goto out;
		}
		if (sleep_state < wakeup->sleep_state) {
			acpi_handle_warn(handle, "Overriding _PRW sleep state "
					 "(S%d) by S%d from power resources\n",
					 (int)wakeup->sleep_state, sleep_state);
			wakeup->sleep_state = sleep_state;
		}
	}

 out:
	kfree(buffer.pointer);
	return err;
}

static bool acpi_wakeup_gpe_init(struct acpi_device *device)
{
	static const struct acpi_device_id button_device_ids[] = {
		{"PNP0C0C", 0},		/* Power button */
		{"PNP0C0D", 0},		/* Lid */
		{"PNP0C0E", 0},		/* Sleep button */
		{"", 0},
	};
	struct acpi_device_wakeup *wakeup = &device->wakeup;
	acpi_status status;

	wakeup->flags.notifier_present = 0;

	/* Power button, Lid switch always enable wakeup */
	if (!acpi_match_device_ids(device, button_device_ids)) {
		if (!acpi_match_device_ids(device, &button_device_ids[1])) {
			/* Do not use Lid/sleep button for S5 wakeup */
			if (wakeup->sleep_state == ACPI_STATE_S5)
				wakeup->sleep_state = ACPI_STATE_S4;
		}
		acpi_mark_gpe_for_wake(wakeup->gpe_device, wakeup->gpe_number);
		device_set_wakeup_capable(&device->dev, true);
		return true;
	}

	status = acpi_setup_gpe_for_wake(device->handle, wakeup->gpe_device,
					 wakeup->gpe_number);
	return ACPI_SUCCESS(status);
}

static void acpi_bus_get_wakeup_device_flags(struct acpi_device *device)
{
	int err;

	/* Presence of _PRW indicates wake capable */
	if (!acpi_has_method(device->handle, "_PRW"))
		return;

	err = acpi_bus_extract_wakeup_device_power_package(device);
	if (err) {
		dev_err(&device->dev, "_PRW evaluation error: %d\n", err);
		return;
	}

	device->wakeup.flags.valid = acpi_wakeup_gpe_init(device);
	device->wakeup.prepare_count = 0;
	/*
	 * Call _PSW/_DSW object to disable its ability to wake the sleeping
	 * system for the ACPI device with the _PRW object.
	 * The _PSW object is deprecated in ACPI 3.0 and is replaced by _DSW.
	 * So it is necessary to call _DSW object first. Only when it is not
	 * present will the _PSW object used.
	 */
	err = acpi_device_sleep_wake(device, 0, 0, 0);
	if (err)
		pr_debug("error in _DSW or _PSW evaluation\n");
}

static void acpi_bus_init_power_state(struct acpi_device *device, int state)
{
	struct acpi_device_power_state *ps = &device->power.states[state];
	char pathname[5] = { '_', 'P', 'R', '0' + state, '\0' };
	struct acpi_buffer buffer = { ACPI_ALLOCATE_BUFFER, NULL };
	acpi_status status;

	INIT_LIST_HEAD(&ps->resources);

	/* Evaluate "_PRx" to get referenced power resources */
	status = acpi_evaluate_object(device->handle, pathname, NULL, &buffer);
	if (ACPI_SUCCESS(status)) {
		union acpi_object *package = buffer.pointer;

		if (buffer.length && package
		    && package->type == ACPI_TYPE_PACKAGE
		    && package->package.count)
			acpi_extract_power_resources(package, 0, &ps->resources);

		ACPI_FREE(buffer.pointer);
	}

	/* Evaluate "_PSx" to see if we can do explicit sets */
	pathname[2] = 'S';
	if (acpi_has_method(device->handle, pathname))
		ps->flags.explicit_set = 1;

	/* State is valid if there are means to put the device into it. */
	if (!list_empty(&ps->resources) || ps->flags.explicit_set)
		ps->flags.valid = 1;

	ps->power = -1;		/* Unknown - driver assigned */
	ps->latency = -1;	/* Unknown - driver assigned */
}

static void acpi_bus_get_power_flags(struct acpi_device *device)
{
	u32 i;

	/* Presence of _PS0|_PR0 indicates 'power manageable' */
	if (!acpi_has_method(device->handle, "_PS0") &&
	    !acpi_has_method(device->handle, "_PR0"))
		return;

	device->flags.power_manageable = 1;

	/*
	 * Power Management Flags
	 */
	if (acpi_has_method(device->handle, "_PSC"))
		device->power.flags.explicit_get = 1;

	if (acpi_has_method(device->handle, "_IRC"))
		device->power.flags.inrush_current = 1;

	if (acpi_has_method(device->handle, "_DSW"))
		device->power.flags.dsw_present = 1;

	/*
	 * Enumerate supported power management states
	 */
	for (i = ACPI_STATE_D0; i <= ACPI_STATE_D3_HOT; i++)
		acpi_bus_init_power_state(device, i);

	INIT_LIST_HEAD(&device->power.states[ACPI_STATE_D3_COLD].resources);

	/* Set the defaults for D0 and D3hot (always supported). */
	device->power.states[ACPI_STATE_D0].flags.valid = 1;
	device->power.states[ACPI_STATE_D0].power = 100;
	device->power.states[ACPI_STATE_D3_HOT].flags.valid = 1;

	/*
	 * Use power resources only if the D0 list of them is populated, because
	 * some platforms may provide _PR3 only to indicate D3cold support and
	 * in those cases the power resources list returned by it may be bogus.
	 */
	if (!list_empty(&device->power.states[ACPI_STATE_D0].resources)) {
		device->power.flags.power_resources = 1;
		/*
		 * D3cold is supported if the D3hot list of power resources is
		 * not empty.
		 */
		if (!list_empty(&device->power.states[ACPI_STATE_D3_HOT].resources))
			device->power.states[ACPI_STATE_D3_COLD].flags.valid = 1;
	}

	if (acpi_bus_init_power(device))
		device->flags.power_manageable = 0;
}

static void acpi_bus_get_flags(struct acpi_device *device)
{
	/* Presence of _STA indicates 'dynamic_status' */
	if (acpi_has_method(device->handle, "_STA"))
		device->flags.dynamic_status = 1;

	/* Presence of _RMV indicates 'removable' */
	if (acpi_has_method(device->handle, "_RMV"))
		device->flags.removable = 1;

	/* Presence of _EJD|_EJ0 indicates 'ejectable' */
	if (acpi_has_method(device->handle, "_EJD") ||
	    acpi_has_method(device->handle, "_EJ0"))
		device->flags.ejectable = 1;
}

static void acpi_device_get_busid(struct acpi_device *device)
{
	char bus_id[5] = { '?', 0 };
	struct acpi_buffer buffer = { sizeof(bus_id), bus_id };
	int i = 0;

	/*
	 * Bus ID
	 * ------
	 * The device's Bus ID is simply the object name.
	 * TBD: Shouldn't this value be unique (within the ACPI namespace)?
	 */
	if (ACPI_IS_ROOT_DEVICE(device)) {
		strcpy(device->pnp.bus_id, "ACPI");
		return;
	}

	switch (device->device_type) {
	case ACPI_BUS_TYPE_POWER_BUTTON:
		strcpy(device->pnp.bus_id, "PWRF");
		break;
	case ACPI_BUS_TYPE_SLEEP_BUTTON:
		strcpy(device->pnp.bus_id, "SLPF");
		break;
	case ACPI_BUS_TYPE_ECDT_EC:
		strcpy(device->pnp.bus_id, "ECDT");
		break;
	default:
		acpi_get_name(device->handle, ACPI_SINGLE_NAME, &buffer);
		/* Clean up trailing underscores (if any) */
		for (i = 3; i > 1; i--) {
			if (bus_id[i] == '_')
				bus_id[i] = '\0';
			else
				break;
		}
		strcpy(device->pnp.bus_id, bus_id);
		break;
	}
}

/*
 * acpi_ata_match - see if an acpi object is an ATA device
 *
 * If an acpi object has one of the ACPI ATA methods defined,
 * then we can safely call it an ATA device.
 */
bool acpi_ata_match(acpi_handle handle)
{
	return acpi_has_method(handle, "_GTF") ||
	       acpi_has_method(handle, "_GTM") ||
	       acpi_has_method(handle, "_STM") ||
	       acpi_has_method(handle, "_SDD");
}

/*
 * acpi_bay_match - see if an acpi object is an ejectable driver bay
 *
 * If an acpi object is ejectable and has one of the ACPI ATA methods defined,
 * then we can safely call it an ejectable drive bay
 */
bool acpi_bay_match(acpi_handle handle)
{
	acpi_handle phandle;

	if (!acpi_has_method(handle, "_EJ0"))
		return false;
	if (acpi_ata_match(handle))
		return true;
	if (ACPI_FAILURE(acpi_get_parent(handle, &phandle)))
		return false;

	return acpi_ata_match(phandle);
}

bool acpi_device_is_battery(struct acpi_device *adev)
{
	struct acpi_hardware_id *hwid;

	list_for_each_entry(hwid, &adev->pnp.ids, list)
		if (!strcmp("PNP0C0A", hwid->id))
			return true;

	return false;
}

static bool is_ejectable_bay(struct acpi_device *adev)
{
	acpi_handle handle = adev->handle;

	if (acpi_has_method(handle, "_EJ0") && acpi_device_is_battery(adev))
		return true;

	return acpi_bay_match(handle);
}

/*
 * acpi_dock_match - see if an acpi object has a _DCK method
 */
bool acpi_dock_match(acpi_handle handle)
{
	return acpi_has_method(handle, "_DCK");
}

static acpi_status
acpi_backlight_cap_match(acpi_handle handle, u32 level, void *context,
			  void **return_value)
{
	long *cap = context;

	if (acpi_has_method(handle, "_BCM") &&
	    acpi_has_method(handle, "_BCL")) {
		ACPI_DEBUG_PRINT((ACPI_DB_INFO, "Found generic backlight "
				  "support\n"));
		*cap |= ACPI_VIDEO_BACKLIGHT;
		/* We have backlight support, no need to scan further */
		return AE_CTRL_TERMINATE;
	}
	return 0;
}

/* Returns true if the ACPI object is a video device which can be
 * handled by video.ko.
 * The device will get a Linux specific CID added in scan.c to
 * identify the device as an ACPI graphics device
 * Be aware that the graphics device may not be physically present
 * Use acpi_video_get_capabilities() to detect general ACPI video
 * capabilities of present cards
 */
long acpi_is_video_device(acpi_handle handle)
{
	long video_caps = 0;

	/* Is this device able to support video switching ? */
	if (acpi_has_method(handle, "_DOD") || acpi_has_method(handle, "_DOS"))
		video_caps |= ACPI_VIDEO_OUTPUT_SWITCHING;

	/* Is this device able to retrieve a video ROM ? */
	if (acpi_has_method(handle, "_ROM"))
		video_caps |= ACPI_VIDEO_ROM_AVAILABLE;

	/* Is this device able to configure which video head to be POSTed ? */
	if (acpi_has_method(handle, "_VPO") &&
	    acpi_has_method(handle, "_GPD") &&
	    acpi_has_method(handle, "_SPD"))
		video_caps |= ACPI_VIDEO_DEVICE_POSTING;

	/* Only check for backlight functionality if one of the above hit. */
	if (video_caps)
		acpi_walk_namespace(ACPI_TYPE_DEVICE, handle,
				    ACPI_UINT32_MAX, acpi_backlight_cap_match, NULL,
				    &video_caps, NULL);

	return video_caps;
}
EXPORT_SYMBOL(acpi_is_video_device);

const char *acpi_device_hid(struct acpi_device *device)
{
	struct acpi_hardware_id *hid;

	if (list_empty(&device->pnp.ids))
		return dummy_hid;

	hid = list_first_entry(&device->pnp.ids, struct acpi_hardware_id, list);
	return hid->id;
}
EXPORT_SYMBOL(acpi_device_hid);

static void acpi_add_id(struct acpi_device_pnp *pnp, const char *dev_id)
{
	struct acpi_hardware_id *id;

	id = kmalloc(sizeof(*id), GFP_KERNEL);
	if (!id)
		return;

	id->id = kstrdup_const(dev_id, GFP_KERNEL);
	if (!id->id) {
		kfree(id);
		return;
	}

	list_add_tail(&id->list, &pnp->ids);
	pnp->type.hardware_id = 1;
}

/*
 * Old IBM workstations have a DSDT bug wherein the SMBus object
 * lacks the SMBUS01 HID and the methods do not have the necessary "_"
 * prefix.  Work around this.
 */
static bool acpi_ibm_smbus_match(acpi_handle handle)
{
	char node_name[ACPI_PATH_SEGMENT_LENGTH];
	struct acpi_buffer path = { sizeof(node_name), node_name };

	if (!dmi_name_in_vendors("IBM"))
		return false;

	/* Look for SMBS object */
	if (ACPI_FAILURE(acpi_get_name(handle, ACPI_SINGLE_NAME, &path)) ||
	    strcmp("SMBS", path.pointer))
		return false;

	/* Does it have the necessary (but misnamed) methods? */
	if (acpi_has_method(handle, "SBI") &&
	    acpi_has_method(handle, "SBR") &&
	    acpi_has_method(handle, "SBW"))
		return true;

	return false;
}

static bool acpi_object_is_system_bus(acpi_handle handle)
{
	acpi_handle tmp;

	if (ACPI_SUCCESS(acpi_get_handle(NULL, "\\_SB", &tmp)) &&
	    tmp == handle)
		return true;
	if (ACPI_SUCCESS(acpi_get_handle(NULL, "\\_TZ", &tmp)) &&
	    tmp == handle)
		return true;

	return false;
}

static void acpi_set_pnp_ids(acpi_handle handle, struct acpi_device_pnp *pnp,
				int device_type, struct acpi_device_info *info)
{
	struct acpi_pnp_device_id_list *cid_list;
	int i;

	switch (device_type) {
	case ACPI_BUS_TYPE_DEVICE:
		if (handle == ACPI_ROOT_OBJECT) {
			acpi_add_id(pnp, ACPI_SYSTEM_HID);
			break;
		}

		if (!info) {
			pr_err(PREFIX "%s: Error reading device info\n",
					__func__);
			return;
		}

		if (info->valid & ACPI_VALID_HID) {
			acpi_add_id(pnp, info->hardware_id.string);
			pnp->type.platform_id = 1;
		}
		if (info->valid & ACPI_VALID_CID) {
			cid_list = &info->compatible_id_list;
			for (i = 0; i < cid_list->count; i++)
				acpi_add_id(pnp, cid_list->ids[i].string);
		}
		if (info->valid & ACPI_VALID_ADR) {
			pnp->bus_address = info->address;
			pnp->type.bus_address = 1;
		}
		if (info->valid & ACPI_VALID_UID)
			pnp->unique_id = kstrdup(info->unique_id.string,
							GFP_KERNEL);
		if (info->valid & ACPI_VALID_CLS)
			acpi_add_id(pnp, info->class_code.string);

		/*
		 * Some devices don't reliably have _HIDs & _CIDs, so add
		 * synthetic HIDs to make sure drivers can find them.
		 */
		if (acpi_is_video_device(handle))
			acpi_add_id(pnp, ACPI_VIDEO_HID);
		else if (acpi_bay_match(handle))
			acpi_add_id(pnp, ACPI_BAY_HID);
		else if (acpi_dock_match(handle))
			acpi_add_id(pnp, ACPI_DOCK_HID);
		else if (acpi_ibm_smbus_match(handle))
			acpi_add_id(pnp, ACPI_SMBUS_IBM_HID);
		else if (list_empty(&pnp->ids) &&
			 acpi_object_is_system_bus(handle)) {
			/* \_SB, \_TZ, LNXSYBUS */
			acpi_add_id(pnp, ACPI_BUS_HID);
			strcpy(pnp->device_name, ACPI_BUS_DEVICE_NAME);
			strcpy(pnp->device_class, ACPI_BUS_CLASS);
		}

		break;
	case ACPI_BUS_TYPE_POWER:
		acpi_add_id(pnp, ACPI_POWER_HID);
		break;
	case ACPI_BUS_TYPE_PROCESSOR:
		acpi_add_id(pnp, ACPI_PROCESSOR_OBJECT_HID);
		break;
	case ACPI_BUS_TYPE_THERMAL:
		acpi_add_id(pnp, ACPI_THERMAL_HID);
		break;
	case ACPI_BUS_TYPE_POWER_BUTTON:
		acpi_add_id(pnp, ACPI_BUTTON_HID_POWERF);
		break;
	case ACPI_BUS_TYPE_SLEEP_BUTTON:
		acpi_add_id(pnp, ACPI_BUTTON_HID_SLEEPF);
		break;
	case ACPI_BUS_TYPE_ECDT_EC:
		acpi_add_id(pnp, ACPI_ECDT_HID);
		break;
	}
}

void acpi_free_pnp_ids(struct acpi_device_pnp *pnp)
{
	struct acpi_hardware_id *id, *tmp;

	list_for_each_entry_safe(id, tmp, &pnp->ids, list) {
		kfree_const(id->id);
		kfree(id);
	}
	kfree(pnp->unique_id);
}

/**
 * acpi_dma_supported - Check DMA support for the specified device.
 * @adev: The pointer to acpi device
 *
 * Return false if DMA is not supported. Otherwise, return true
 */
bool acpi_dma_supported(struct acpi_device *adev)
{
	if (!adev)
		return false;

	if (adev->flags.cca_seen)
		return true;

	/*
	* Per ACPI 6.0 sec 6.2.17, assume devices can do cache-coherent
	* DMA on "Intel platforms".  Presumably that includes all x86 and
	* ia64, and other arches will set CONFIG_ACPI_CCA_REQUIRED=y.
	*/
	if (!IS_ENABLED(CONFIG_ACPI_CCA_REQUIRED))
		return true;

	return false;
}

/**
 * acpi_get_dma_attr - Check the supported DMA attr for the specified device.
 * @adev: The pointer to acpi device
 *
 * Return enum dev_dma_attr.
 */
enum dev_dma_attr acpi_get_dma_attr(struct acpi_device *adev)
{
	if (!acpi_dma_supported(adev))
		return DEV_DMA_NOT_SUPPORTED;

	if (adev->flags.coherent_dma)
		return DEV_DMA_COHERENT;
	else
		return DEV_DMA_NON_COHERENT;
}

/**
 * acpi_dma_get_range() - Get device DMA parameters.
 *
 * @dev: device to configure
 * @dma_addr: pointer device DMA address result
 * @offset: pointer to the DMA offset result
 * @size: pointer to DMA range size result
 *
 * Evaluate DMA regions and return respectively DMA region start, offset
 * and size in dma_addr, offset and size on parsing success; it does not
 * update the passed in values on failure.
 *
 * Return 0 on success, < 0 on failure.
 */
int acpi_dma_get_range(struct device *dev, u64 *dma_addr, u64 *offset,
		       u64 *size)
{
	struct acpi_device *adev;
	LIST_HEAD(list);
	struct resource_entry *rentry;
	int ret;
	struct device *dma_dev = dev;
	u64 len, dma_start = U64_MAX, dma_end = 0, dma_offset = 0;

	/*
	 * Walk the device tree chasing an ACPI companion with a _DMA
	 * object while we go. Stop if we find a device with an ACPI
	 * companion containing a _DMA method.
	 */
	do {
		adev = ACPI_COMPANION(dma_dev);
		if (adev && acpi_has_method(adev->handle, METHOD_NAME__DMA))
			break;

		dma_dev = dma_dev->parent;
	} while (dma_dev);

	if (!dma_dev)
		return -ENODEV;

	if (!acpi_has_method(adev->handle, METHOD_NAME__CRS)) {
		acpi_handle_warn(adev->handle, "_DMA is valid only if _CRS is present\n");
		return -EINVAL;
	}

	ret = acpi_dev_get_dma_resources(adev, &list);
	if (ret > 0) {
		list_for_each_entry(rentry, &list, node) {
			if (dma_offset && rentry->offset != dma_offset) {
				ret = -EINVAL;
				dev_warn(dma_dev, "Can't handle multiple windows with different offsets\n");
				goto out;
			}
			dma_offset = rentry->offset;

			/* Take lower and upper limits */
			if (rentry->res->start < dma_start)
				dma_start = rentry->res->start;
			if (rentry->res->end > dma_end)
				dma_end = rentry->res->end;
		}

		if (dma_start >= dma_end) {
			ret = -EINVAL;
			dev_dbg(dma_dev, "Invalid DMA regions configuration\n");
			goto out;
		}

		*dma_addr = dma_start - dma_offset;
		len = dma_end - dma_start;
		*size = max(len, len + 1);
		*offset = dma_offset;
	}
 out:
	acpi_dev_free_resource_list(&list);

	return ret >= 0 ? 0 : ret;
}

/**
 * acpi_dma_configure_id - Set-up DMA configuration for the device.
 * @dev: The pointer to the device
 * @attr: device dma attributes
 * @input_id: input device id const value pointer
 */
int acpi_dma_configure_id(struct device *dev, enum dev_dma_attr attr,
			  const u32 *input_id)
{
	const struct iommu_ops *iommu;
	u64 dma_addr = 0, size = 0;

	if (attr == DEV_DMA_NOT_SUPPORTED) {
		set_dma_ops(dev, &dma_dummy_ops);
		return 0;
	}

	iort_dma_setup(dev, &dma_addr, &size);

	iommu = iort_iommu_configure_id(dev, input_id);
	if (PTR_ERR(iommu) == -EPROBE_DEFER)
		return -EPROBE_DEFER;

	arch_setup_dma_ops(dev, dma_addr, size,
				iommu, attr == DEV_DMA_COHERENT);

	return 0;
}
EXPORT_SYMBOL_GPL(acpi_dma_configure_id);

static void acpi_init_coherency(struct acpi_device *adev)
{
	unsigned long long cca = 0;
	acpi_status status;
	struct acpi_device *parent = adev->parent;

	if (parent && parent->flags.cca_seen) {
		/*
		 * From ACPI spec, OSPM will ignore _CCA if an ancestor
		 * already saw one.
		 */
		adev->flags.cca_seen = 1;
		cca = parent->flags.coherent_dma;
	} else {
		status = acpi_evaluate_integer(adev->handle, "_CCA",
					       NULL, &cca);
		if (ACPI_SUCCESS(status))
			adev->flags.cca_seen = 1;
		else if (!IS_ENABLED(CONFIG_ACPI_CCA_REQUIRED))
			/*
			 * If architecture does not specify that _CCA is
			 * required for DMA-able devices (e.g. x86),
			 * we default to _CCA=1.
			 */
			cca = 1;
		else
			acpi_handle_debug(adev->handle,
					  "ACPI device is missing _CCA.\n");
	}

	adev->flags.coherent_dma = cca;
}

static int acpi_check_serial_bus_slave(struct acpi_resource *ares, void *data)
{
	bool *is_serial_bus_slave_p = data;

	if (ares->type != ACPI_RESOURCE_TYPE_SERIAL_BUS)
		return 1;

	*is_serial_bus_slave_p = true;

	 /* no need to do more checking */
	return -1;
}

static bool acpi_is_indirect_io_slave(struct acpi_device *device)
{
	struct acpi_device *parent = device->parent;
	static const struct acpi_device_id indirect_io_hosts[] = {
		{"HISI0191", 0},
		{}
	};

	return parent && !acpi_match_device_ids(parent, indirect_io_hosts);
}

static bool acpi_device_enumeration_by_parent(struct acpi_device *device)
{
	struct list_head resource_list;
	bool is_serial_bus_slave = false;
	/*
	 * These devices have multiple I2cSerialBus resources and an i2c-client
	 * must be instantiated for each, each with its own i2c_device_id.
	 * Normally we only instantiate an i2c-client for the first resource,
	 * using the ACPI HID as id. These special cases are handled by the
	 * drivers/platform/x86/i2c-multi-instantiate.c driver, which knows
	 * which i2c_device_id to use for each resource.
	 */
	static const struct acpi_device_id i2c_multi_instantiate_ids[] = {
		{"BSG1160", },
		{"BSG2150", },
		{"INT33FE", },
		{"INT3515", },
		{}
	};

	if (acpi_is_indirect_io_slave(device))
		return true;

	/* Macs use device properties in lieu of _CRS resources */
	if (x86_apple_machine &&
	    (fwnode_property_present(&device->fwnode, "spiSclkPeriod") ||
	     fwnode_property_present(&device->fwnode, "i2cAddress") ||
	     fwnode_property_present(&device->fwnode, "baud")))
		return true;

	/* Instantiate a pdev for the i2c-multi-instantiate drv to bind to */
	if (!acpi_match_device_ids(device, i2c_multi_instantiate_ids))
		return false;

	INIT_LIST_HEAD(&resource_list);
	acpi_dev_get_resources(device, &resource_list,
			       acpi_check_serial_bus_slave,
			       &is_serial_bus_slave);
	acpi_dev_free_resource_list(&resource_list);

	return is_serial_bus_slave;
}

void acpi_init_device_object(struct acpi_device *device, acpi_handle handle,
			     int type, unsigned long long sta,
			     struct acpi_device_info *info)
{
	INIT_LIST_HEAD(&device->pnp.ids);
	device->device_type = type;
	device->handle = handle;
	device->parent = acpi_bus_get_parent(handle);
	fwnode_init(&device->fwnode, &acpi_device_fwnode_ops);
	acpi_set_device_status(device, sta);
	acpi_device_get_busid(device);
	acpi_set_pnp_ids(handle, &device->pnp, type, info);
	acpi_init_properties(device);
	acpi_bus_get_flags(device);
	device->flags.match_driver = false;
	device->flags.initialized = true;
	device->flags.enumeration_by_parent =
		acpi_device_enumeration_by_parent(device);
	acpi_device_clear_enumerated(device);
	device_initialize(&device->dev);
	dev_set_uevent_suppress(&device->dev, true);
	acpi_init_coherency(device);
}

void acpi_device_add_finalize(struct acpi_device *device)
{
	dev_set_uevent_suppress(&device->dev, false);
	kobject_uevent(&device->dev.kobj, KOBJ_ADD);
}

static int acpi_add_single_object(struct acpi_device **child,
				  acpi_handle handle, int type,
				  unsigned long long sta)
{
	int result;
	struct acpi_device *device;
	struct acpi_buffer buffer = { ACPI_ALLOCATE_BUFFER, NULL };
	struct acpi_device_info *info = NULL;

	if (handle != ACPI_ROOT_OBJECT && type == ACPI_BUS_TYPE_DEVICE)
		acpi_get_object_info(handle, &info);

	device = kzalloc(sizeof(struct acpi_device), GFP_KERNEL);
	if (!device) {
		printk(KERN_ERR PREFIX "Memory allocation error\n");
		kfree(info);
		return -ENOMEM;
	}

	acpi_init_device_object(device, handle, type, sta, info);
	kfree(info);
	/*
	 * For ACPI_BUS_TYPE_DEVICE getting the status is delayed till here so
	 * that we can call acpi_bus_get_status() and use its quirk handling.
	 * Note this must be done before the get power-/wakeup_dev-flags calls.
	 */
	if (type == ACPI_BUS_TYPE_DEVICE)
		if (acpi_bus_get_status(device) < 0)
			acpi_set_device_status(device, 0);

	acpi_bus_get_power_flags(device);
	acpi_bus_get_wakeup_device_flags(device);

	result = acpi_device_add(device, acpi_device_release);
	if (result) {
		acpi_device_release(&device->dev);
		return result;
	}

	acpi_power_add_remove_device(device, true);
	acpi_device_add_finalize(device);
	acpi_get_name(handle, ACPI_FULL_PATHNAME, &buffer);
	ACPI_DEBUG_PRINT((ACPI_DB_INFO, "Added %s [%s] parent %s\n",
		dev_name(&device->dev), (char *) buffer.pointer,
		device->parent ? dev_name(&device->parent->dev) : "(null)"));
	kfree(buffer.pointer);
	*child = device;
	return 0;
}

static acpi_status acpi_get_resource_memory(struct acpi_resource *ares,
					    void *context)
{
	struct resource *res = context;

	if (acpi_dev_resource_memory(ares, res))
		return AE_CTRL_TERMINATE;

	return AE_OK;
}

static bool acpi_device_should_be_hidden(acpi_handle handle)
{
	acpi_status status;
	struct resource res;

	/* Check if it should ignore the UART device */
	if (!(spcr_uart_addr && acpi_has_method(handle, METHOD_NAME__CRS)))
		return false;

	/*
	 * The UART device described in SPCR table is assumed to have only one
	 * memory resource present. So we only look for the first one here.
	 */
	status = acpi_walk_resources(handle, METHOD_NAME__CRS,
				     acpi_get_resource_memory, &res);
	if (ACPI_FAILURE(status) || res.start != spcr_uart_addr)
		return false;

	acpi_handle_info(handle, "The UART device @%pa in SPCR table will be hidden\n",
			 &res.start);

	return true;
}

static int acpi_bus_type_and_status(acpi_handle handle, int *type,
				    unsigned long long *sta)
{
	acpi_status status;
	acpi_object_type acpi_type;

	status = acpi_get_type(handle, &acpi_type);
	if (ACPI_FAILURE(status))
		return -ENODEV;

	switch (acpi_type) {
	case ACPI_TYPE_ANY:		/* for ACPI_ROOT_OBJECT */
	case ACPI_TYPE_DEVICE:
		if (acpi_device_should_be_hidden(handle))
			return -ENODEV;

		*type = ACPI_BUS_TYPE_DEVICE;
		/*
		 * acpi_add_single_object updates this once we've an acpi_device
		 * so that acpi_bus_get_status' quirk handling can be used.
		 */
		*sta = ACPI_STA_DEFAULT;
		break;
	case ACPI_TYPE_PROCESSOR:
		*type = ACPI_BUS_TYPE_PROCESSOR;
		status = acpi_bus_get_status_handle(handle, sta);
		if (ACPI_FAILURE(status))
			return -ENODEV;
		break;
	case ACPI_TYPE_THERMAL:
		*type = ACPI_BUS_TYPE_THERMAL;
		*sta = ACPI_STA_DEFAULT;
		break;
	case ACPI_TYPE_POWER:
		*type = ACPI_BUS_TYPE_POWER;
		*sta = ACPI_STA_DEFAULT;
		break;
	default:
		return -ENODEV;
	}

	return 0;
}

bool acpi_device_is_present(const struct acpi_device *adev)
{
	return adev->status.present || adev->status.functional;
}

static bool acpi_scan_handler_matching(struct acpi_scan_handler *handler,
				       const char *idstr,
				       const struct acpi_device_id **matchid)
{
	const struct acpi_device_id *devid;

	if (handler->match)
		return handler->match(idstr, matchid);

	for (devid = handler->ids; devid->id[0]; devid++)
		if (!strcmp((char *)devid->id, idstr)) {
			if (matchid)
				*matchid = devid;

			return true;
		}

	return false;
}

static struct acpi_scan_handler *acpi_scan_match_handler(const char *idstr,
					const struct acpi_device_id **matchid)
{
	struct acpi_scan_handler *handler;

	list_for_each_entry(handler, &acpi_scan_handlers_list, list_node)
		if (acpi_scan_handler_matching(handler, idstr, matchid))
			return handler;

	return NULL;
}

void acpi_scan_hotplug_enabled(struct acpi_hotplug_profile *hotplug, bool val)
{
	if (!!hotplug->enabled == !!val)
		return;

	mutex_lock(&acpi_scan_lock);

	hotplug->enabled = val;

	mutex_unlock(&acpi_scan_lock);
}

static void acpi_scan_init_hotplug(struct acpi_device *adev)
{
	struct acpi_hardware_id *hwid;

	if (acpi_dock_match(adev->handle) || is_ejectable_bay(adev)) {
		acpi_dock_add(adev);
		return;
	}
	list_for_each_entry(hwid, &adev->pnp.ids, list) {
		struct acpi_scan_handler *handler;

		handler = acpi_scan_match_handler(hwid->id, NULL);
		if (handler) {
			adev->flags.hotplug_notify = true;
			break;
		}
	}
}

static u32 acpi_scan_check_dep(acpi_handle handle)
{
	struct acpi_handle_list dep_devices;
	acpi_status status;
	u32 count;
	int i;

	/*
	 * Check for _HID here to avoid deferring the enumeration of:
	 * 1. PCI devices.
	 * 2. ACPI nodes describing USB ports.
	 * Still, checking for _HID catches more then just these cases ...
	 */
	if (!acpi_has_method(handle, "_DEP") || !acpi_has_method(handle, "_HID"))
		return 0;

	status = acpi_evaluate_reference(handle, "_DEP", NULL, &dep_devices);
	if (ACPI_FAILURE(status)) {
		acpi_handle_debug(handle, "Failed to evaluate _DEP.\n");
		return 0;
	}

	for (count = 0, i = 0; i < dep_devices.count; i++) {
		struct acpi_device_info *info;
		struct acpi_dep_data *dep;
		bool skip;

		status = acpi_get_object_info(dep_devices.handles[i], &info);
		if (ACPI_FAILURE(status)) {
			acpi_handle_debug(handle, "Error reading _DEP device info\n");
			continue;
		}

		skip = acpi_info_matches_ids(info, acpi_ignore_dep_ids);
		kfree(info);

		if (skip)
			continue;

		dep = kzalloc(sizeof(*dep), GFP_KERNEL);
		if (!dep)
			continue;

		count++;

		dep->supplier = dep_devices.handles[i];
		dep->consumer = handle;

		mutex_lock(&acpi_dep_list_lock);
		list_add_tail(&dep->node , &acpi_dep_list);
		mutex_unlock(&acpi_dep_list_lock);
	}

	return count;
}

static void acpi_scan_dep_init(struct acpi_device *adev)
{
	struct acpi_dep_data *dep;

	mutex_lock(&acpi_dep_list_lock);

	list_for_each_entry(dep, &acpi_dep_list, node) {
		if (dep->consumer == adev->handle)
			adev->dep_unmet++;
	}

	mutex_unlock(&acpi_dep_list_lock);
}

static bool acpi_bus_scan_second_pass;

static acpi_status acpi_bus_check_add(acpi_handle handle, bool check_dep,
				      struct acpi_device **adev_p)
{
	struct acpi_device *device = NULL;
	unsigned long long sta;
	int type;
	int result;

	acpi_bus_get_device(handle, &device);
	if (device)
		goto out;

	result = acpi_bus_type_and_status(handle, &type, &sta);
	if (result)
		return AE_OK;

	if (type == ACPI_BUS_TYPE_POWER) {
		acpi_add_power_resource(handle);
		return AE_OK;
	}

	if (type == ACPI_BUS_TYPE_DEVICE && check_dep) {
		u32 count = acpi_scan_check_dep(handle);
		/* Bail out if the number of recorded dependencies is not 0. */
		if (count > 0) {
			acpi_bus_scan_second_pass = true;
			return AE_CTRL_DEPTH;
		}
	}

	acpi_add_single_object(&device, handle, type, sta);
	if (!device)
		return AE_CTRL_DEPTH;

	acpi_scan_init_hotplug(device);
	if (!check_dep)
		acpi_scan_dep_init(device);

out:
	if (!*adev_p)
		*adev_p = device;

	return AE_OK;
}

static acpi_status acpi_bus_check_add_1(acpi_handle handle, u32 lvl_not_used,
					void *not_used, void **ret_p)
{
	return acpi_bus_check_add(handle, true, (struct acpi_device **)ret_p);
}

static acpi_status acpi_bus_check_add_2(acpi_handle handle, u32 lvl_not_used,
					void *not_used, void **ret_p)
{
	return acpi_bus_check_add(handle, false, (struct acpi_device **)ret_p);
}

static void acpi_default_enumeration(struct acpi_device *device)
{
	/*
	 * Do not enumerate devices with enumeration_by_parent flag set as
	 * they will be enumerated by their respective parents.
	 */
	if (!device->flags.enumeration_by_parent) {
		acpi_create_platform_device(device, NULL);
		acpi_device_set_enumerated(device);
	} else {
		blocking_notifier_call_chain(&acpi_reconfig_chain,
					     ACPI_RECONFIG_DEVICE_ADD, device);
	}
}

static const struct acpi_device_id generic_device_ids[] = {
	{ACPI_DT_NAMESPACE_HID, },
	{"", },
};

static int acpi_generic_device_attach(struct acpi_device *adev,
				      const struct acpi_device_id *not_used)
{
	/*
	 * Since ACPI_DT_NAMESPACE_HID is the only ID handled here, the test
	 * below can be unconditional.
	 */
	if (adev->data.of_compatible)
		acpi_default_enumeration(adev);

	return 1;
}

static struct acpi_scan_handler generic_device_handler = {
	.ids = generic_device_ids,
	.attach = acpi_generic_device_attach,
};

static int acpi_scan_attach_handler(struct acpi_device *device)
{
	struct acpi_hardware_id *hwid;
	int ret = 0;

	list_for_each_entry(hwid, &device->pnp.ids, list) {
		const struct acpi_device_id *devid;
		struct acpi_scan_handler *handler;

		handler = acpi_scan_match_handler(hwid->id, &devid);
		if (handler) {
			if (!handler->attach) {
				device->pnp.type.platform_id = 0;
				continue;
			}
			device->handler = handler;
			ret = handler->attach(device, devid);
			if (ret > 0)
				break;

			device->handler = NULL;
			if (ret < 0)
				break;
		}
	}

	return ret;
}

static void acpi_bus_attach(struct acpi_device *device, bool first_pass)
{
	struct acpi_device *child;
	bool skip = !first_pass && device->flags.visited;
	acpi_handle ejd;
	int ret;

	if (skip)
		goto ok;

	if (ACPI_SUCCESS(acpi_bus_get_ejd(device->handle, &ejd)))
		register_dock_dependent_device(device, ejd);

	acpi_bus_get_status(device);
	/* Skip devices that are not present. */
	if (!acpi_device_is_present(device)) {
		device->flags.initialized = false;
		acpi_device_clear_enumerated(device);
		device->flags.power_manageable = 0;
		return;
	}
	if (device->handler)
		goto ok;

	if (!device->flags.initialized) {
		device->flags.power_manageable =
			device->power.states[ACPI_STATE_D0].flags.valid;
		if (acpi_bus_init_power(device))
			device->flags.power_manageable = 0;

		device->flags.initialized = true;
	} else if (device->flags.visited) {
		goto ok;
	}

	ret = acpi_scan_attach_handler(device);
	if (ret < 0)
		return;

	device->flags.match_driver = true;
	if (ret > 0 && !device->flags.enumeration_by_parent) {
		acpi_device_set_enumerated(device);
		goto ok;
	}

	ret = device_attach(&device->dev);
	if (ret < 0)
		return;

	if (device->pnp.type.platform_id || device->flags.enumeration_by_parent)
		acpi_default_enumeration(device);
	else
		acpi_device_set_enumerated(device);

 ok:
	list_for_each_entry(child, &device->children, node)
		acpi_bus_attach(child, first_pass);

	if (!skip && device->handler && device->handler->hotplug.notify_online)
		device->handler->hotplug.notify_online(device);
}

void acpi_walk_dep_device_list(acpi_handle handle)
{
	struct acpi_dep_data *dep, *tmp;
	struct acpi_device *adev;

	mutex_lock(&acpi_dep_list_lock);
	list_for_each_entry_safe(dep, tmp, &acpi_dep_list, node) {
		if (dep->supplier == handle) {
			acpi_bus_get_device(dep->consumer, &adev);
			if (!adev)
				continue;

			adev->dep_unmet--;
			if (!adev->dep_unmet)
				acpi_bus_attach(adev, true);

			list_del(&dep->node);
			kfree(dep);
		}
	}
	mutex_unlock(&acpi_dep_list_lock);
}
EXPORT_SYMBOL_GPL(acpi_walk_dep_device_list);

/**
 * acpi_bus_scan - Add ACPI device node objects in a given namespace scope.
 * @handle: Root of the namespace scope to scan.
 *
 * Scan a given ACPI tree (probably recently hot-plugged) and create and add
 * found devices.
 *
 * If no devices were found, -ENODEV is returned, but it does not mean that
 * there has been a real error.  There just have been no suitable ACPI objects
 * in the table trunk from which the kernel could create a device and add an
 * appropriate driver.
 *
 * Must be called under acpi_scan_lock.
 */
int acpi_bus_scan(acpi_handle handle)
{
	struct acpi_device *device = NULL;
<<<<<<< HEAD

	acpi_bus_scan_second_pass = false;

=======

	acpi_bus_scan_second_pass = false;

>>>>>>> df7b6229
	/* Pass 1: Avoid enumerating devices with missing dependencies. */

	if (ACPI_SUCCESS(acpi_bus_check_add(handle, true, &device)))
		acpi_walk_namespace(ACPI_TYPE_ANY, handle, ACPI_UINT32_MAX,
				    acpi_bus_check_add_1, NULL, NULL,
				    (void **)&device);
<<<<<<< HEAD

	if (!device)
		return -ENODEV;

=======

	if (!device)
		return -ENODEV;

>>>>>>> df7b6229
	acpi_bus_attach(device, true);

	if (!acpi_bus_scan_second_pass)
		return 0;

	/* Pass 2: Enumerate all of the remaining devices. */

	device = NULL;

	if (ACPI_SUCCESS(acpi_bus_check_add(handle, false, &device)))
		acpi_walk_namespace(ACPI_TYPE_ANY, handle, ACPI_UINT32_MAX,
				    acpi_bus_check_add_2, NULL, NULL,
				    (void **)&device);

	acpi_bus_attach(device, false);

	return 0;
}
EXPORT_SYMBOL(acpi_bus_scan);

/**
 * acpi_bus_trim - Detach scan handlers and drivers from ACPI device objects.
 * @adev: Root of the ACPI namespace scope to walk.
 *
 * Must be called under acpi_scan_lock.
 */
void acpi_bus_trim(struct acpi_device *adev)
{
	struct acpi_scan_handler *handler = adev->handler;
	struct acpi_device *child;

	list_for_each_entry_reverse(child, &adev->children, node)
		acpi_bus_trim(child);

	adev->flags.match_driver = false;
	if (handler) {
		if (handler->detach)
			handler->detach(adev);

		adev->handler = NULL;
	} else {
		device_release_driver(&adev->dev);
	}
	/*
	 * Most likely, the device is going away, so put it into D3cold before
	 * that.
	 */
	acpi_device_set_power(adev, ACPI_STATE_D3_COLD);
	adev->flags.initialized = false;
	acpi_device_clear_enumerated(adev);
}
EXPORT_SYMBOL_GPL(acpi_bus_trim);

int acpi_bus_register_early_device(int type)
{
	struct acpi_device *device = NULL;
	int result;

	result = acpi_add_single_object(&device, NULL,
					type, ACPI_STA_DEFAULT);
	if (result)
		return result;

	device->flags.match_driver = true;
	return device_attach(&device->dev);
}
EXPORT_SYMBOL_GPL(acpi_bus_register_early_device);

static int acpi_bus_scan_fixed(void)
{
	int result = 0;

	/*
	 * Enumerate all fixed-feature devices.
	 */
	if (!(acpi_gbl_FADT.flags & ACPI_FADT_POWER_BUTTON)) {
		struct acpi_device *device = NULL;

		result = acpi_add_single_object(&device, NULL,
						ACPI_BUS_TYPE_POWER_BUTTON,
						ACPI_STA_DEFAULT);
		if (result)
			return result;

		device->flags.match_driver = true;
		result = device_attach(&device->dev);
		if (result < 0)
			return result;

		device_init_wakeup(&device->dev, true);
	}

	if (!(acpi_gbl_FADT.flags & ACPI_FADT_SLEEP_BUTTON)) {
		struct acpi_device *device = NULL;

		result = acpi_add_single_object(&device, NULL,
						ACPI_BUS_TYPE_SLEEP_BUTTON,
						ACPI_STA_DEFAULT);
		if (result)
			return result;

		device->flags.match_driver = true;
		result = device_attach(&device->dev);
	}

	return result < 0 ? result : 0;
}

static void __init acpi_get_spcr_uart_addr(void)
{
	acpi_status status;
	struct acpi_table_spcr *spcr_ptr;

	status = acpi_get_table(ACPI_SIG_SPCR, 0,
				(struct acpi_table_header **)&spcr_ptr);
	if (ACPI_FAILURE(status)) {
		pr_warn(PREFIX "STAO table present, but SPCR is missing\n");
		return;
	}

	spcr_uart_addr = spcr_ptr->serial_port.address;
	acpi_put_table((struct acpi_table_header *)spcr_ptr);
}

static bool acpi_scan_initialized;

int __init acpi_scan_init(void)
{
	int result;
	acpi_status status;
	struct acpi_table_stao *stao_ptr;

	acpi_pci_root_init();
	acpi_pci_link_init();
	acpi_processor_init();
	acpi_platform_init();
	acpi_lpss_init();
	acpi_apd_init();
	acpi_cmos_rtc_init();
	acpi_container_init();
	acpi_memory_hotplug_init();
	acpi_watchdog_init();
	acpi_pnp_init();
	acpi_int340x_thermal_init();
	acpi_amba_init();
	acpi_init_lpit();

	acpi_scan_add_handler(&generic_device_handler);

	/*
	 * If there is STAO table, check whether it needs to ignore the UART
	 * device in SPCR table.
	 */
	status = acpi_get_table(ACPI_SIG_STAO, 0,
				(struct acpi_table_header **)&stao_ptr);
	if (ACPI_SUCCESS(status)) {
		if (stao_ptr->header.length > sizeof(struct acpi_table_stao))
			pr_info(PREFIX "STAO Name List not yet supported.\n");

		if (stao_ptr->ignore_uart)
			acpi_get_spcr_uart_addr();

		acpi_put_table((struct acpi_table_header *)stao_ptr);
	}

	acpi_gpe_apply_masked_gpes();
	acpi_update_all_gpes();

	/*
	 * Although we call __add_memory() that is documented to require the
	 * device_hotplug_lock, it is not necessary here because this is an
	 * early code when userspace or any other code path cannot trigger
	 * hotplug/hotunplug operations.
	 */
	mutex_lock(&acpi_scan_lock);
	/*
	 * Enumerate devices in the ACPI namespace.
	 */
	result = acpi_bus_scan(ACPI_ROOT_OBJECT);
	if (result)
		goto out;

	result = acpi_bus_get_device(ACPI_ROOT_OBJECT, &acpi_root);
	if (result)
		goto out;

	/* Fixed feature devices do not exist on HW-reduced platform */
	if (!acpi_gbl_reduced_hardware) {
		result = acpi_bus_scan_fixed();
		if (result) {
			acpi_detach_data(acpi_root->handle,
					 acpi_scan_drop_device);
			acpi_device_del(acpi_root);
			put_device(&acpi_root->dev);
			goto out;
		}
	}

	acpi_scan_initialized = true;

 out:
	mutex_unlock(&acpi_scan_lock);
	return result;
}

static struct acpi_probe_entry *ape;
static int acpi_probe_count;
static DEFINE_MUTEX(acpi_probe_mutex);

static int __init acpi_match_madt(union acpi_subtable_headers *header,
				  const unsigned long end)
{
	if (!ape->subtable_valid || ape->subtable_valid(&header->common, ape))
		if (!ape->probe_subtbl(header, end))
			acpi_probe_count++;

	return 0;
}

int __init __acpi_probe_device_table(struct acpi_probe_entry *ap_head, int nr)
{
	int count = 0;

	if (acpi_disabled)
		return 0;

	mutex_lock(&acpi_probe_mutex);
	for (ape = ap_head; nr; ape++, nr--) {
		if (ACPI_COMPARE_NAMESEG(ACPI_SIG_MADT, ape->id)) {
			acpi_probe_count = 0;
			acpi_table_parse_madt(ape->type, acpi_match_madt, 0);
			count += acpi_probe_count;
		} else {
			int res;
			res = acpi_table_parse(ape->id, ape->probe_table);
			if (!res)
				count++;
		}
	}
	mutex_unlock(&acpi_probe_mutex);

	return count;
}

struct acpi_table_events_work {
	struct work_struct work;
	void *table;
	u32 event;
};

static void acpi_table_events_fn(struct work_struct *work)
{
	struct acpi_table_events_work *tew;

	tew = container_of(work, struct acpi_table_events_work, work);

	if (tew->event == ACPI_TABLE_EVENT_LOAD) {
		acpi_scan_lock_acquire();
		acpi_bus_scan(ACPI_ROOT_OBJECT);
		acpi_scan_lock_release();
	}

	kfree(tew);
}

void acpi_scan_table_handler(u32 event, void *table, void *context)
{
	struct acpi_table_events_work *tew;

	if (!acpi_scan_initialized)
		return;

	if (event != ACPI_TABLE_EVENT_LOAD)
		return;

	tew = kmalloc(sizeof(*tew), GFP_KERNEL);
	if (!tew)
		return;

	INIT_WORK(&tew->work, acpi_table_events_fn);
	tew->table = table;
	tew->event = event;

	schedule_work(&tew->work);
}

int acpi_reconfig_notifier_register(struct notifier_block *nb)
{
	return blocking_notifier_chain_register(&acpi_reconfig_chain, nb);
}
EXPORT_SYMBOL(acpi_reconfig_notifier_register);

int acpi_reconfig_notifier_unregister(struct notifier_block *nb)
{
	return blocking_notifier_chain_unregister(&acpi_reconfig_chain, nb);
}
EXPORT_SYMBOL(acpi_reconfig_notifier_unregister);<|MERGE_RESOLUTION|>--- conflicted
+++ resolved
@@ -2155,32 +2155,19 @@
 int acpi_bus_scan(acpi_handle handle)
 {
 	struct acpi_device *device = NULL;
-<<<<<<< HEAD
 
 	acpi_bus_scan_second_pass = false;
 
-=======
-
-	acpi_bus_scan_second_pass = false;
-
->>>>>>> df7b6229
 	/* Pass 1: Avoid enumerating devices with missing dependencies. */
 
 	if (ACPI_SUCCESS(acpi_bus_check_add(handle, true, &device)))
 		acpi_walk_namespace(ACPI_TYPE_ANY, handle, ACPI_UINT32_MAX,
 				    acpi_bus_check_add_1, NULL, NULL,
 				    (void **)&device);
-<<<<<<< HEAD
 
 	if (!device)
 		return -ENODEV;
 
-=======
-
-	if (!device)
-		return -ENODEV;
-
->>>>>>> df7b6229
 	acpi_bus_attach(device, true);
 
 	if (!acpi_bus_scan_second_pass)
