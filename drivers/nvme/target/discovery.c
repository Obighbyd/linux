// SPDX-License-Identifier: GPL-2.0
/*
 * Discovery service for the NVMe over Fabrics target.
 * Copyright (C) 2016 Intel Corporation. All rights reserved.
 */
#define pr_fmt(fmt) KBUILD_MODNAME ": " fmt
#include <linux/slab.h>
#include <generated/utsrelease.h>
#include "nvmet.h"

struct nvmet_subsys *nvmet_disc_subsys;

static u64 nvmet_genctr;

static void __nvmet_disc_changed(struct nvmet_port *port,
				 struct nvmet_ctrl *ctrl)
{
	if (ctrl->port != port)
		return;

	if (nvmet_aen_bit_disabled(ctrl, NVME_AEN_BIT_DISC_CHANGE))
		return;

	nvmet_add_async_event(ctrl, NVME_AER_TYPE_NOTICE,
			      NVME_AER_NOTICE_DISC_CHANGED, NVME_LOG_DISC);
}

void nvmet_port_disc_changed(struct nvmet_port *port,
			     struct nvmet_subsys *subsys)
{
	struct nvmet_ctrl *ctrl;

	lockdep_assert_held(&nvmet_config_sem);
	nvmet_genctr++;

	mutex_lock(&nvmet_disc_subsys->lock);
	list_for_each_entry(ctrl, &nvmet_disc_subsys->ctrls, subsys_entry) {
		if (subsys && !nvmet_host_allowed(subsys, ctrl->hostnqn))
			continue;

		__nvmet_disc_changed(port, ctrl);
	}
	mutex_unlock(&nvmet_disc_subsys->lock);
<<<<<<< HEAD
=======

	/* If transport can signal change, notify transport */
	if (port->tr_ops && port->tr_ops->discovery_chg)
		port->tr_ops->discovery_chg(port);
>>>>>>> 4ff96fb5
}

static void __nvmet_subsys_disc_changed(struct nvmet_port *port,
					struct nvmet_subsys *subsys,
					struct nvmet_host *host)
{
	struct nvmet_ctrl *ctrl;

	mutex_lock(&nvmet_disc_subsys->lock);
	list_for_each_entry(ctrl, &nvmet_disc_subsys->ctrls, subsys_entry) {
		if (host && strcmp(nvmet_host_name(host), ctrl->hostnqn))
			continue;

		__nvmet_disc_changed(port, ctrl);
	}
	mutex_unlock(&nvmet_disc_subsys->lock);
}

void nvmet_subsys_disc_changed(struct nvmet_subsys *subsys,
			       struct nvmet_host *host)
{
	struct nvmet_port *port;
	struct nvmet_subsys_link *s;

	nvmet_genctr++;

	list_for_each_entry(port, nvmet_ports, global_entry)
		list_for_each_entry(s, &port->subsystems, entry) {
			if (s->subsys != subsys)
				continue;
			__nvmet_subsys_disc_changed(port, subsys, host);
		}
}

void nvmet_referral_enable(struct nvmet_port *parent, struct nvmet_port *port)
{
	down_write(&nvmet_config_sem);
	if (list_empty(&port->entry)) {
		list_add_tail(&port->entry, &parent->referrals);
		port->enabled = true;
		nvmet_port_disc_changed(parent, NULL);
	}
	up_write(&nvmet_config_sem);
}

void nvmet_referral_disable(struct nvmet_port *parent, struct nvmet_port *port)
{
	down_write(&nvmet_config_sem);
	if (!list_empty(&port->entry)) {
		port->enabled = false;
		list_del_init(&port->entry);
		nvmet_port_disc_changed(parent, NULL);
	}
	up_write(&nvmet_config_sem);
}

static void nvmet_format_discovery_entry(struct nvmf_disc_rsp_page_hdr *hdr,
		struct nvmet_port *port, char *subsys_nqn, char *traddr,
		u8 type, u32 numrec)
{
	struct nvmf_disc_rsp_page_entry *e = &hdr->entries[numrec];

	e->trtype = port->disc_addr.trtype;
	e->adrfam = port->disc_addr.adrfam;
	e->treq = port->disc_addr.treq;
	e->portid = port->disc_addr.portid;
	/* we support only dynamic controllers */
	e->cntlid = cpu_to_le16(NVME_CNTLID_DYNAMIC);
	e->asqsz = cpu_to_le16(NVME_AQ_DEPTH);
	e->subtype = type;
	memcpy(e->trsvcid, port->disc_addr.trsvcid, NVMF_TRSVCID_SIZE);
	memcpy(e->traddr, traddr, NVMF_TRADDR_SIZE);
	memcpy(e->tsas.common, port->disc_addr.tsas.common, NVMF_TSAS_SIZE);
	strncpy(e->subnqn, subsys_nqn, NVMF_NQN_SIZE);
}

/*
 * nvmet_set_disc_traddr - set a correct discovery log entry traddr
 *
 * IP based transports (e.g RDMA) can listen on "any" ipv4/ipv6 addresses
 * (INADDR_ANY or IN6ADDR_ANY_INIT). The discovery log page traddr reply
 * must not contain that "any" IP address. If the transport implements
 * .disc_traddr, use it. this callback will set the discovery traddr
 * from the req->port address in case the port in question listens
 * "any" IP address.
 */
static void nvmet_set_disc_traddr(struct nvmet_req *req, struct nvmet_port *port,
		char *traddr)
{
	if (req->ops->disc_traddr)
		req->ops->disc_traddr(req, port, traddr);
	else
		memcpy(traddr, port->disc_addr.traddr, NVMF_TRADDR_SIZE);
}

static size_t discovery_log_entries(struct nvmet_req *req)
{
	struct nvmet_ctrl *ctrl = req->sq->ctrl;
	struct nvmet_subsys_link *p;
	struct nvmet_port *r;
	size_t entries = 0;

	list_for_each_entry(p, &req->port->subsystems, entry) {
		if (!nvmet_host_allowed(p->subsys, ctrl->hostnqn))
			continue;
		entries++;
	}
	list_for_each_entry(r, &req->port->referrals, entry)
		entries++;
	return entries;
}

static void nvmet_execute_get_disc_log_page(struct nvmet_req *req)
{
	const int entry_size = sizeof(struct nvmf_disc_rsp_page_entry);
	struct nvmet_ctrl *ctrl = req->sq->ctrl;
	struct nvmf_disc_rsp_page_hdr *hdr;
	u64 offset = nvmet_get_log_page_offset(req->cmd);
	size_t data_len = nvmet_get_log_page_len(req->cmd);
	size_t alloc_len;
	struct nvmet_subsys_link *p;
	struct nvmet_port *r;
	u32 numrec = 0;
	u16 status = 0;
	void *buffer;

	/* Spec requires dword aligned offsets */
	if (offset & 0x3) {
		status = NVME_SC_INVALID_FIELD | NVME_SC_DNR;
		goto out;
	}

	/*
	 * Make sure we're passing at least a buffer of response header size.
	 * If host provided data len is less than the header size, only the
	 * number of bytes requested by host will be sent to host.
	 */
	down_read(&nvmet_config_sem);
	alloc_len = sizeof(*hdr) + entry_size * discovery_log_entries(req);
	buffer = kzalloc(alloc_len, GFP_KERNEL);
	if (!buffer) {
		up_read(&nvmet_config_sem);
		status = NVME_SC_INTERNAL;
		goto out;
	}

	hdr = buffer;
	list_for_each_entry(p, &req->port->subsystems, entry) {
		char traddr[NVMF_TRADDR_SIZE];

		if (!nvmet_host_allowed(p->subsys, ctrl->hostnqn))
			continue;

		nvmet_set_disc_traddr(req, req->port, traddr);
		nvmet_format_discovery_entry(hdr, req->port,
				p->subsys->subsysnqn, traddr,
				NVME_NQN_NVME, numrec);
		numrec++;
	}

	list_for_each_entry(r, &req->port->referrals, entry) {
		nvmet_format_discovery_entry(hdr, r,
				NVME_DISC_SUBSYS_NAME,
				r->disc_addr.traddr,
				NVME_NQN_DISC, numrec);
		numrec++;
	}

	hdr->genctr = cpu_to_le64(nvmet_genctr);
	hdr->numrec = cpu_to_le64(numrec);
	hdr->recfmt = cpu_to_le16(0);

	nvmet_clear_aen_bit(req, NVME_AEN_BIT_DISC_CHANGE);

	up_read(&nvmet_config_sem);

	status = nvmet_copy_to_sgl(req, 0, buffer + offset, data_len);
	kfree(buffer);
out:
	nvmet_req_complete(req, status);
}

static void nvmet_execute_identify_disc_ctrl(struct nvmet_req *req)
{
	struct nvmet_ctrl *ctrl = req->sq->ctrl;
	struct nvme_id_ctrl *id;
	u16 status = 0;

	id = kzalloc(sizeof(*id), GFP_KERNEL);
	if (!id) {
		status = NVME_SC_INTERNAL;
		goto out;
	}

	memset(id->fr, ' ', sizeof(id->fr));
	strncpy((char *)id->fr, UTS_RELEASE, sizeof(id->fr));

	/* no limit on data transfer sizes for now */
	id->mdts = 0;
	id->cntlid = cpu_to_le16(ctrl->cntlid);
	id->ver = cpu_to_le32(ctrl->subsys->ver);
	id->lpa = (1 << 2);

	/* no enforcement soft-limit for maxcmd - pick arbitrary high value */
	id->maxcmd = cpu_to_le16(NVMET_MAX_CMD);

	id->sgls = cpu_to_le32(1 << 0);	/* we always support SGLs */
	if (ctrl->ops->has_keyed_sgls)
		id->sgls |= cpu_to_le32(1 << 2);
	if (req->port->inline_data_size)
		id->sgls |= cpu_to_le32(1 << 20);

	id->oaes = cpu_to_le32(NVMET_DISC_AEN_CFG_OPTIONAL);

	strlcpy(id->subnqn, ctrl->subsys->subsysnqn, sizeof(id->subnqn));

	status = nvmet_copy_to_sgl(req, 0, id, sizeof(*id));

	kfree(id);
out:
	nvmet_req_complete(req, status);
}

static void nvmet_execute_disc_set_features(struct nvmet_req *req)
{
	u32 cdw10 = le32_to_cpu(req->cmd->common.cdw10);
	u16 stat;

	switch (cdw10 & 0xff) {
	case NVME_FEAT_KATO:
		stat = nvmet_set_feat_kato(req);
		break;
	case NVME_FEAT_ASYNC_EVENT:
		stat = nvmet_set_feat_async_event(req,
						  NVMET_DISC_AEN_CFG_OPTIONAL);
		break;
	default:
		req->error_loc =
			offsetof(struct nvme_common_command, cdw10);
		stat = NVME_SC_INVALID_FIELD | NVME_SC_DNR;
		break;
	}

	nvmet_req_complete(req, stat);
}

static void nvmet_execute_disc_get_features(struct nvmet_req *req)
{
	u32 cdw10 = le32_to_cpu(req->cmd->common.cdw10);
	u16 stat = 0;

	switch (cdw10 & 0xff) {
	case NVME_FEAT_KATO:
		nvmet_get_feat_kato(req);
		break;
	case NVME_FEAT_ASYNC_EVENT:
		nvmet_get_feat_async_event(req);
		break;
	default:
		req->error_loc =
			offsetof(struct nvme_common_command, cdw10);
		stat = NVME_SC_INVALID_FIELD | NVME_SC_DNR;
		break;
	}

	nvmet_req_complete(req, stat);
}

u16 nvmet_parse_discovery_cmd(struct nvmet_req *req)
{
	struct nvme_command *cmd = req->cmd;

	if (unlikely(!(req->sq->ctrl->csts & NVME_CSTS_RDY))) {
		pr_err("got cmd %d while not ready\n",
		       cmd->common.opcode);
		req->error_loc =
			offsetof(struct nvme_common_command, opcode);
		return NVME_SC_INVALID_OPCODE | NVME_SC_DNR;
	}

	switch (cmd->common.opcode) {
	case nvme_admin_set_features:
		req->execute = nvmet_execute_disc_set_features;
		req->data_len = 0;
		return 0;
	case nvme_admin_get_features:
		req->execute = nvmet_execute_disc_get_features;
		req->data_len = 0;
		return 0;
	case nvme_admin_async_event:
		req->execute = nvmet_execute_async_event;
		req->data_len = 0;
		return 0;
	case nvme_admin_keep_alive:
		req->execute = nvmet_execute_keep_alive;
		req->data_len = 0;
		return 0;
	case nvme_admin_get_log_page:
		req->data_len = nvmet_get_log_page_len(cmd);

		switch (cmd->get_log_page.lid) {
		case NVME_LOG_DISC:
			req->execute = nvmet_execute_get_disc_log_page;
			return 0;
		default:
			pr_err("unsupported get_log_page lid %d\n",
			       cmd->get_log_page.lid);
			req->error_loc =
				offsetof(struct nvme_get_log_page_command, lid);
			return NVME_SC_INVALID_OPCODE | NVME_SC_DNR;
		}
	case nvme_admin_identify:
		req->data_len = NVME_IDENTIFY_DATA_SIZE;
		switch (cmd->identify.cns) {
		case NVME_ID_CNS_CTRL:
			req->execute =
				nvmet_execute_identify_disc_ctrl;
			return 0;
		default:
			pr_err("unsupported identify cns %d\n",
			       cmd->identify.cns);
			req->error_loc = offsetof(struct nvme_identify, cns);
			return NVME_SC_INVALID_OPCODE | NVME_SC_DNR;
		}
	default:
		pr_err("unhandled cmd %d\n", cmd->common.opcode);
		req->error_loc = offsetof(struct nvme_common_command, opcode);
		return NVME_SC_INVALID_OPCODE | NVME_SC_DNR;
	}

}

int __init nvmet_init_discovery(void)
{
	nvmet_disc_subsys =
		nvmet_subsys_alloc(NVME_DISC_SUBSYS_NAME, NVME_NQN_DISC);
	if (IS_ERR(nvmet_disc_subsys))
		return PTR_ERR(nvmet_disc_subsys);
	return 0;
}

void nvmet_exit_discovery(void)
{
	nvmet_subsys_put(nvmet_disc_subsys);
}<|MERGE_RESOLUTION|>--- conflicted
+++ resolved
@@ -41,13 +41,10 @@
 		__nvmet_disc_changed(port, ctrl);
 	}
 	mutex_unlock(&nvmet_disc_subsys->lock);
-<<<<<<< HEAD
-=======
 
 	/* If transport can signal change, notify transport */
 	if (port->tr_ops && port->tr_ops->discovery_chg)
 		port->tr_ops->discovery_chg(port);
->>>>>>> 4ff96fb5
 }
 
 static void __nvmet_subsys_disc_changed(struct nvmet_port *port,
