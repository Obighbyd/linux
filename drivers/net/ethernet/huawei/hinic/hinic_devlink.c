--- conflicted
+++ resolved
@@ -285,19 +285,6 @@
 				      struct netlink_ext_ack *extack)
 {
 	struct hinic_devlink_priv *priv = devlink_priv(devlink);
-<<<<<<< HEAD
-	const struct firmware *fw;
-	int err;
-
-	err = request_firmware_direct(&fw, params->file_name,
-				      &priv->hwdev->hwif->pdev->dev);
-	if (err)
-		return err;
-
-	err = hinic_firmware_update(priv, fw, extack);
-	release_firmware(fw);
-=======
->>>>>>> 356006a6
 
 	return hinic_firmware_update(priv, params->fw, extack);
 }
