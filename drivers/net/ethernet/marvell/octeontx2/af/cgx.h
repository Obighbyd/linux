--- conflicted
+++ resolved
@@ -146,9 +146,6 @@
 int cgx_lmac_set_pause_frm(void *cgxd, int lmac_id,
 			   u8 tx_pause, u8 rx_pause);
 void cgx_lmac_ptp_config(void *cgxd, int lmac_id, bool enable);
-<<<<<<< HEAD
-=======
 u8 cgx_lmac_get_p2x(int cgx_id, int lmac_id);
->>>>>>> 356006a6
 
 #endif /* CGX_H */