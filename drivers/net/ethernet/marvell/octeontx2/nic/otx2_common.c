// SPDX-License-Identifier: GPL-2.0
/* Marvell OcteonTx2 RVU Ethernet driver
 *
 * Copyright (C) 2020 Marvell International Ltd.
 *
 * This program is free software; you can redistribute it and/or modify
 * it under the terms of the GNU General Public License version 2 as
 * published by the Free Software Foundation.
 */

#include <linux/interrupt.h>
#include <linux/pci.h>
#include <net/tso.h>

#include "otx2_reg.h"
#include "otx2_common.h"
#include "otx2_struct.h"

static void otx2_nix_rq_op_stats(struct queue_stats *stats,
				 struct otx2_nic *pfvf, int qidx)
{
	u64 incr = (u64)qidx << 32;
	u64 *ptr;

	ptr = (u64 *)otx2_get_regaddr(pfvf, NIX_LF_RQ_OP_OCTS);
	stats->bytes = otx2_atomic64_add(incr, ptr);

	ptr = (u64 *)otx2_get_regaddr(pfvf, NIX_LF_RQ_OP_PKTS);
	stats->pkts = otx2_atomic64_add(incr, ptr);
}

static void otx2_nix_sq_op_stats(struct queue_stats *stats,
				 struct otx2_nic *pfvf, int qidx)
{
	u64 incr = (u64)qidx << 32;
	u64 *ptr;

	ptr = (u64 *)otx2_get_regaddr(pfvf, NIX_LF_SQ_OP_OCTS);
	stats->bytes = otx2_atomic64_add(incr, ptr);

	ptr = (u64 *)otx2_get_regaddr(pfvf, NIX_LF_SQ_OP_PKTS);
	stats->pkts = otx2_atomic64_add(incr, ptr);
}

void otx2_update_lmac_stats(struct otx2_nic *pfvf)
{
	struct msg_req *req;

	if (!netif_running(pfvf->netdev))
		return;

	mutex_lock(&pfvf->mbox.lock);
	req = otx2_mbox_alloc_msg_cgx_stats(&pfvf->mbox);
	if (!req) {
		mutex_unlock(&pfvf->mbox.lock);
		return;
	}

	otx2_sync_mbox_msg(&pfvf->mbox);
	mutex_unlock(&pfvf->mbox.lock);
}

int otx2_update_rq_stats(struct otx2_nic *pfvf, int qidx)
{
	struct otx2_rcv_queue *rq = &pfvf->qset.rq[qidx];

	if (!pfvf->qset.rq)
		return 0;

	otx2_nix_rq_op_stats(&rq->stats, pfvf, qidx);
	return 1;
}

int otx2_update_sq_stats(struct otx2_nic *pfvf, int qidx)
{
	struct otx2_snd_queue *sq = &pfvf->qset.sq[qidx];

	if (!pfvf->qset.sq)
		return 0;

	otx2_nix_sq_op_stats(&sq->stats, pfvf, qidx);
	return 1;
}

void otx2_get_dev_stats(struct otx2_nic *pfvf)
{
	struct otx2_dev_stats *dev_stats = &pfvf->hw.dev_stats;

#define OTX2_GET_RX_STATS(reg) \
	 otx2_read64(pfvf, NIX_LF_RX_STATX(reg))
#define OTX2_GET_TX_STATS(reg) \
	 otx2_read64(pfvf, NIX_LF_TX_STATX(reg))

	dev_stats->rx_bytes = OTX2_GET_RX_STATS(RX_OCTS);
	dev_stats->rx_drops = OTX2_GET_RX_STATS(RX_DROP);
	dev_stats->rx_bcast_frames = OTX2_GET_RX_STATS(RX_BCAST);
	dev_stats->rx_mcast_frames = OTX2_GET_RX_STATS(RX_MCAST);
	dev_stats->rx_ucast_frames = OTX2_GET_RX_STATS(RX_UCAST);
	dev_stats->rx_frames = dev_stats->rx_bcast_frames +
			       dev_stats->rx_mcast_frames +
			       dev_stats->rx_ucast_frames;

	dev_stats->tx_bytes = OTX2_GET_TX_STATS(TX_OCTS);
	dev_stats->tx_drops = OTX2_GET_TX_STATS(TX_DROP);
	dev_stats->tx_bcast_frames = OTX2_GET_TX_STATS(TX_BCAST);
	dev_stats->tx_mcast_frames = OTX2_GET_TX_STATS(TX_MCAST);
	dev_stats->tx_ucast_frames = OTX2_GET_TX_STATS(TX_UCAST);
	dev_stats->tx_frames = dev_stats->tx_bcast_frames +
			       dev_stats->tx_mcast_frames +
			       dev_stats->tx_ucast_frames;
}

void otx2_get_stats64(struct net_device *netdev,
		      struct rtnl_link_stats64 *stats)
{
	struct otx2_nic *pfvf = netdev_priv(netdev);
	struct otx2_dev_stats *dev_stats;

	otx2_get_dev_stats(pfvf);

	dev_stats = &pfvf->hw.dev_stats;
	stats->rx_bytes = dev_stats->rx_bytes;
	stats->rx_packets = dev_stats->rx_frames;
	stats->rx_dropped = dev_stats->rx_drops;
	stats->multicast = dev_stats->rx_mcast_frames;

	stats->tx_bytes = dev_stats->tx_bytes;
	stats->tx_packets = dev_stats->tx_frames;
	stats->tx_dropped = dev_stats->tx_drops;
}
EXPORT_SYMBOL(otx2_get_stats64);

/* Sync MAC address with RVU AF */
static int otx2_hw_set_mac_addr(struct otx2_nic *pfvf, u8 *mac)
{
	struct nix_set_mac_addr *req;
	int err;

	mutex_lock(&pfvf->mbox.lock);
	req = otx2_mbox_alloc_msg_nix_set_mac_addr(&pfvf->mbox);
	if (!req) {
		mutex_unlock(&pfvf->mbox.lock);
		return -ENOMEM;
	}

	ether_addr_copy(req->mac_addr, mac);

	err = otx2_sync_mbox_msg(&pfvf->mbox);
	mutex_unlock(&pfvf->mbox.lock);
	return err;
}

static int otx2_hw_get_mac_addr(struct otx2_nic *pfvf,
				struct net_device *netdev)
{
	struct nix_get_mac_addr_rsp *rsp;
	struct mbox_msghdr *msghdr;
	struct msg_req *req;
	int err;

	mutex_lock(&pfvf->mbox.lock);
	req = otx2_mbox_alloc_msg_nix_get_mac_addr(&pfvf->mbox);
	if (!req) {
		mutex_unlock(&pfvf->mbox.lock);
		return -ENOMEM;
	}

	err = otx2_sync_mbox_msg(&pfvf->mbox);
	if (err) {
		mutex_unlock(&pfvf->mbox.lock);
		return err;
	}

	msghdr = otx2_mbox_get_rsp(&pfvf->mbox.mbox, 0, &req->hdr);
	if (IS_ERR(msghdr)) {
		mutex_unlock(&pfvf->mbox.lock);
		return PTR_ERR(msghdr);
	}
	rsp = (struct nix_get_mac_addr_rsp *)msghdr;
	ether_addr_copy(netdev->dev_addr, rsp->mac_addr);
	mutex_unlock(&pfvf->mbox.lock);

	return 0;
}

int otx2_set_mac_address(struct net_device *netdev, void *p)
{
	struct otx2_nic *pfvf = netdev_priv(netdev);
	struct sockaddr *addr = p;

	if (!is_valid_ether_addr(addr->sa_data))
		return -EADDRNOTAVAIL;

	if (!otx2_hw_set_mac_addr(pfvf, addr->sa_data)) {
		memcpy(netdev->dev_addr, addr->sa_data, netdev->addr_len);
		/* update dmac field in vlan offload rule */
		if (pfvf->flags & OTX2_FLAG_RX_VLAN_SUPPORT)
			otx2_install_rxvlan_offload_flow(pfvf);
	} else {
		return -EPERM;
	}

	return 0;
}
EXPORT_SYMBOL(otx2_set_mac_address);

int otx2_hw_set_mtu(struct otx2_nic *pfvf, int mtu)
{
	struct nix_frs_cfg *req;
	int err;

	mutex_lock(&pfvf->mbox.lock);
	req = otx2_mbox_alloc_msg_nix_set_hw_frs(&pfvf->mbox);
	if (!req) {
		mutex_unlock(&pfvf->mbox.lock);
		return -ENOMEM;
	}

	pfvf->max_frs = mtu +  OTX2_ETH_HLEN;
	req->maxlen = pfvf->max_frs;

	err = otx2_sync_mbox_msg(&pfvf->mbox);
	mutex_unlock(&pfvf->mbox.lock);
	return err;
}

int otx2_config_pause_frm(struct otx2_nic *pfvf)
{
	struct cgx_pause_frm_cfg *req;
	int err;

	if (is_otx2_lbkvf(pfvf->pdev))
		return 0;

	mutex_lock(&pfvf->mbox.lock);
	req = otx2_mbox_alloc_msg_cgx_cfg_pause_frm(&pfvf->mbox);
	if (!req) {
		err = -ENOMEM;
		goto unlock;
	}

	req->rx_pause = !!(pfvf->flags & OTX2_FLAG_RX_PAUSE_ENABLED);
	req->tx_pause = !!(pfvf->flags & OTX2_FLAG_TX_PAUSE_ENABLED);
	req->set = 1;

	err = otx2_sync_mbox_msg(&pfvf->mbox);
unlock:
	mutex_unlock(&pfvf->mbox.lock);
	return err;
}

int otx2_set_flowkey_cfg(struct otx2_nic *pfvf)
{
	struct otx2_rss_info *rss = &pfvf->hw.rss_info;
	struct nix_rss_flowkey_cfg *req;
	int err;

	mutex_lock(&pfvf->mbox.lock);
	req = otx2_mbox_alloc_msg_nix_rss_flowkey_cfg(&pfvf->mbox);
	if (!req) {
		mutex_unlock(&pfvf->mbox.lock);
		return -ENOMEM;
	}
	req->mcam_index = -1; /* Default or reserved index */
	req->flowkey_cfg = rss->flowkey_cfg;
	req->group = DEFAULT_RSS_CONTEXT_GROUP;

	err = otx2_sync_mbox_msg(&pfvf->mbox);
	mutex_unlock(&pfvf->mbox.lock);
	return err;
}

int otx2_set_rss_table(struct otx2_nic *pfvf)
{
	struct otx2_rss_info *rss = &pfvf->hw.rss_info;
	struct mbox *mbox = &pfvf->mbox;
	struct nix_aq_enq_req *aq;
	int idx, err;

	mutex_lock(&mbox->lock);
	/* Get memory to put this msg */
	for (idx = 0; idx < rss->rss_size; idx++) {
		aq = otx2_mbox_alloc_msg_nix_aq_enq(mbox);
		if (!aq) {
			/* The shared memory buffer can be full.
			 * Flush it and retry
			 */
			err = otx2_sync_mbox_msg(mbox);
			if (err) {
				mutex_unlock(&mbox->lock);
				return err;
			}
			aq = otx2_mbox_alloc_msg_nix_aq_enq(mbox);
			if (!aq) {
				mutex_unlock(&mbox->lock);
				return -ENOMEM;
			}
		}

		aq->rss.rq = rss->ind_tbl[idx];

		/* Fill AQ info */
		aq->qidx = idx;
		aq->ctype = NIX_AQ_CTYPE_RSS;
		aq->op = NIX_AQ_INSTOP_INIT;
	}
	err = otx2_sync_mbox_msg(mbox);
	mutex_unlock(&mbox->lock);
	return err;
}

void otx2_set_rss_key(struct otx2_nic *pfvf)
{
	struct otx2_rss_info *rss = &pfvf->hw.rss_info;
	u64 *key = (u64 *)&rss->key[4];
	int idx;

	/* 352bit or 44byte key needs to be configured as below
	 * NIX_LF_RX_SECRETX0 = key<351:288>
	 * NIX_LF_RX_SECRETX1 = key<287:224>
	 * NIX_LF_RX_SECRETX2 = key<223:160>
	 * NIX_LF_RX_SECRETX3 = key<159:96>
	 * NIX_LF_RX_SECRETX4 = key<95:32>
	 * NIX_LF_RX_SECRETX5<63:32> = key<31:0>
	 */
	otx2_write64(pfvf, NIX_LF_RX_SECRETX(5),
		     (u64)(*((u32 *)&rss->key)) << 32);
	idx = sizeof(rss->key) / sizeof(u64);
	while (idx > 0) {
		idx--;
		otx2_write64(pfvf, NIX_LF_RX_SECRETX(idx), *key++);
	}
}

int otx2_rss_init(struct otx2_nic *pfvf)
{
	struct otx2_rss_info *rss = &pfvf->hw.rss_info;
	int idx, ret = 0;

	rss->rss_size = sizeof(rss->ind_tbl);

	/* Init RSS key if it is not setup already */
	if (!rss->enable)
		netdev_rss_key_fill(rss->key, sizeof(rss->key));
	otx2_set_rss_key(pfvf);

	if (!netif_is_rxfh_configured(pfvf->netdev)) {
		/* Default indirection table */
		for (idx = 0; idx < rss->rss_size; idx++)
			rss->ind_tbl[idx] =
				ethtool_rxfh_indir_default(idx,
							   pfvf->hw.rx_queues);
	}
	ret = otx2_set_rss_table(pfvf);
	if (ret)
		return ret;

	/* Flowkey or hash config to be used for generating flow tag */
	rss->flowkey_cfg = rss->enable ? rss->flowkey_cfg :
			   NIX_FLOW_KEY_TYPE_IPV4 | NIX_FLOW_KEY_TYPE_IPV6 |
			   NIX_FLOW_KEY_TYPE_TCP | NIX_FLOW_KEY_TYPE_UDP |
<<<<<<< HEAD
			   NIX_FLOW_KEY_TYPE_SCTP | NIX_FLOW_KEY_TYPE_VLAN;
=======
			   NIX_FLOW_KEY_TYPE_SCTP | NIX_FLOW_KEY_TYPE_VLAN |
			   NIX_FLOW_KEY_TYPE_IPV4_PROTO;
>>>>>>> 356006a6

	ret = otx2_set_flowkey_cfg(pfvf);
	if (ret)
		return ret;

	rss->enable = true;
	return 0;
}

/* Setup UDP segmentation algorithm in HW */
static void otx2_setup_udp_segmentation(struct nix_lso_format_cfg *lso, bool v4)
{
	struct nix_lso_format *field;

	field = (struct nix_lso_format *)&lso->fields[0];
	lso->field_mask = GENMASK(18, 0);

	/* IP's Length field */
	field->layer = NIX_TXLAYER_OL3;
	/* In ipv4, length field is at offset 2 bytes, for ipv6 it's 4 */
	field->offset = v4 ? 2 : 4;
	field->sizem1 = 1; /* i.e 2 bytes */
	field->alg = NIX_LSOALG_ADD_PAYLEN;
	field++;

	/* No ID field in IPv6 header */
	if (v4) {
		/* Increment IPID */
		field->layer = NIX_TXLAYER_OL3;
		field->offset = 4;
		field->sizem1 = 1; /* i.e 2 bytes */
		field->alg = NIX_LSOALG_ADD_SEGNUM;
		field++;
	}

	/* Update length in UDP header */
	field->layer = NIX_TXLAYER_OL4;
	field->offset = 4;
	field->sizem1 = 1;
	field->alg = NIX_LSOALG_ADD_PAYLEN;
}

/* Setup segmentation algorithms in HW and retrieve algorithm index */
void otx2_setup_segmentation(struct otx2_nic *pfvf)
{
	struct nix_lso_format_cfg_rsp *rsp;
	struct nix_lso_format_cfg *lso;
	struct otx2_hw *hw = &pfvf->hw;
	int err;

	mutex_lock(&pfvf->mbox.lock);

	/* UDPv4 segmentation */
	lso = otx2_mbox_alloc_msg_nix_lso_format_cfg(&pfvf->mbox);
	if (!lso)
		goto fail;

	/* Setup UDP/IP header fields that HW should update per segment */
	otx2_setup_udp_segmentation(lso, true);

	err = otx2_sync_mbox_msg(&pfvf->mbox);
	if (err)
		goto fail;

	rsp = (struct nix_lso_format_cfg_rsp *)
			otx2_mbox_get_rsp(&pfvf->mbox.mbox, 0, &lso->hdr);
	if (IS_ERR(rsp))
		goto fail;

	hw->lso_udpv4_idx = rsp->lso_format_idx;

	/* UDPv6 segmentation */
	lso = otx2_mbox_alloc_msg_nix_lso_format_cfg(&pfvf->mbox);
	if (!lso)
		goto fail;

	/* Setup UDP/IP header fields that HW should update per segment */
	otx2_setup_udp_segmentation(lso, false);

	err = otx2_sync_mbox_msg(&pfvf->mbox);
	if (err)
		goto fail;

	rsp = (struct nix_lso_format_cfg_rsp *)
			otx2_mbox_get_rsp(&pfvf->mbox.mbox, 0, &lso->hdr);
	if (IS_ERR(rsp))
		goto fail;

	hw->lso_udpv6_idx = rsp->lso_format_idx;
	mutex_unlock(&pfvf->mbox.lock);
	return;
fail:
	mutex_unlock(&pfvf->mbox.lock);
	netdev_info(pfvf->netdev,
		    "Failed to get LSO index for UDP GSO offload, disabling\n");
	pfvf->netdev->hw_features &= ~NETIF_F_GSO_UDP_L4;
}

void otx2_config_irq_coalescing(struct otx2_nic *pfvf, int qidx)
{
	/* Configure CQE interrupt coalescing parameters
	 *
	 * HW triggers an irq when ECOUNT > cq_ecount_wait, hence
	 * set 1 less than cq_ecount_wait. And cq_time_wait is in
	 * usecs, convert that to 100ns count.
	 */
	otx2_write64(pfvf, NIX_LF_CINTX_WAIT(qidx),
		     ((u64)(pfvf->hw.cq_time_wait * 10) << 48) |
		     ((u64)pfvf->hw.cq_qcount_wait << 32) |
		     (pfvf->hw.cq_ecount_wait - 1));
}

dma_addr_t __otx2_alloc_rbuf(struct otx2_nic *pfvf, struct otx2_pool *pool)
{
	dma_addr_t iova;
	u8 *buf;

	buf = napi_alloc_frag(pool->rbsize);
	if (unlikely(!buf))
		return -ENOMEM;

	iova = dma_map_single_attrs(pfvf->dev, buf, pool->rbsize,
				    DMA_FROM_DEVICE, DMA_ATTR_SKIP_CPU_SYNC);
	if (unlikely(dma_mapping_error(pfvf->dev, iova))) {
		page_frag_free(buf);
		return -ENOMEM;
	}

	return iova;
}

static dma_addr_t otx2_alloc_rbuf(struct otx2_nic *pfvf, struct otx2_pool *pool)
{
	dma_addr_t addr;

	local_bh_disable();
	addr = __otx2_alloc_rbuf(pfvf, pool);
	local_bh_enable();
	return addr;
}

void otx2_tx_timeout(struct net_device *netdev, unsigned int txq)
{
	struct otx2_nic *pfvf = netdev_priv(netdev);

	schedule_work(&pfvf->reset_task);
}
EXPORT_SYMBOL(otx2_tx_timeout);

void otx2_get_mac_from_af(struct net_device *netdev)
{
	struct otx2_nic *pfvf = netdev_priv(netdev);
	int err;

	err = otx2_hw_get_mac_addr(pfvf, netdev);
	if (err)
		dev_warn(pfvf->dev, "Failed to read mac from hardware\n");

	/* If AF doesn't provide a valid MAC, generate a random one */
	if (!is_valid_ether_addr(netdev->dev_addr))
		eth_hw_addr_random(netdev);
}
EXPORT_SYMBOL(otx2_get_mac_from_af);

static int otx2_get_link(struct otx2_nic *pfvf)
{
	int link = 0;
	u16 map;

	/* cgx lmac link */
	if (pfvf->hw.tx_chan_base >= CGX_CHAN_BASE) {
		map = pfvf->hw.tx_chan_base & 0x7FF;
		link = 4 * ((map >> 8) & 0xF) + ((map >> 4) & 0xF);
	}
	/* LBK channel */
	if (pfvf->hw.tx_chan_base < SDP_CHAN_BASE) {
		map = pfvf->hw.tx_chan_base & 0x7FF;
		link = pfvf->hw.cgx_links | ((map >> 8) & 0xF);
	}

	return link;
}

int otx2_txschq_config(struct otx2_nic *pfvf, int lvl)
{
	struct otx2_hw *hw = &pfvf->hw;
	struct nix_txschq_config *req;
	u64 schq, parent;

	req = otx2_mbox_alloc_msg_nix_txschq_cfg(&pfvf->mbox);
	if (!req)
		return -ENOMEM;

	req->lvl = lvl;
	req->num_regs = 1;

	schq = hw->txschq_list[lvl][0];
	/* Set topology e.t.c configuration */
	if (lvl == NIX_TXSCH_LVL_SMQ) {
		req->reg[0] = NIX_AF_SMQX_CFG(schq);
		req->regval[0] = ((OTX2_MAX_MTU + OTX2_ETH_HLEN) << 8) |
				   OTX2_MIN_MTU;

		req->regval[0] |= (0x20ULL << 51) | (0x80ULL << 39) |
				  (0x2ULL << 36);
		req->num_regs++;
		/* MDQ config */
		parent =  hw->txschq_list[NIX_TXSCH_LVL_TL4][0];
		req->reg[1] = NIX_AF_MDQX_PARENT(schq);
		req->regval[1] = parent << 16;
		req->num_regs++;
		/* Set DWRR quantum */
		req->reg[2] = NIX_AF_MDQX_SCHEDULE(schq);
		req->regval[2] =  DFLT_RR_QTM;
	} else if (lvl == NIX_TXSCH_LVL_TL4) {
		parent =  hw->txschq_list[NIX_TXSCH_LVL_TL3][0];
		req->reg[0] = NIX_AF_TL4X_PARENT(schq);
		req->regval[0] = parent << 16;
		req->num_regs++;
		req->reg[1] = NIX_AF_TL4X_SCHEDULE(schq);
		req->regval[1] = DFLT_RR_QTM;
	} else if (lvl == NIX_TXSCH_LVL_TL3) {
		parent = hw->txschq_list[NIX_TXSCH_LVL_TL2][0];
		req->reg[0] = NIX_AF_TL3X_PARENT(schq);
		req->regval[0] = parent << 16;
		req->num_regs++;
		req->reg[1] = NIX_AF_TL3X_SCHEDULE(schq);
		req->regval[1] = DFLT_RR_QTM;
	} else if (lvl == NIX_TXSCH_LVL_TL2) {
		parent =  hw->txschq_list[NIX_TXSCH_LVL_TL1][0];
		req->reg[0] = NIX_AF_TL2X_PARENT(schq);
		req->regval[0] = parent << 16;

		req->num_regs++;
		req->reg[1] = NIX_AF_TL2X_SCHEDULE(schq);
		req->regval[1] = TXSCH_TL1_DFLT_RR_PRIO << 24 | DFLT_RR_QTM;

		req->num_regs++;
		req->reg[2] = NIX_AF_TL3_TL2X_LINKX_CFG(schq,
							otx2_get_link(pfvf));
		/* Enable this queue and backpressure */
		req->regval[2] = BIT_ULL(13) | BIT_ULL(12);

	} else if (lvl == NIX_TXSCH_LVL_TL1) {
		/* Default config for TL1.
		 * For VF this is always ignored.
		 */

		/* Set DWRR quantum */
		req->reg[0] = NIX_AF_TL1X_SCHEDULE(schq);
		req->regval[0] = TXSCH_TL1_DFLT_RR_QTM;

		req->num_regs++;
		req->reg[1] = NIX_AF_TL1X_TOPOLOGY(schq);
		req->regval[1] = (TXSCH_TL1_DFLT_RR_PRIO << 1);

		req->num_regs++;
		req->reg[2] = NIX_AF_TL1X_CIR(schq);
		req->regval[2] = 0;
	}

	return otx2_sync_mbox_msg(&pfvf->mbox);
}

int otx2_txsch_alloc(struct otx2_nic *pfvf)
{
	struct nix_txsch_alloc_req *req;
	int lvl;

	/* Get memory to put this msg */
	req = otx2_mbox_alloc_msg_nix_txsch_alloc(&pfvf->mbox);
	if (!req)
		return -ENOMEM;

	/* Request one schq per level */
	for (lvl = 0; lvl < NIX_TXSCH_LVL_CNT; lvl++)
		req->schq[lvl] = 1;

	return otx2_sync_mbox_msg(&pfvf->mbox);
}

int otx2_txschq_stop(struct otx2_nic *pfvf)
{
	struct nix_txsch_free_req *free_req;
	int lvl, schq, err;

	mutex_lock(&pfvf->mbox.lock);
	/* Free the transmit schedulers */
	free_req = otx2_mbox_alloc_msg_nix_txsch_free(&pfvf->mbox);
	if (!free_req) {
		mutex_unlock(&pfvf->mbox.lock);
		return -ENOMEM;
	}

	free_req->flags = TXSCHQ_FREE_ALL;
	err = otx2_sync_mbox_msg(&pfvf->mbox);
	mutex_unlock(&pfvf->mbox.lock);

	/* Clear the txschq list */
	for (lvl = 0; lvl < NIX_TXSCH_LVL_CNT; lvl++) {
		for (schq = 0; schq < MAX_TXSCHQ_PER_FUNC; schq++)
			pfvf->hw.txschq_list[lvl][schq] = 0;
	}
	return err;
}

void otx2_sqb_flush(struct otx2_nic *pfvf)
{
	int qidx, sqe_tail, sqe_head;
	u64 incr, *ptr, val;
	int timeout = 1000;

	ptr = (u64 *)otx2_get_regaddr(pfvf, NIX_LF_SQ_OP_STATUS);
	for (qidx = 0; qidx < pfvf->hw.tx_queues; qidx++) {
		incr = (u64)qidx << 32;
		while (timeout) {
			val = otx2_atomic64_add(incr, ptr);
			sqe_head = (val >> 20) & 0x3F;
			sqe_tail = (val >> 28) & 0x3F;
			if (sqe_head == sqe_tail)
				break;
			usleep_range(1, 3);
			timeout--;
		}
	}
}

/* RED and drop levels of CQ on packet reception.
 * For CQ level is measure of emptiness ( 0x0 = full, 255 = empty).
 */
#define RQ_PASS_LVL_CQ(skid, qsize)	((((skid) + 16) * 256) / (qsize))
#define RQ_DROP_LVL_CQ(skid, qsize)	(((skid) * 256) / (qsize))

/* RED and drop levels of AURA for packet reception.
 * For AURA level is measure of fullness (0x0 = empty, 255 = full).
 * Eg: For RQ length 1K, for pass/drop level 204/230.
 * RED accepts pkts if free pointers > 102 & <= 205.
 * Drops pkts if free pointers < 102.
 */
#define RQ_BP_LVL_AURA   (255 - ((85 * 256) / 100)) /* BP when 85% is full */
#define RQ_PASS_LVL_AURA (255 - ((95 * 256) / 100)) /* RED when 95% is full */
#define RQ_DROP_LVL_AURA (255 - ((99 * 256) / 100)) /* Drop when 99% is full */

/* Send skid of 2000 packets required for CQ size of 4K CQEs. */
#define SEND_CQ_SKID	2000

static int otx2_rq_init(struct otx2_nic *pfvf, u16 qidx, u16 lpb_aura)
{
	struct otx2_qset *qset = &pfvf->qset;
	struct nix_aq_enq_req *aq;

	/* Get memory to put this msg */
	aq = otx2_mbox_alloc_msg_nix_aq_enq(&pfvf->mbox);
	if (!aq)
		return -ENOMEM;

	aq->rq.cq = qidx;
	aq->rq.ena = 1;
	aq->rq.pb_caching = 1;
	aq->rq.lpb_aura = lpb_aura; /* Use large packet buffer aura */
	aq->rq.lpb_sizem1 = (DMA_BUFFER_LEN(pfvf->rbsize) / 8) - 1;
	aq->rq.xqe_imm_size = 0; /* Copying of packet to CQE not needed */
	aq->rq.flow_tagw = 32; /* Copy full 32bit flow_tag to CQE header */
	aq->rq.qint_idx = 0;
	aq->rq.lpb_drop_ena = 1; /* Enable RED dropping for AURA */
	aq->rq.xqe_drop_ena = 1; /* Enable RED dropping for CQ/SSO */
	aq->rq.xqe_pass = RQ_PASS_LVL_CQ(pfvf->hw.rq_skid, qset->rqe_cnt);
	aq->rq.xqe_drop = RQ_DROP_LVL_CQ(pfvf->hw.rq_skid, qset->rqe_cnt);
	aq->rq.lpb_aura_pass = RQ_PASS_LVL_AURA;
	aq->rq.lpb_aura_drop = RQ_DROP_LVL_AURA;

	/* Fill AQ info */
	aq->qidx = qidx;
	aq->ctype = NIX_AQ_CTYPE_RQ;
	aq->op = NIX_AQ_INSTOP_INIT;

	return otx2_sync_mbox_msg(&pfvf->mbox);
}

static int otx2_sq_init(struct otx2_nic *pfvf, u16 qidx, u16 sqb_aura)
{
	struct otx2_qset *qset = &pfvf->qset;
	struct otx2_snd_queue *sq;
	struct nix_aq_enq_req *aq;
	struct otx2_pool *pool;
	int err;

	pool = &pfvf->qset.pool[sqb_aura];
	sq = &qset->sq[qidx];
	sq->sqe_size = NIX_SQESZ_W16 ? 64 : 128;
	sq->sqe_cnt = qset->sqe_cnt;

	err = qmem_alloc(pfvf->dev, &sq->sqe, 1, sq->sqe_size);
	if (err)
		return err;

	err = qmem_alloc(pfvf->dev, &sq->tso_hdrs, qset->sqe_cnt,
			 TSO_HEADER_SIZE);
	if (err)
		return err;

	sq->sqe_base = sq->sqe->base;
	sq->sg = kcalloc(qset->sqe_cnt, sizeof(struct sg_list), GFP_KERNEL);
	if (!sq->sg)
		return -ENOMEM;

	if (pfvf->ptp) {
		err = qmem_alloc(pfvf->dev, &sq->timestamps, qset->sqe_cnt,
				 sizeof(*sq->timestamps));
		if (err)
			return err;
	}

	sq->head = 0;
	sq->sqe_per_sqb = (pfvf->hw.sqb_size / sq->sqe_size) - 1;
	sq->num_sqbs = (qset->sqe_cnt + sq->sqe_per_sqb) / sq->sqe_per_sqb;
	/* Set SQE threshold to 10% of total SQEs */
	sq->sqe_thresh = ((sq->num_sqbs * sq->sqe_per_sqb) * 10) / 100;
	sq->aura_id = sqb_aura;
	sq->aura_fc_addr = pool->fc_addr->base;
	sq->lmt_addr = (__force u64 *)(pfvf->reg_base + LMT_LF_LMTLINEX(qidx));
	sq->io_addr = (__force u64)otx2_get_regaddr(pfvf, NIX_LF_OP_SENDX(0));

	sq->stats.bytes = 0;
	sq->stats.pkts = 0;

	/* Get memory to put this msg */
	aq = otx2_mbox_alloc_msg_nix_aq_enq(&pfvf->mbox);
	if (!aq)
		return -ENOMEM;

	aq->sq.cq = pfvf->hw.rx_queues + qidx;
	aq->sq.max_sqe_size = NIX_MAXSQESZ_W16; /* 128 byte */
	aq->sq.cq_ena = 1;
	aq->sq.ena = 1;
	/* Only one SMQ is allocated, map all SQ's to that SMQ  */
	aq->sq.smq = pfvf->hw.txschq_list[NIX_TXSCH_LVL_SMQ][0];
	aq->sq.smq_rr_quantum = DFLT_RR_QTM;
	aq->sq.default_chan = pfvf->hw.tx_chan_base;
	aq->sq.sqe_stype = NIX_STYPE_STF; /* Cache SQB */
	aq->sq.sqb_aura = sqb_aura;
	aq->sq.sq_int_ena = NIX_SQINT_BITS;
	aq->sq.qint_idx = 0;
	/* Due pipelining impact minimum 2000 unused SQ CQE's
	 * need to maintain to avoid CQ overflow.
	 */
	aq->sq.cq_limit = ((SEND_CQ_SKID * 256) / (sq->sqe_cnt));

	/* Fill AQ info */
	aq->qidx = qidx;
	aq->ctype = NIX_AQ_CTYPE_SQ;
	aq->op = NIX_AQ_INSTOP_INIT;

	return otx2_sync_mbox_msg(&pfvf->mbox);
}

static int otx2_cq_init(struct otx2_nic *pfvf, u16 qidx)
{
	struct otx2_qset *qset = &pfvf->qset;
	struct nix_aq_enq_req *aq;
	struct otx2_cq_queue *cq;
	int err, pool_id;

	cq = &qset->cq[qidx];
	cq->cq_idx = qidx;
	if (qidx < pfvf->hw.rx_queues) {
		cq->cq_type = CQ_RX;
		cq->cint_idx = qidx;
		cq->cqe_cnt = qset->rqe_cnt;
	} else {
		cq->cq_type = CQ_TX;
		cq->cint_idx = qidx - pfvf->hw.rx_queues;
		cq->cqe_cnt = qset->sqe_cnt;
	}
	cq->cqe_size = pfvf->qset.xqe_size;

	/* Allocate memory for CQEs */
	err = qmem_alloc(pfvf->dev, &cq->cqe, cq->cqe_cnt, cq->cqe_size);
	if (err)
		return err;

	/* Save CQE CPU base for faster reference */
	cq->cqe_base = cq->cqe->base;
	/* In case where all RQs auras point to single pool,
	 * all CQs receive buffer pool also point to same pool.
	 */
	pool_id = ((cq->cq_type == CQ_RX) &&
		   (pfvf->hw.rqpool_cnt != pfvf->hw.rx_queues)) ? 0 : qidx;
	cq->rbpool = &qset->pool[pool_id];
	cq->refill_task_sched = false;

	/* Get memory to put this msg */
	aq = otx2_mbox_alloc_msg_nix_aq_enq(&pfvf->mbox);
	if (!aq)
		return -ENOMEM;

	aq->cq.ena = 1;
	aq->cq.qsize = Q_SIZE(cq->cqe_cnt, 4);
	aq->cq.caching = 1;
	aq->cq.base = cq->cqe->iova;
	aq->cq.cint_idx = cq->cint_idx;
	aq->cq.cq_err_int_ena = NIX_CQERRINT_BITS;
	aq->cq.qint_idx = 0;
	aq->cq.avg_level = 255;

	if (qidx < pfvf->hw.rx_queues) {
		aq->cq.drop = RQ_DROP_LVL_CQ(pfvf->hw.rq_skid, cq->cqe_cnt);
		aq->cq.drop_ena = 1;

		/* Enable receive CQ backpressure */
		aq->cq.bp_ena = 1;
		aq->cq.bpid = pfvf->bpid[0];

		/* Set backpressure level is same as cq pass level */
		aq->cq.bp = RQ_PASS_LVL_CQ(pfvf->hw.rq_skid, qset->rqe_cnt);
	}

	/* Fill AQ info */
	aq->qidx = qidx;
	aq->ctype = NIX_AQ_CTYPE_CQ;
	aq->op = NIX_AQ_INSTOP_INIT;

	return otx2_sync_mbox_msg(&pfvf->mbox);
}

static void otx2_pool_refill_task(struct work_struct *work)
{
	struct otx2_cq_queue *cq;
	struct otx2_pool *rbpool;
	struct refill_work *wrk;
	int qidx, free_ptrs = 0;
	struct otx2_nic *pfvf;
	s64 bufptr;

	wrk = container_of(work, struct refill_work, pool_refill_work.work);
	pfvf = wrk->pf;
	qidx = wrk - pfvf->refill_wrk;
	cq = &pfvf->qset.cq[qidx];
	rbpool = cq->rbpool;
	free_ptrs = cq->pool_ptrs;

	while (cq->pool_ptrs) {
		bufptr = otx2_alloc_rbuf(pfvf, rbpool);
		if (bufptr <= 0) {
			/* Schedule a WQ if we fails to free atleast half of the
			 * pointers else enable napi for this RQ.
			 */
			if (!((free_ptrs - cq->pool_ptrs) > free_ptrs / 2)) {
				struct delayed_work *dwork;

				dwork = &wrk->pool_refill_work;
				schedule_delayed_work(dwork,
						      msecs_to_jiffies(100));
			} else {
				cq->refill_task_sched = false;
			}
			return;
		}
		otx2_aura_freeptr(pfvf, qidx, bufptr + OTX2_HEAD_ROOM);
		cq->pool_ptrs--;
	}
	cq->refill_task_sched = false;
}

int otx2_config_nix_queues(struct otx2_nic *pfvf)
{
	int qidx, err;

	/* Initialize RX queues */
	for (qidx = 0; qidx < pfvf->hw.rx_queues; qidx++) {
		u16 lpb_aura = otx2_get_pool_idx(pfvf, AURA_NIX_RQ, qidx);

		err = otx2_rq_init(pfvf, qidx, lpb_aura);
		if (err)
			return err;
	}

	/* Initialize TX queues */
	for (qidx = 0; qidx < pfvf->hw.tx_queues; qidx++) {
		u16 sqb_aura = otx2_get_pool_idx(pfvf, AURA_NIX_SQ, qidx);

		err = otx2_sq_init(pfvf, qidx, sqb_aura);
		if (err)
			return err;
	}

	/* Initialize completion queues */
	for (qidx = 0; qidx < pfvf->qset.cq_cnt; qidx++) {
		err = otx2_cq_init(pfvf, qidx);
		if (err)
			return err;
	}

	/* Initialize work queue for receive buffer refill */
	pfvf->refill_wrk = devm_kcalloc(pfvf->dev, pfvf->qset.cq_cnt,
					sizeof(struct refill_work), GFP_KERNEL);
	if (!pfvf->refill_wrk)
		return -ENOMEM;

	for (qidx = 0; qidx < pfvf->qset.cq_cnt; qidx++) {
		pfvf->refill_wrk[qidx].pf = pfvf;
		INIT_DELAYED_WORK(&pfvf->refill_wrk[qidx].pool_refill_work,
				  otx2_pool_refill_task);
	}
	return 0;
}

int otx2_config_nix(struct otx2_nic *pfvf)
{
	struct nix_lf_alloc_req  *nixlf;
	struct nix_lf_alloc_rsp *rsp;
	int err;

	pfvf->qset.xqe_size = NIX_XQESZ_W16 ? 128 : 512;

	/* Get memory to put this msg */
	nixlf = otx2_mbox_alloc_msg_nix_lf_alloc(&pfvf->mbox);
	if (!nixlf)
		return -ENOMEM;

	/* Set RQ/SQ/CQ counts */
	nixlf->rq_cnt = pfvf->hw.rx_queues;
	nixlf->sq_cnt = pfvf->hw.tx_queues;
	nixlf->cq_cnt = pfvf->qset.cq_cnt;
	nixlf->rss_sz = MAX_RSS_INDIR_TBL_SIZE;
	nixlf->rss_grps = 1; /* Single RSS indir table supported, for now */
	nixlf->xqe_sz = NIX_XQESZ_W16;
	/* We don't know absolute NPA LF idx attached.
	 * AF will replace 'RVU_DEFAULT_PF_FUNC' with
	 * NPA LF attached to this RVU PF/VF.
	 */
	nixlf->npa_func = RVU_DEFAULT_PF_FUNC;
	/* Disable alignment pad, enable L2 length check,
	 * enable L4 TCP/UDP checksum verification.
	 */
	nixlf->rx_cfg = BIT_ULL(33) | BIT_ULL(35) | BIT_ULL(37);

	err = otx2_sync_mbox_msg(&pfvf->mbox);
	if (err)
		return err;

	rsp = (struct nix_lf_alloc_rsp *)otx2_mbox_get_rsp(&pfvf->mbox.mbox, 0,
							   &nixlf->hdr);
	if (IS_ERR(rsp))
		return PTR_ERR(rsp);

	if (rsp->qints < 1)
		return -ENXIO;

	return rsp->hdr.rc;
}

void otx2_sq_free_sqbs(struct otx2_nic *pfvf)
{
	struct otx2_qset *qset = &pfvf->qset;
	struct otx2_hw *hw = &pfvf->hw;
	struct otx2_snd_queue *sq;
	int sqb, qidx;
	u64 iova, pa;

	for (qidx = 0; qidx < hw->tx_queues; qidx++) {
		sq = &qset->sq[qidx];
		if (!sq->sqb_ptrs)
			continue;
		for (sqb = 0; sqb < sq->sqb_count; sqb++) {
			if (!sq->sqb_ptrs[sqb])
				continue;
			iova = sq->sqb_ptrs[sqb];
			pa = otx2_iova_to_phys(pfvf->iommu_domain, iova);
			dma_unmap_page_attrs(pfvf->dev, iova, hw->sqb_size,
					     DMA_FROM_DEVICE,
					     DMA_ATTR_SKIP_CPU_SYNC);
			put_page(virt_to_page(phys_to_virt(pa)));
		}
		sq->sqb_count = 0;
	}
}

void otx2_free_aura_ptr(struct otx2_nic *pfvf, int type)
{
	int pool_id, pool_start = 0, pool_end = 0, size = 0;
	u64 iova, pa;

	if (type == AURA_NIX_SQ) {
		pool_start = otx2_get_pool_idx(pfvf, type, 0);
		pool_end =  pool_start + pfvf->hw.sqpool_cnt;
		size = pfvf->hw.sqb_size;
	}
	if (type == AURA_NIX_RQ) {
		pool_start = otx2_get_pool_idx(pfvf, type, 0);
		pool_end = pfvf->hw.rqpool_cnt;
		size = pfvf->rbsize;
	}

	/* Free SQB and RQB pointers from the aura pool */
	for (pool_id = pool_start; pool_id < pool_end; pool_id++) {
		iova = otx2_aura_allocptr(pfvf, pool_id);
		while (iova) {
			if (type == AURA_NIX_RQ)
				iova -= OTX2_HEAD_ROOM;

			pa = otx2_iova_to_phys(pfvf->iommu_domain, iova);
			dma_unmap_page_attrs(pfvf->dev, iova, size,
					     DMA_FROM_DEVICE,
					     DMA_ATTR_SKIP_CPU_SYNC);
			put_page(virt_to_page(phys_to_virt(pa)));
			iova = otx2_aura_allocptr(pfvf, pool_id);
		}
	}
}

void otx2_aura_pool_free(struct otx2_nic *pfvf)
{
	struct otx2_pool *pool;
	int pool_id;

	if (!pfvf->qset.pool)
		return;

	for (pool_id = 0; pool_id < pfvf->hw.pool_cnt; pool_id++) {
		pool = &pfvf->qset.pool[pool_id];
		qmem_free(pfvf->dev, pool->stack);
		qmem_free(pfvf->dev, pool->fc_addr);
	}
	devm_kfree(pfvf->dev, pfvf->qset.pool);
	pfvf->qset.pool = NULL;
}

static int otx2_aura_init(struct otx2_nic *pfvf, int aura_id,
			  int pool_id, int numptrs)
{
	struct npa_aq_enq_req *aq;
	struct otx2_pool *pool;
	int err;

	pool = &pfvf->qset.pool[pool_id];

	/* Allocate memory for HW to update Aura count.
	 * Alloc one cache line, so that it fits all FC_STYPE modes.
	 */
	if (!pool->fc_addr) {
		err = qmem_alloc(pfvf->dev, &pool->fc_addr, 1, OTX2_ALIGN);
		if (err)
			return err;
	}

	/* Initialize this aura's context via AF */
	aq = otx2_mbox_alloc_msg_npa_aq_enq(&pfvf->mbox);
	if (!aq) {
		/* Shared mbox memory buffer is full, flush it and retry */
		err = otx2_sync_mbox_msg(&pfvf->mbox);
		if (err)
			return err;
		aq = otx2_mbox_alloc_msg_npa_aq_enq(&pfvf->mbox);
		if (!aq)
			return -ENOMEM;
	}

	aq->aura_id = aura_id;
	/* Will be filled by AF with correct pool context address */
	aq->aura.pool_addr = pool_id;
	aq->aura.pool_caching = 1;
	aq->aura.shift = ilog2(numptrs) - 8;
	aq->aura.count = numptrs;
	aq->aura.limit = numptrs;
	aq->aura.avg_level = 255;
	aq->aura.ena = 1;
	aq->aura.fc_ena = 1;
	aq->aura.fc_addr = pool->fc_addr->iova;
	aq->aura.fc_hyst_bits = 0; /* Store count on all updates */

	/* Enable backpressure for RQ aura */
	if (aura_id < pfvf->hw.rqpool_cnt) {
		aq->aura.bp_ena = 0;
		aq->aura.nix0_bpid = pfvf->bpid[0];
		/* Set backpressure level for RQ's Aura */
		aq->aura.bp = RQ_BP_LVL_AURA;
	}

	/* Fill AQ info */
	aq->ctype = NPA_AQ_CTYPE_AURA;
	aq->op = NPA_AQ_INSTOP_INIT;

	return 0;
}

static int otx2_pool_init(struct otx2_nic *pfvf, u16 pool_id,
			  int stack_pages, int numptrs, int buf_size)
{
	struct npa_aq_enq_req *aq;
	struct otx2_pool *pool;
	int err;

	pool = &pfvf->qset.pool[pool_id];
	/* Alloc memory for stack which is used to store buffer pointers */
	err = qmem_alloc(pfvf->dev, &pool->stack,
			 stack_pages, pfvf->hw.stack_pg_bytes);
	if (err)
		return err;

	pool->rbsize = buf_size;

	/* Initialize this pool's context via AF */
	aq = otx2_mbox_alloc_msg_npa_aq_enq(&pfvf->mbox);
	if (!aq) {
		/* Shared mbox memory buffer is full, flush it and retry */
		err = otx2_sync_mbox_msg(&pfvf->mbox);
		if (err) {
			qmem_free(pfvf->dev, pool->stack);
			return err;
		}
		aq = otx2_mbox_alloc_msg_npa_aq_enq(&pfvf->mbox);
		if (!aq) {
			qmem_free(pfvf->dev, pool->stack);
			return -ENOMEM;
		}
	}

	aq->aura_id = pool_id;
	aq->pool.stack_base = pool->stack->iova;
	aq->pool.stack_caching = 1;
	aq->pool.ena = 1;
	aq->pool.buf_size = buf_size / 128;
	aq->pool.stack_max_pages = stack_pages;
	aq->pool.shift = ilog2(numptrs) - 8;
	aq->pool.ptr_start = 0;
	aq->pool.ptr_end = ~0ULL;

	/* Fill AQ info */
	aq->ctype = NPA_AQ_CTYPE_POOL;
	aq->op = NPA_AQ_INSTOP_INIT;

	return 0;
}

int otx2_sq_aura_pool_init(struct otx2_nic *pfvf)
{
	int qidx, pool_id, stack_pages, num_sqbs;
	struct otx2_qset *qset = &pfvf->qset;
	struct otx2_hw *hw = &pfvf->hw;
	struct otx2_snd_queue *sq;
	struct otx2_pool *pool;
	int err, ptr;
	s64 bufptr;

	/* Calculate number of SQBs needed.
	 *
	 * For a 128byte SQE, and 4K size SQB, 31 SQEs will fit in one SQB.
	 * Last SQE is used for pointing to next SQB.
	 */
	num_sqbs = (hw->sqb_size / 128) - 1;
	num_sqbs = (qset->sqe_cnt + num_sqbs) / num_sqbs;

	/* Get no of stack pages needed */
	stack_pages =
		(num_sqbs + hw->stack_pg_ptrs - 1) / hw->stack_pg_ptrs;

	for (qidx = 0; qidx < hw->tx_queues; qidx++) {
		pool_id = otx2_get_pool_idx(pfvf, AURA_NIX_SQ, qidx);
		/* Initialize aura context */
		err = otx2_aura_init(pfvf, pool_id, pool_id, num_sqbs);
		if (err)
			goto fail;

		/* Initialize pool context */
		err = otx2_pool_init(pfvf, pool_id, stack_pages,
				     num_sqbs, hw->sqb_size);
		if (err)
			goto fail;
	}

	/* Flush accumulated messages */
	err = otx2_sync_mbox_msg(&pfvf->mbox);
	if (err)
		goto fail;

	/* Allocate pointers and free them to aura/pool */
	for (qidx = 0; qidx < hw->tx_queues; qidx++) {
		pool_id = otx2_get_pool_idx(pfvf, AURA_NIX_SQ, qidx);
		pool = &pfvf->qset.pool[pool_id];

		sq = &qset->sq[qidx];
		sq->sqb_count = 0;
		sq->sqb_ptrs = kcalloc(num_sqbs, sizeof(*sq->sqb_ptrs), GFP_KERNEL);
		if (!sq->sqb_ptrs)
			return -ENOMEM;

		for (ptr = 0; ptr < num_sqbs; ptr++) {
			bufptr = otx2_alloc_rbuf(pfvf, pool);
			if (bufptr <= 0)
				return bufptr;
			otx2_aura_freeptr(pfvf, pool_id, bufptr);
			sq->sqb_ptrs[sq->sqb_count++] = (u64)bufptr;
		}
	}

	return 0;
fail:
	otx2_mbox_reset(&pfvf->mbox.mbox, 0);
	otx2_aura_pool_free(pfvf);
	return err;
}

int otx2_rq_aura_pool_init(struct otx2_nic *pfvf)
{
	struct otx2_hw *hw = &pfvf->hw;
	int stack_pages, pool_id, rq;
	struct otx2_pool *pool;
	int err, ptr, num_ptrs;
	s64 bufptr;

	num_ptrs = pfvf->qset.rqe_cnt;

	stack_pages =
		(num_ptrs + hw->stack_pg_ptrs - 1) / hw->stack_pg_ptrs;

	for (rq = 0; rq < hw->rx_queues; rq++) {
		pool_id = otx2_get_pool_idx(pfvf, AURA_NIX_RQ, rq);
		/* Initialize aura context */
		err = otx2_aura_init(pfvf, pool_id, pool_id, num_ptrs);
		if (err)
			goto fail;
	}
	for (pool_id = 0; pool_id < hw->rqpool_cnt; pool_id++) {
		err = otx2_pool_init(pfvf, pool_id, stack_pages,
				     num_ptrs, pfvf->rbsize);
		if (err)
			goto fail;
	}

	/* Flush accumulated messages */
	err = otx2_sync_mbox_msg(&pfvf->mbox);
	if (err)
		goto fail;

	/* Allocate pointers and free them to aura/pool */
	for (pool_id = 0; pool_id < hw->rqpool_cnt; pool_id++) {
		pool = &pfvf->qset.pool[pool_id];
		for (ptr = 0; ptr < num_ptrs; ptr++) {
			bufptr = otx2_alloc_rbuf(pfvf, pool);
			if (bufptr <= 0)
				return bufptr;
			otx2_aura_freeptr(pfvf, pool_id,
					  bufptr + OTX2_HEAD_ROOM);
		}
	}

	return 0;
fail:
	otx2_mbox_reset(&pfvf->mbox.mbox, 0);
	otx2_aura_pool_free(pfvf);
	return err;
}

int otx2_config_npa(struct otx2_nic *pfvf)
{
	struct otx2_qset *qset = &pfvf->qset;
	struct npa_lf_alloc_req  *npalf;
	struct otx2_hw *hw = &pfvf->hw;
	int aura_cnt;

	/* Pool - Stack of free buffer pointers
	 * Aura - Alloc/frees pointers from/to pool for NIX DMA.
	 */

	if (!hw->pool_cnt)
		return -EINVAL;

	qset->pool = devm_kcalloc(pfvf->dev, hw->pool_cnt,
				  sizeof(struct otx2_pool), GFP_KERNEL);
	if (!qset->pool)
		return -ENOMEM;

	/* Get memory to put this msg */
	npalf = otx2_mbox_alloc_msg_npa_lf_alloc(&pfvf->mbox);
	if (!npalf)
		return -ENOMEM;

	/* Set aura and pool counts */
	npalf->nr_pools = hw->pool_cnt;
	aura_cnt = ilog2(roundup_pow_of_two(hw->pool_cnt));
	npalf->aura_sz = (aura_cnt >= ilog2(128)) ? (aura_cnt - 6) : 1;

	return otx2_sync_mbox_msg(&pfvf->mbox);
}

int otx2_detach_resources(struct mbox *mbox)
{
	struct rsrc_detach *detach;

	mutex_lock(&mbox->lock);
	detach = otx2_mbox_alloc_msg_detach_resources(mbox);
	if (!detach) {
		mutex_unlock(&mbox->lock);
		return -ENOMEM;
	}

	/* detach all */
	detach->partial = false;

	/* Send detach request to AF */
	otx2_mbox_msg_send(&mbox->mbox, 0);
	mutex_unlock(&mbox->lock);
	return 0;
}
EXPORT_SYMBOL(otx2_detach_resources);

int otx2_attach_npa_nix(struct otx2_nic *pfvf)
{
	struct rsrc_attach *attach;
	struct msg_req *msix;
	int err;

	mutex_lock(&pfvf->mbox.lock);
	/* Get memory to put this msg */
	attach = otx2_mbox_alloc_msg_attach_resources(&pfvf->mbox);
	if (!attach) {
		mutex_unlock(&pfvf->mbox.lock);
		return -ENOMEM;
	}

	attach->npalf = true;
	attach->nixlf = true;

	/* Send attach request to AF */
	err = otx2_sync_mbox_msg(&pfvf->mbox);
	if (err) {
		mutex_unlock(&pfvf->mbox.lock);
		return err;
	}

	pfvf->nix_blkaddr = BLKADDR_NIX0;

	/* If the platform has two NIX blocks then LF may be
	 * allocated from NIX1.
	 */
	if (otx2_read64(pfvf, RVU_PF_BLOCK_ADDRX_DISC(BLKADDR_NIX1)) & 0x1FFULL)
		pfvf->nix_blkaddr = BLKADDR_NIX1;

	/* Get NPA and NIX MSIX vector offsets */
	msix = otx2_mbox_alloc_msg_msix_offset(&pfvf->mbox);
	if (!msix) {
		mutex_unlock(&pfvf->mbox.lock);
		return -ENOMEM;
	}

	err = otx2_sync_mbox_msg(&pfvf->mbox);
	if (err) {
		mutex_unlock(&pfvf->mbox.lock);
		return err;
	}
	mutex_unlock(&pfvf->mbox.lock);

	if (pfvf->hw.npa_msixoff == MSIX_VECTOR_INVALID ||
	    pfvf->hw.nix_msixoff == MSIX_VECTOR_INVALID) {
		dev_err(pfvf->dev,
			"RVUPF: Invalid MSIX vector offset for NPA/NIX\n");
		return -EINVAL;
	}

	return 0;
}
EXPORT_SYMBOL(otx2_attach_npa_nix);

void otx2_ctx_disable(struct mbox *mbox, int type, bool npa)
{
	struct hwctx_disable_req *req;

	mutex_lock(&mbox->lock);
	/* Request AQ to disable this context */
	if (npa)
		req = otx2_mbox_alloc_msg_npa_hwctx_disable(mbox);
	else
		req = otx2_mbox_alloc_msg_nix_hwctx_disable(mbox);

	if (!req) {
		mutex_unlock(&mbox->lock);
		return;
	}

	req->ctype = type;

	if (otx2_sync_mbox_msg(mbox))
		dev_err(mbox->pfvf->dev, "%s failed to disable context\n",
			__func__);

	mutex_unlock(&mbox->lock);
}

int otx2_nix_config_bp(struct otx2_nic *pfvf, bool enable)
{
	struct nix_bp_cfg_req *req;

	if (enable)
		req = otx2_mbox_alloc_msg_nix_bp_enable(&pfvf->mbox);
	else
		req = otx2_mbox_alloc_msg_nix_bp_disable(&pfvf->mbox);

	if (!req)
		return -ENOMEM;

	req->chan_base = 0;
	req->chan_cnt = 1;
	req->bpid_per_chan = 0;

	return otx2_sync_mbox_msg(&pfvf->mbox);
}

/* Mbox message handlers */
void mbox_handler_cgx_stats(struct otx2_nic *pfvf,
			    struct cgx_stats_rsp *rsp)
{
	int id;

	for (id = 0; id < CGX_RX_STATS_COUNT; id++)
		pfvf->hw.cgx_rx_stats[id] = rsp->rx_stats[id];
	for (id = 0; id < CGX_TX_STATS_COUNT; id++)
		pfvf->hw.cgx_tx_stats[id] = rsp->tx_stats[id];
}

void mbox_handler_nix_txsch_alloc(struct otx2_nic *pf,
				  struct nix_txsch_alloc_rsp *rsp)
{
	int lvl, schq;

	/* Setup transmit scheduler list */
	for (lvl = 0; lvl < NIX_TXSCH_LVL_CNT; lvl++)
		for (schq = 0; schq < rsp->schq[lvl]; schq++)
			pf->hw.txschq_list[lvl][schq] =
				rsp->schq_list[lvl][schq];
}
EXPORT_SYMBOL(mbox_handler_nix_txsch_alloc);

void mbox_handler_npa_lf_alloc(struct otx2_nic *pfvf,
			       struct npa_lf_alloc_rsp *rsp)
{
	pfvf->hw.stack_pg_ptrs = rsp->stack_pg_ptrs;
	pfvf->hw.stack_pg_bytes = rsp->stack_pg_bytes;
}
EXPORT_SYMBOL(mbox_handler_npa_lf_alloc);

void mbox_handler_nix_lf_alloc(struct otx2_nic *pfvf,
			       struct nix_lf_alloc_rsp *rsp)
{
	pfvf->hw.sqb_size = rsp->sqb_size;
	pfvf->hw.rx_chan_base = rsp->rx_chan_base;
	pfvf->hw.tx_chan_base = rsp->tx_chan_base;
	pfvf->hw.lso_tsov4_idx = rsp->lso_tsov4_idx;
	pfvf->hw.lso_tsov6_idx = rsp->lso_tsov6_idx;
	pfvf->hw.cgx_links = rsp->cgx_links;
	pfvf->hw.lbk_links = rsp->lbk_links;
}
EXPORT_SYMBOL(mbox_handler_nix_lf_alloc);

void mbox_handler_msix_offset(struct otx2_nic *pfvf,
			      struct msix_offset_rsp *rsp)
{
	pfvf->hw.npa_msixoff = rsp->npa_msixoff;
	pfvf->hw.nix_msixoff = rsp->nix_msixoff;
}
EXPORT_SYMBOL(mbox_handler_msix_offset);

void mbox_handler_nix_bp_enable(struct otx2_nic *pfvf,
				struct nix_bp_cfg_rsp *rsp)
{
	int chan, chan_id;

	for (chan = 0; chan < rsp->chan_cnt; chan++) {
		chan_id = ((rsp->chan_bpid[chan] >> 10) & 0x7F);
		pfvf->bpid[chan_id] = rsp->chan_bpid[chan] & 0x3FF;
	}
}
EXPORT_SYMBOL(mbox_handler_nix_bp_enable);

void otx2_free_cints(struct otx2_nic *pfvf, int n)
{
	struct otx2_qset *qset = &pfvf->qset;
	struct otx2_hw *hw = &pfvf->hw;
	int irq, qidx;

	for (qidx = 0, irq = hw->nix_msixoff + NIX_LF_CINT_VEC_START;
	     qidx < n;
	     qidx++, irq++) {
		int vector = pci_irq_vector(pfvf->pdev, irq);

		irq_set_affinity_hint(vector, NULL);
		free_cpumask_var(hw->affinity_mask[irq]);
		free_irq(vector, &qset->napi[qidx]);
	}
}

void otx2_set_cints_affinity(struct otx2_nic *pfvf)
{
	struct otx2_hw *hw = &pfvf->hw;
	int vec, cpu, irq, cint;

	vec = hw->nix_msixoff + NIX_LF_CINT_VEC_START;
	cpu = cpumask_first(cpu_online_mask);

	/* CQ interrupts */
	for (cint = 0; cint < pfvf->hw.cint_cnt; cint++, vec++) {
		if (!alloc_cpumask_var(&hw->affinity_mask[vec], GFP_KERNEL))
			return;

		cpumask_set_cpu(cpu, hw->affinity_mask[vec]);

		irq = pci_irq_vector(pfvf->pdev, vec);
		irq_set_affinity_hint(irq, hw->affinity_mask[vec]);

		cpu = cpumask_next(cpu, cpu_online_mask);
		if (unlikely(cpu >= nr_cpu_ids))
			cpu = 0;
	}
}

#define M(_name, _id, _fn_name, _req_type, _rsp_type)			\
int __weak								\
otx2_mbox_up_handler_ ## _fn_name(struct otx2_nic *pfvf,		\
				struct _req_type *req,			\
				struct _rsp_type *rsp)			\
{									\
	/* Nothing to do here */					\
	return 0;							\
}									\
EXPORT_SYMBOL(otx2_mbox_up_handler_ ## _fn_name);
MBOX_UP_CGX_MESSAGES
#undef M<|MERGE_RESOLUTION|>--- conflicted
+++ resolved
@@ -359,12 +359,8 @@
 	rss->flowkey_cfg = rss->enable ? rss->flowkey_cfg :
 			   NIX_FLOW_KEY_TYPE_IPV4 | NIX_FLOW_KEY_TYPE_IPV6 |
 			   NIX_FLOW_KEY_TYPE_TCP | NIX_FLOW_KEY_TYPE_UDP |
-<<<<<<< HEAD
-			   NIX_FLOW_KEY_TYPE_SCTP | NIX_FLOW_KEY_TYPE_VLAN;
-=======
 			   NIX_FLOW_KEY_TYPE_SCTP | NIX_FLOW_KEY_TYPE_VLAN |
 			   NIX_FLOW_KEY_TYPE_IPV4_PROTO;
->>>>>>> 356006a6
 
 	ret = otx2_set_flowkey_cfg(pfvf);
 	if (ret)
