--- conflicted
+++ resolved
@@ -1522,37 +1522,6 @@
 
 	return mt76_mcu_skb_send_msg(&dev->mt76, skb,
 				     MCU_EXT_CMD_STA_REC_UPDATE, true);
-}
-
-static void
-mt7915_mcu_sta_amsdu_tlv(struct sk_buff *skb, struct ieee80211_sta *sta)
-{
-	struct mt7915_sta *msta = (struct mt7915_sta *)sta->drv_priv;
-	struct sta_rec_amsdu *amsdu;
-	struct tlv *tlv;
-
-	if (!sta->max_amsdu_len)
-	    return;
-
-	tlv = mt7915_mcu_add_tlv(skb, STA_REC_HW_AMSDU, sizeof(*amsdu));
-	amsdu = (struct sta_rec_amsdu *)tlv;
-	amsdu->max_amsdu_num = 8;
-	amsdu->amsdu_en = true;
-	amsdu->max_mpdu_size = sta->max_amsdu_len >=
-			       IEEE80211_MAX_MPDU_LEN_VHT_7991;
-	msta->wcid.amsdu = true;
-}
-
-static bool
-mt7915_hw_amsdu_supported(struct ieee80211_vif *vif)
-{
-	switch (vif->type) {
-	case NL80211_IFTYPE_AP:
-	case NL80211_IFTYPE_STATION:
-		return true;
-	default:
-		return false;
-	}
 }
 
 static void
@@ -3231,8 +3200,6 @@
 		.channel_band = chandef->chan->band,
 	};
 
-<<<<<<< HEAD
-=======
 #ifdef CONFIG_NL80211_TESTMODE
 	if (dev->mt76.test.tx_antenna_mask &&
 	    (dev->mt76.test.state == MT76_TM_STATE_TX_FRAMES ||
@@ -3242,7 +3209,6 @@
 	}
 #endif
 
->>>>>>> 356006a6
 	if (dev->mt76.hw->conf.flags & IEEE80211_CONF_OFFCHANNEL)
 		req.switch_reason = CH_SWITCH_SCAN_BYPASS_DPD;
 	else if ((chandef->chan->flags & IEEE80211_CHAN_RADAR) &&
