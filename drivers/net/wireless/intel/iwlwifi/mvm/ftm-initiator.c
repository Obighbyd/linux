// SPDX-License-Identifier: GPL-2.0 OR BSD-3-Clause
/*
 * Copyright (C) 2015-2017 Intel Deutschland GmbH
 * Copyright (C) 2018-2020 Intel Corporation
 */
#include <linux/etherdevice.h>
#include <linux/math64.h>
#include <net/cfg80211.h>
#include "mvm.h"
#include "iwl-io.h"
#include "iwl-prph.h"
#include "constants.h"

struct iwl_mvm_loc_entry {
	struct list_head list;
	u8 addr[ETH_ALEN];
	u8 lci_len, civic_len;
	u8 buf[];
};

struct iwl_mvm_smooth_entry {
	struct list_head list;
	u8 addr[ETH_ALEN];
	s64 rtt_avg;
	u64 host_time;
};

struct iwl_mvm_ftm_pasn_entry {
	struct list_head list;
	u8 addr[ETH_ALEN];
	u8 hltk[HLTK_11AZ_LEN];
	u8 tk[TK_11AZ_LEN];
	u8 cipher;
	u8 tx_pn[IEEE80211_CCMP_PN_LEN];
	u8 rx_pn[IEEE80211_CCMP_PN_LEN];
};

int iwl_mvm_ftm_add_pasn_sta(struct iwl_mvm *mvm, struct ieee80211_vif *vif,
			     u8 *addr, u32 cipher, u8 *tk, u32 tk_len,
			     u8 *hltk, u32 hltk_len)
{
	struct iwl_mvm_ftm_pasn_entry *pasn = kzalloc(sizeof(*pasn),
						      GFP_KERNEL);
	u32 expected_tk_len;

	lockdep_assert_held(&mvm->mutex);

	if (!pasn)
		return -ENOBUFS;

	pasn->cipher = iwl_mvm_cipher_to_location_cipher(cipher);

	switch (pasn->cipher) {
	case IWL_LOCATION_CIPHER_CCMP_128:
	case IWL_LOCATION_CIPHER_GCMP_128:
		expected_tk_len = WLAN_KEY_LEN_CCMP;
		break;
	case IWL_LOCATION_CIPHER_GCMP_256:
		expected_tk_len = WLAN_KEY_LEN_GCMP_256;
		break;
	default:
		goto out;
	}

	/*
	 * If associated to this AP and already have security context,
	 * the TK is already configured for this station, so it
	 * shouldn't be set again here.
	 */
	if (vif->bss_conf.assoc &&
	    !memcmp(addr, vif->bss_conf.bssid, ETH_ALEN)) {
		struct iwl_mvm_vif *mvmvif = iwl_mvm_vif_from_mac80211(vif);
		struct ieee80211_sta *sta;

		rcu_read_lock();
		sta = rcu_dereference(mvm->fw_id_to_mac_id[mvmvif->ap_sta_id]);
		if (!IS_ERR_OR_NULL(sta) && sta->mfp)
			expected_tk_len = 0;
		rcu_read_unlock();
	}

	if (tk_len != expected_tk_len || hltk_len != sizeof(pasn->hltk)) {
		IWL_ERR(mvm, "Invalid key length: tk_len=%u hltk_len=%u\n",
			tk_len, hltk_len);
		goto out;
	}

	memcpy(pasn->addr, addr, sizeof(pasn->addr));
	memcpy(pasn->hltk, hltk, sizeof(pasn->hltk));

	if (tk && tk_len)
		memcpy(pasn->tk, tk, sizeof(pasn->tk));

	list_add_tail(&pasn->list, &mvm->ftm_initiator.pasn_list);
	return 0;
out:
	kfree(pasn);
	return -EINVAL;
}

void iwl_mvm_ftm_remove_pasn_sta(struct iwl_mvm *mvm, u8 *addr)
{
	struct iwl_mvm_ftm_pasn_entry *entry, *prev;

	lockdep_assert_held(&mvm->mutex);

	list_for_each_entry_safe(entry, prev, &mvm->ftm_initiator.pasn_list,
				 list) {
		if (memcmp(entry->addr, addr, sizeof(entry->addr)))
			continue;

		list_del(&entry->list);
		kfree(entry);
		return;
	}
}

static void iwl_mvm_ftm_reset(struct iwl_mvm *mvm)
{
	struct iwl_mvm_loc_entry *e, *t;

	mvm->ftm_initiator.req = NULL;
	mvm->ftm_initiator.req_wdev = NULL;
	memset(mvm->ftm_initiator.responses, 0,
	       sizeof(mvm->ftm_initiator.responses));

	list_for_each_entry_safe(e, t, &mvm->ftm_initiator.loc_list, list) {
		list_del(&e->list);
		kfree(e);
	}
}

void iwl_mvm_ftm_restart(struct iwl_mvm *mvm)
{
	struct cfg80211_pmsr_result result = {
		.status = NL80211_PMSR_STATUS_FAILURE,
		.final = 1,
		.host_time = ktime_get_boottime_ns(),
		.type = NL80211_PMSR_TYPE_FTM,
	};
	int i;

	lockdep_assert_held(&mvm->mutex);

	if (!mvm->ftm_initiator.req)
		return;

	for (i = 0; i < mvm->ftm_initiator.req->n_peers; i++) {
		memcpy(result.addr, mvm->ftm_initiator.req->peers[i].addr,
		       ETH_ALEN);
		result.ftm.burst_index = mvm->ftm_initiator.responses[i];

		cfg80211_pmsr_report(mvm->ftm_initiator.req_wdev,
				     mvm->ftm_initiator.req,
				     &result, GFP_KERNEL);
	}

	cfg80211_pmsr_complete(mvm->ftm_initiator.req_wdev,
			       mvm->ftm_initiator.req, GFP_KERNEL);
	iwl_mvm_ftm_reset(mvm);
}

void iwl_mvm_ftm_initiator_smooth_config(struct iwl_mvm *mvm)
{
	INIT_LIST_HEAD(&mvm->ftm_initiator.smooth.resp);

	IWL_DEBUG_INFO(mvm,
		       "enable=%u, alpha=%u, age_jiffies=%u, thresh=(%u:%u)\n",
			IWL_MVM_FTM_INITIATOR_ENABLE_SMOOTH,
			IWL_MVM_FTM_INITIATOR_SMOOTH_ALPHA,
			IWL_MVM_FTM_INITIATOR_SMOOTH_AGE_SEC * HZ,
			IWL_MVM_FTM_INITIATOR_SMOOTH_OVERSHOOT,
			IWL_MVM_FTM_INITIATOR_SMOOTH_UNDERSHOOT);
}

void iwl_mvm_ftm_initiator_smooth_stop(struct iwl_mvm *mvm)
{
	struct iwl_mvm_smooth_entry *se, *st;

	list_for_each_entry_safe(se, st, &mvm->ftm_initiator.smooth.resp,
				 list) {
		list_del(&se->list);
		kfree(se);
	}
}

static int
iwl_ftm_range_request_status_to_err(enum iwl_tof_range_request_status s)
{
	switch (s) {
	case IWL_TOF_RANGE_REQUEST_STATUS_SUCCESS:
		return 0;
	case IWL_TOF_RANGE_REQUEST_STATUS_BUSY:
		return -EBUSY;
	default:
		WARN_ON_ONCE(1);
		return -EIO;
	}
}

static void iwl_mvm_ftm_cmd_v5(struct iwl_mvm *mvm, struct ieee80211_vif *vif,
			       struct iwl_tof_range_req_cmd_v5 *cmd,
			       struct cfg80211_pmsr_request *req)
{
	int i;

	cmd->request_id = req->cookie;
	cmd->num_of_ap = req->n_peers;

	/* use maximum for "no timeout" or bigger than what we can do */
	if (!req->timeout || req->timeout > 255 * 100)
		cmd->req_timeout = 255;
	else
		cmd->req_timeout = DIV_ROUND_UP(req->timeout, 100);

	/*
	 * We treat it always as random, since if not we'll
	 * have filled our local address there instead.
	 */
	cmd->macaddr_random = 1;
	memcpy(cmd->macaddr_template, req->mac_addr, ETH_ALEN);
	for (i = 0; i < ETH_ALEN; i++)
		cmd->macaddr_mask[i] = ~req->mac_addr_mask[i];

	if (vif->bss_conf.assoc)
		memcpy(cmd->range_req_bssid, vif->bss_conf.bssid, ETH_ALEN);
	else
		eth_broadcast_addr(cmd->range_req_bssid);
}

static void iwl_mvm_ftm_cmd_common(struct iwl_mvm *mvm,
				   struct ieee80211_vif *vif,
				   struct iwl_tof_range_req_cmd_v9 *cmd,
				   struct cfg80211_pmsr_request *req)
{
	int i;

	cmd->initiator_flags =
		cpu_to_le32(IWL_TOF_INITIATOR_FLAGS_MACADDR_RANDOM |
			    IWL_TOF_INITIATOR_FLAGS_NON_ASAP_SUPPORT);
	cmd->request_id = req->cookie;
	cmd->num_of_ap = req->n_peers;

	/*
	 * Use a large value for "no timeout". Don't use the maximum value
	 * because of fw limitations.
	 */
	if (req->timeout)
		cmd->req_timeout_ms = cpu_to_le32(req->timeout);
	else
		cmd->req_timeout_ms = cpu_to_le32(0xfffff);

	memcpy(cmd->macaddr_template, req->mac_addr, ETH_ALEN);
	for (i = 0; i < ETH_ALEN; i++)
		cmd->macaddr_mask[i] = ~req->mac_addr_mask[i];

	if (vif->bss_conf.assoc) {
		memcpy(cmd->range_req_bssid, vif->bss_conf.bssid, ETH_ALEN);

		/* AP's TSF is only relevant if associated */
		for (i = 0; i < req->n_peers; i++) {
			if (req->peers[i].report_ap_tsf) {
				struct iwl_mvm_vif *mvmvif =
					iwl_mvm_vif_from_mac80211(vif);

				cmd->tsf_mac_id = cpu_to_le32(mvmvif->id);
				return;
			}
		}
	} else {
		eth_broadcast_addr(cmd->range_req_bssid);
	}

	/* Don't report AP's TSF */
	cmd->tsf_mac_id = cpu_to_le32(0xff);
}

static void iwl_mvm_ftm_cmd_v8(struct iwl_mvm *mvm, struct ieee80211_vif *vif,
			       struct iwl_tof_range_req_cmd_v8 *cmd,
			       struct cfg80211_pmsr_request *req)
{
	iwl_mvm_ftm_cmd_common(mvm, vif, (void *)cmd, req);
}

static int
iwl_mvm_ftm_target_chandef_v1(struct iwl_mvm *mvm,
			      struct cfg80211_pmsr_request_peer *peer,
			      u8 *channel, u8 *bandwidth,
			      u8 *ctrl_ch_position)
{
	u32 freq = peer->chandef.chan->center_freq;

	*channel = ieee80211_frequency_to_channel(freq);

	switch (peer->chandef.width) {
	case NL80211_CHAN_WIDTH_20_NOHT:
		*bandwidth = IWL_TOF_BW_20_LEGACY;
		break;
	case NL80211_CHAN_WIDTH_20:
		*bandwidth = IWL_TOF_BW_20_HT;
		break;
	case NL80211_CHAN_WIDTH_40:
		*bandwidth = IWL_TOF_BW_40;
		break;
	case NL80211_CHAN_WIDTH_80:
		*bandwidth = IWL_TOF_BW_80;
		break;
	default:
		IWL_ERR(mvm, "Unsupported BW in FTM request (%d)\n",
			peer->chandef.width);
		return -EINVAL;
	}

	*ctrl_ch_position = (peer->chandef.width > NL80211_CHAN_WIDTH_20) ?
		iwl_mvm_get_ctrl_pos(&peer->chandef) : 0;

	return 0;
}

static int
iwl_mvm_ftm_target_chandef_v2(struct iwl_mvm *mvm,
			      struct cfg80211_pmsr_request_peer *peer,
			      u8 *channel, u8 *format_bw,
			      u8 *ctrl_ch_position)
{
	u32 freq = peer->chandef.chan->center_freq;

	*channel = ieee80211_frequency_to_channel(freq);

	switch (peer->chandef.width) {
	case NL80211_CHAN_WIDTH_20_NOHT:
		*format_bw = IWL_LOCATION_FRAME_FORMAT_LEGACY;
		*format_bw |= IWL_LOCATION_BW_20MHZ << LOCATION_BW_POS;
		break;
	case NL80211_CHAN_WIDTH_20:
		*format_bw = IWL_LOCATION_FRAME_FORMAT_HT;
		*format_bw |= IWL_LOCATION_BW_20MHZ << LOCATION_BW_POS;
		break;
	case NL80211_CHAN_WIDTH_40:
		*format_bw = IWL_LOCATION_FRAME_FORMAT_HT;
		*format_bw |= IWL_LOCATION_BW_40MHZ << LOCATION_BW_POS;
		break;
	case NL80211_CHAN_WIDTH_80:
		*format_bw = IWL_LOCATION_FRAME_FORMAT_VHT;
		*format_bw |= IWL_LOCATION_BW_80MHZ << LOCATION_BW_POS;
		break;
	default:
		IWL_ERR(mvm, "Unsupported BW in FTM request (%d)\n",
			peer->chandef.width);
		return -EINVAL;
	}

	/* non EDCA based measurement must use HE preamble */
	if (peer->ftm.trigger_based || peer->ftm.non_trigger_based)
		*format_bw |= IWL_LOCATION_FRAME_FORMAT_HE;

	*ctrl_ch_position = (peer->chandef.width > NL80211_CHAN_WIDTH_20) ?
		iwl_mvm_get_ctrl_pos(&peer->chandef) : 0;

	return 0;
}

static int
iwl_mvm_ftm_put_target_v2(struct iwl_mvm *mvm,
			  struct cfg80211_pmsr_request_peer *peer,
			  struct iwl_tof_range_req_ap_entry_v2 *target)
{
	int ret;

	ret = iwl_mvm_ftm_target_chandef_v1(mvm, peer, &target->channel_num,
					    &target->bandwidth,
					    &target->ctrl_ch_position);
	if (ret)
		return ret;

	memcpy(target->bssid, peer->addr, ETH_ALEN);
	target->burst_period =
		cpu_to_le16(peer->ftm.burst_period);
	target->samples_per_burst = peer->ftm.ftms_per_burst;
	target->num_of_bursts = peer->ftm.num_bursts_exp;
	target->measure_type = 0; /* regular two-sided FTM */
	target->retries_per_sample = peer->ftm.ftmr_retries;
	target->asap_mode = peer->ftm.asap;
	target->enable_dyn_ack = IWL_MVM_FTM_INITIATOR_DYNACK;

	if (peer->ftm.request_lci)
		target->location_req |= IWL_TOF_LOC_LCI;
	if (peer->ftm.request_civicloc)
		target->location_req |= IWL_TOF_LOC_CIVIC;

	target->algo_type = IWL_MVM_FTM_INITIATOR_ALGO;

	return 0;
}

#define FTM_PUT_FLAG(flag)	(target->initiator_ap_flags |= \
				 cpu_to_le32(IWL_INITIATOR_AP_FLAGS_##flag))

static void
iwl_mvm_ftm_put_target_common(struct iwl_mvm *mvm,
			      struct cfg80211_pmsr_request_peer *peer,
			      struct iwl_tof_range_req_ap_entry_v6 *target)
{
	memcpy(target->bssid, peer->addr, ETH_ALEN);
	target->burst_period =
		cpu_to_le16(peer->ftm.burst_period);
	target->samples_per_burst = peer->ftm.ftms_per_burst;
	target->num_of_bursts = peer->ftm.num_bursts_exp;
	target->ftmr_max_retries = peer->ftm.ftmr_retries;
	target->initiator_ap_flags = cpu_to_le32(0);

	if (peer->ftm.asap)
		FTM_PUT_FLAG(ASAP);

	if (peer->ftm.request_lci)
		FTM_PUT_FLAG(LCI_REQUEST);

	if (peer->ftm.request_civicloc)
		FTM_PUT_FLAG(CIVIC_REQUEST);

	if (IWL_MVM_FTM_INITIATOR_DYNACK)
		FTM_PUT_FLAG(DYN_ACK);

	if (IWL_MVM_FTM_INITIATOR_ALGO == IWL_TOF_ALGO_TYPE_LINEAR_REG)
		FTM_PUT_FLAG(ALGO_LR);
	else if (IWL_MVM_FTM_INITIATOR_ALGO == IWL_TOF_ALGO_TYPE_FFT)
		FTM_PUT_FLAG(ALGO_FFT);

	if (peer->ftm.trigger_based)
		FTM_PUT_FLAG(TB);
	else if (peer->ftm.non_trigger_based)
		FTM_PUT_FLAG(NON_TB);
}

static int
iwl_mvm_ftm_put_target_v3(struct iwl_mvm *mvm,
			  struct cfg80211_pmsr_request_peer *peer,
			  struct iwl_tof_range_req_ap_entry_v3 *target)
{
	int ret;

	ret = iwl_mvm_ftm_target_chandef_v1(mvm, peer, &target->channel_num,
					    &target->bandwidth,
					    &target->ctrl_ch_position);
	if (ret)
		return ret;

	/*
	 * Versions 3 and 4 has some common fields, so
	 * iwl_mvm_ftm_put_target_common() can be used for version 7 too.
	 */
	iwl_mvm_ftm_put_target_common(mvm, peer, (void *)target);

	return 0;
}

static int
iwl_mvm_ftm_put_target_v4(struct iwl_mvm *mvm,
			  struct cfg80211_pmsr_request_peer *peer,
			  struct iwl_tof_range_req_ap_entry_v4 *target)
{
	int ret;

	ret = iwl_mvm_ftm_target_chandef_v2(mvm, peer, &target->channel_num,
					    &target->format_bw,
					    &target->ctrl_ch_position);
	if (ret)
		return ret;

	iwl_mvm_ftm_put_target_common(mvm, peer, (void *)target);

	return 0;
}

static int
iwl_mvm_ftm_put_target(struct iwl_mvm *mvm, struct ieee80211_vif *vif,
		       struct cfg80211_pmsr_request_peer *peer,
		       struct iwl_tof_range_req_ap_entry_v6 *target)
{
	int ret;

	ret = iwl_mvm_ftm_target_chandef_v2(mvm, peer, &target->channel_num,
					    &target->format_bw,
					    &target->ctrl_ch_position);
	if (ret)
		return ret;

	iwl_mvm_ftm_put_target_common(mvm, peer, target);

	if (vif->bss_conf.assoc &&
	    !memcmp(peer->addr, vif->bss_conf.bssid, ETH_ALEN)) {
		struct iwl_mvm_vif *mvmvif = iwl_mvm_vif_from_mac80211(vif);

		target->sta_id = mvmvif->ap_sta_id;
	} else {
		target->sta_id = IWL_MVM_INVALID_STA;
	}

	/*
	 * TODO: Beacon interval is currently unknown, so use the common value
	 * of 100 TUs.
	 */
	target->beacon_interval = cpu_to_le16(100);
	return 0;
}

static int iwl_mvm_ftm_send_cmd(struct iwl_mvm *mvm, struct iwl_host_cmd *hcmd)
{
	u32 status;
	int err = iwl_mvm_send_cmd_status(mvm, hcmd, &status);

	if (!err && status) {
		IWL_ERR(mvm, "FTM range request command failure, status: %u\n",
			status);
		err = iwl_ftm_range_request_status_to_err(status);
	}

	return err;
}

static int iwl_mvm_ftm_start_v5(struct iwl_mvm *mvm, struct ieee80211_vif *vif,
				struct cfg80211_pmsr_request *req)
{
	struct iwl_tof_range_req_cmd_v5 cmd_v5;
	struct iwl_host_cmd hcmd = {
		.id = iwl_cmd_id(TOF_RANGE_REQ_CMD, LOCATION_GROUP, 0),
		.dataflags[0] = IWL_HCMD_DFL_DUP,
		.data[0] = &cmd_v5,
		.len[0] = sizeof(cmd_v5),
	};
	u8 i;
	int err;

	iwl_mvm_ftm_cmd_v5(mvm, vif, &cmd_v5, req);

	for (i = 0; i < cmd_v5.num_of_ap; i++) {
		struct cfg80211_pmsr_request_peer *peer = &req->peers[i];

		err = iwl_mvm_ftm_put_target_v2(mvm, peer, &cmd_v5.ap[i]);
		if (err)
			return err;
	}

	return iwl_mvm_ftm_send_cmd(mvm, &hcmd);
}

static int iwl_mvm_ftm_start_v7(struct iwl_mvm *mvm, struct ieee80211_vif *vif,
				struct cfg80211_pmsr_request *req)
{
	struct iwl_tof_range_req_cmd_v7 cmd_v7;
	struct iwl_host_cmd hcmd = {
		.id = iwl_cmd_id(TOF_RANGE_REQ_CMD, LOCATION_GROUP, 0),
		.dataflags[0] = IWL_HCMD_DFL_DUP,
		.data[0] = &cmd_v7,
		.len[0] = sizeof(cmd_v7),
	};
	u8 i;
	int err;

	/*
	 * Versions 7 and 8 has the same structure except from the responders
	 * list, so iwl_mvm_ftm_cmd() can be used for version 7 too.
	 */
	iwl_mvm_ftm_cmd_v8(mvm, vif, (void *)&cmd_v7, req);

	for (i = 0; i < cmd_v7.num_of_ap; i++) {
		struct cfg80211_pmsr_request_peer *peer = &req->peers[i];

		err = iwl_mvm_ftm_put_target_v3(mvm, peer, &cmd_v7.ap[i]);
		if (err)
			return err;
	}

	return iwl_mvm_ftm_send_cmd(mvm, &hcmd);
}

static int iwl_mvm_ftm_start_v8(struct iwl_mvm *mvm, struct ieee80211_vif *vif,
				struct cfg80211_pmsr_request *req)
{
	struct iwl_tof_range_req_cmd_v8 cmd;
	struct iwl_host_cmd hcmd = {
		.id = iwl_cmd_id(TOF_RANGE_REQ_CMD, LOCATION_GROUP, 0),
		.dataflags[0] = IWL_HCMD_DFL_DUP,
		.data[0] = &cmd,
		.len[0] = sizeof(cmd),
	};
	u8 i;
	int err;

	iwl_mvm_ftm_cmd_v8(mvm, vif, (void *)&cmd, req);

	for (i = 0; i < cmd.num_of_ap; i++) {
		struct cfg80211_pmsr_request_peer *peer = &req->peers[i];

		err = iwl_mvm_ftm_put_target_v4(mvm, peer, &cmd.ap[i]);
		if (err)
			return err;
	}

	return iwl_mvm_ftm_send_cmd(mvm, &hcmd);
}

static int iwl_mvm_ftm_start_v9(struct iwl_mvm *mvm, struct ieee80211_vif *vif,
				struct cfg80211_pmsr_request *req)
{
	struct iwl_tof_range_req_cmd_v9 cmd;
	struct iwl_host_cmd hcmd = {
		.id = iwl_cmd_id(TOF_RANGE_REQ_CMD, LOCATION_GROUP, 0),
		.dataflags[0] = IWL_HCMD_DFL_DUP,
		.data[0] = &cmd,
		.len[0] = sizeof(cmd),
	};
	u8 i;
	int err;

	iwl_mvm_ftm_cmd_common(mvm, vif, &cmd, req);

	for (i = 0; i < cmd.num_of_ap; i++) {
		struct cfg80211_pmsr_request_peer *peer = &req->peers[i];
		struct iwl_tof_range_req_ap_entry_v6 *target = &cmd.ap[i];

		err = iwl_mvm_ftm_put_target(mvm, vif, peer, target);
		if (err)
			return err;
	}

	return iwl_mvm_ftm_send_cmd(mvm, &hcmd);
}

static void iter(struct ieee80211_hw *hw,
		 struct ieee80211_vif *vif,
		 struct ieee80211_sta *sta,
		 struct ieee80211_key_conf *key,
		 void *data)
{
	struct iwl_tof_range_req_ap_entry_v6 *target = data;

	if (!sta || memcmp(sta->addr, target->bssid, ETH_ALEN))
		return;

	WARN_ON(!sta->mfp);

	if (WARN_ON(key->keylen > sizeof(target->tk)))
		return;

	memcpy(target->tk, key->key, key->keylen);
	target->cipher = iwl_mvm_cipher_to_location_cipher(key->cipher);
	WARN_ON(target->cipher == IWL_LOCATION_CIPHER_INVALID);
}

static void
iwl_mvm_ftm_set_secured_ranging(struct iwl_mvm *mvm, struct ieee80211_vif *vif,
				struct iwl_tof_range_req_ap_entry_v7 *target)
{
	struct iwl_mvm_ftm_pasn_entry *entry;
	u32 flags = le32_to_cpu(target->initiator_ap_flags);

	if (!(flags & (IWL_INITIATOR_AP_FLAGS_NON_TB |
		       IWL_INITIATOR_AP_FLAGS_TB)))
		return;

	lockdep_assert_held(&mvm->mutex);

	list_for_each_entry(entry, &mvm->ftm_initiator.pasn_list, list) {
		if (memcmp(entry->addr, target->bssid, sizeof(entry->addr)))
			continue;

		target->cipher = entry->cipher;
		memcpy(target->hltk, entry->hltk, sizeof(target->hltk));

		if (vif->bss_conf.assoc &&
		    !memcmp(vif->bss_conf.bssid, target->bssid,
			    sizeof(target->bssid)))
			ieee80211_iter_keys(mvm->hw, vif, iter, target);
		else
			memcpy(target->tk, entry->tk, sizeof(target->tk));

		memcpy(target->rx_pn, entry->rx_pn, sizeof(target->rx_pn));
		memcpy(target->tx_pn, entry->tx_pn, sizeof(target->tx_pn));

		target->initiator_ap_flags |=
			cpu_to_le32(IWL_INITIATOR_AP_FLAGS_SECURED);
		return;
	}
}

static int iwl_mvm_ftm_start_v11(struct iwl_mvm *mvm,
				 struct ieee80211_vif *vif,
				 struct cfg80211_pmsr_request *req)
{
	struct iwl_tof_range_req_cmd_v11 cmd;
	struct iwl_host_cmd hcmd = {
		.id = iwl_cmd_id(TOF_RANGE_REQ_CMD, LOCATION_GROUP, 0),
		.dataflags[0] = IWL_HCMD_DFL_DUP,
		.data[0] = &cmd,
		.len[0] = sizeof(cmd),
	};
	u8 i;
	int err;

	iwl_mvm_ftm_cmd_common(mvm, vif, (void *)&cmd, req);

	for (i = 0; i < cmd.num_of_ap; i++) {
		struct cfg80211_pmsr_request_peer *peer = &req->peers[i];
		struct iwl_tof_range_req_ap_entry_v7 *target = &cmd.ap[i];

		err = iwl_mvm_ftm_put_target(mvm, vif, peer, (void *)target);
		if (err)
			return err;

		iwl_mvm_ftm_set_secured_ranging(mvm, vif, target);
	}

	return iwl_mvm_ftm_send_cmd(mvm, &hcmd);
}

int iwl_mvm_ftm_start(struct iwl_mvm *mvm, struct ieee80211_vif *vif,
		      struct cfg80211_pmsr_request *req)
{
	bool new_api = fw_has_api(&mvm->fw->ucode_capa,
				  IWL_UCODE_TLV_API_FTM_NEW_RANGE_REQ);
	int err;

	lockdep_assert_held(&mvm->mutex);

	if (mvm->ftm_initiator.req)
		return -EBUSY;

	if (new_api) {
		u8 cmd_ver = iwl_fw_lookup_cmd_ver(mvm->fw, LOCATION_GROUP,
						   TOF_RANGE_REQ_CMD,
						   IWL_FW_CMD_VER_UNKNOWN);

		switch (cmd_ver) {
		case 11:
			err = iwl_mvm_ftm_start_v11(mvm, vif, req);
			break;
		case 9:
		case 10:
			err = iwl_mvm_ftm_start_v9(mvm, vif, req);
			break;
		case 8:
			err = iwl_mvm_ftm_start_v8(mvm, vif, req);
			break;
		default:
			err = iwl_mvm_ftm_start_v7(mvm, vif, req);
			break;
		}
	} else {
		err = iwl_mvm_ftm_start_v5(mvm, vif, req);
	}

	if (!err) {
		mvm->ftm_initiator.req = req;
		mvm->ftm_initiator.req_wdev = ieee80211_vif_to_wdev(vif);
	}

	return err;
}

void iwl_mvm_ftm_abort(struct iwl_mvm *mvm, struct cfg80211_pmsr_request *req)
{
	struct iwl_tof_range_abort_cmd cmd = {
		.request_id = req->cookie,
	};

	lockdep_assert_held(&mvm->mutex);

	if (req != mvm->ftm_initiator.req)
		return;

	iwl_mvm_ftm_reset(mvm);

	if (iwl_mvm_send_cmd_pdu(mvm, iwl_cmd_id(TOF_RANGE_ABORT_CMD,
						 LOCATION_GROUP, 0),
				 0, sizeof(cmd), &cmd))
		IWL_ERR(mvm, "failed to abort FTM process\n");
}

static int iwl_mvm_ftm_find_peer(struct cfg80211_pmsr_request *req,
				 const u8 *addr)
{
	int i;

	for (i = 0; i < req->n_peers; i++) {
		struct cfg80211_pmsr_request_peer *peer = &req->peers[i];

		if (ether_addr_equal_unaligned(peer->addr, addr))
			return i;
	}

	return -ENOENT;
}

static u64 iwl_mvm_ftm_get_host_time(struct iwl_mvm *mvm, __le32 fw_gp2_ts)
{
	u32 gp2_ts = le32_to_cpu(fw_gp2_ts);
	u32 curr_gp2, diff;
	u64 now_from_boot_ns;

	iwl_mvm_get_sync_time(mvm, &curr_gp2, &now_from_boot_ns);

	if (curr_gp2 >= gp2_ts)
		diff = curr_gp2 - gp2_ts;
	else
		diff = curr_gp2 + (U32_MAX - gp2_ts + 1);

	return now_from_boot_ns - (u64)diff * 1000;
}

static void iwl_mvm_ftm_get_lci_civic(struct iwl_mvm *mvm,
				      struct cfg80211_pmsr_result *res)
{
	struct iwl_mvm_loc_entry *entry;

	list_for_each_entry(entry, &mvm->ftm_initiator.loc_list, list) {
		if (!ether_addr_equal_unaligned(res->addr, entry->addr))
			continue;

		if (entry->lci_len) {
			res->ftm.lci_len = entry->lci_len;
			res->ftm.lci = entry->buf;
		}

		if (entry->civic_len) {
			res->ftm.civicloc_len = entry->civic_len;
			res->ftm.civicloc = entry->buf + entry->lci_len;
		}

		/* we found the entry we needed */
		break;
	}
}

static int iwl_mvm_ftm_range_resp_valid(struct iwl_mvm *mvm, u8 request_id,
					u8 num_of_aps)
{
	lockdep_assert_held(&mvm->mutex);

	if (request_id != (u8)mvm->ftm_initiator.req->cookie) {
		IWL_ERR(mvm, "Request ID mismatch, got %u, active %u\n",
			request_id, (u8)mvm->ftm_initiator.req->cookie);
		return -EINVAL;
	}

	if (num_of_aps > mvm->ftm_initiator.req->n_peers) {
		IWL_ERR(mvm, "FTM range response invalid\n");
		return -EINVAL;
	}

	return 0;
}

static void iwl_mvm_ftm_rtt_smoothing(struct iwl_mvm *mvm,
				      struct cfg80211_pmsr_result *res)
{
	struct iwl_mvm_smooth_entry *resp;
	s64 rtt_avg, rtt = res->ftm.rtt_avg;
	u32 undershoot, overshoot;
	u8 alpha;
	bool found;

	if (!IWL_MVM_FTM_INITIATOR_ENABLE_SMOOTH)
		return;

	WARN_ON(rtt < 0);

	if (res->status != NL80211_PMSR_STATUS_SUCCESS) {
		IWL_DEBUG_INFO(mvm,
			       ": %pM: ignore failed measurement. Status=%u\n",
			       res->addr, res->status);
		return;
	}

	found = false;
	list_for_each_entry(resp, &mvm->ftm_initiator.smooth.resp, list) {
		if (!memcmp(res->addr, resp->addr, ETH_ALEN)) {
			found = true;
			break;
		}
	}

	if (!found) {
		resp = kzalloc(sizeof(*resp), GFP_KERNEL);
		if (!resp)
			return;

		memcpy(resp->addr, res->addr, ETH_ALEN);
		list_add_tail(&resp->list, &mvm->ftm_initiator.smooth.resp);

		resp->rtt_avg = rtt;

		IWL_DEBUG_INFO(mvm, "new: %pM: rtt_avg=%lld\n",
			       resp->addr, resp->rtt_avg);
		goto update_time;
	}

	if (res->host_time - resp->host_time >
	    IWL_MVM_FTM_INITIATOR_SMOOTH_AGE_SEC * 1000000000) {
		resp->rtt_avg = rtt;

		IWL_DEBUG_INFO(mvm, "expired: %pM: rtt_avg=%lld\n",
			       resp->addr, resp->rtt_avg);
		goto update_time;
	}

	/* Smooth the results based on the tracked RTT average */
	undershoot = IWL_MVM_FTM_INITIATOR_SMOOTH_UNDERSHOOT;
	overshoot = IWL_MVM_FTM_INITIATOR_SMOOTH_OVERSHOOT;
	alpha = IWL_MVM_FTM_INITIATOR_SMOOTH_ALPHA;

	rtt_avg = (alpha * rtt + (100 - alpha) * resp->rtt_avg) / 100;

	IWL_DEBUG_INFO(mvm,
		       "%pM: prev rtt_avg=%lld, new rtt_avg=%lld, rtt=%lld\n",
		       resp->addr, resp->rtt_avg, rtt_avg, rtt);

	/*
	 * update the responder's average RTT results regardless of
	 * the under/over shoot logic below
	 */
	resp->rtt_avg = rtt_avg;

	/* smooth the results */
	if (rtt_avg > rtt && (rtt_avg - rtt) > undershoot) {
		res->ftm.rtt_avg = rtt_avg;

		IWL_DEBUG_INFO(mvm,
			       "undershoot: val=%lld\n",
			       (rtt_avg - rtt));
	} else if (rtt_avg < rtt && (rtt - rtt_avg) >
		   overshoot) {
		res->ftm.rtt_avg = rtt_avg;
		IWL_DEBUG_INFO(mvm,
			       "overshoot: val=%lld\n",
			       (rtt - rtt_avg));
	}

update_time:
	resp->host_time = res->host_time;
}

static void iwl_mvm_debug_range_resp(struct iwl_mvm *mvm, u8 index,
				     struct cfg80211_pmsr_result *res)
{
	s64 rtt_avg = div_s64(res->ftm.rtt_avg * 100, 6666);

	IWL_DEBUG_INFO(mvm, "entry %d\n", index);
	IWL_DEBUG_INFO(mvm, "\tstatus: %d\n", res->status);
	IWL_DEBUG_INFO(mvm, "\tBSSID: %pM\n", res->addr);
	IWL_DEBUG_INFO(mvm, "\thost time: %llu\n", res->host_time);
	IWL_DEBUG_INFO(mvm, "\tburst index: %hhu\n", res->ftm.burst_index);
	IWL_DEBUG_INFO(mvm, "\tsuccess num: %u\n", res->ftm.num_ftmr_successes);
	IWL_DEBUG_INFO(mvm, "\trssi: %d\n", res->ftm.rssi_avg);
	IWL_DEBUG_INFO(mvm, "\trssi spread: %hhu\n", res->ftm.rssi_spread);
	IWL_DEBUG_INFO(mvm, "\trtt: %lld\n", res->ftm.rtt_avg);
	IWL_DEBUG_INFO(mvm, "\trtt var: %llu\n", res->ftm.rtt_variance);
	IWL_DEBUG_INFO(mvm, "\trtt spread: %llu\n", res->ftm.rtt_spread);
	IWL_DEBUG_INFO(mvm, "\tdistance: %lld\n", rtt_avg);
}

static void
iwl_mvm_ftm_pasn_update_pn(struct iwl_mvm *mvm,
			   struct iwl_tof_range_rsp_ap_entry_ntfy_v6 *fw_ap)
{
	struct iwl_mvm_ftm_pasn_entry *entry;

	lockdep_assert_held(&mvm->mutex);

	list_for_each_entry(entry, &mvm->ftm_initiator.pasn_list, list) {
		if (memcmp(fw_ap->bssid, entry->addr, sizeof(entry->addr)))
			continue;

		memcpy(entry->rx_pn, fw_ap->rx_pn, sizeof(entry->rx_pn));
		memcpy(entry->tx_pn, fw_ap->tx_pn, sizeof(entry->tx_pn));
		return;
	}
}

<<<<<<< HEAD
=======
static u8 iwl_mvm_ftm_get_range_resp_ver(struct iwl_mvm *mvm)
{
	if (!fw_has_api(&mvm->fw->ucode_capa,
			IWL_UCODE_TLV_API_FTM_NEW_RANGE_REQ))
		return 5;

	/* Starting from version 8, the FW advertises the version */
	if (mvm->cmd_ver.range_resp >= 8)
		return mvm->cmd_ver.range_resp;
	else if (fw_has_api(&mvm->fw->ucode_capa,
			    IWL_UCODE_TLV_API_FTM_RTT_ACCURACY))
		return 7;

	/* The first version of the new range request API */
	return 6;
}

static bool iwl_mvm_ftm_resp_size_validation(u8 ver, unsigned int pkt_len)
{
	switch (ver) {
	case 8:
		return pkt_len == sizeof(struct iwl_tof_range_rsp_ntfy_v8);
	case 7:
		return pkt_len == sizeof(struct iwl_tof_range_rsp_ntfy_v7);
	case 6:
		return pkt_len == sizeof(struct iwl_tof_range_rsp_ntfy_v6);
	case 5:
		return pkt_len == sizeof(struct iwl_tof_range_rsp_ntfy_v5);
	default:
		WARN_ONCE(1, "FTM: unsupported range response version %u", ver);
		return false;
	}
}

>>>>>>> 356006a6
void iwl_mvm_ftm_range_resp(struct iwl_mvm *mvm, struct iwl_rx_cmd_buffer *rxb)
{
	struct iwl_rx_packet *pkt = rxb_addr(rxb);
	unsigned int pkt_len = iwl_rx_packet_payload_len(pkt);
	struct iwl_tof_range_rsp_ntfy_v5 *fw_resp_v5 = (void *)pkt->data;
	struct iwl_tof_range_rsp_ntfy_v6 *fw_resp_v6 = (void *)pkt->data;
	struct iwl_tof_range_rsp_ntfy_v7 *fw_resp_v7 = (void *)pkt->data;
	struct iwl_tof_range_rsp_ntfy_v8 *fw_resp_v8 = (void *)pkt->data;
	int i;
	bool new_api = fw_has_api(&mvm->fw->ucode_capa,
				  IWL_UCODE_TLV_API_FTM_NEW_RANGE_REQ);
	u8 num_of_aps, last_in_batch;
	u8 notif_ver = iwl_mvm_ftm_get_range_resp_ver(mvm);

	lockdep_assert_held(&mvm->mutex);

	if (!mvm->ftm_initiator.req) {
		return;
	}

	if (unlikely(!iwl_mvm_ftm_resp_size_validation(notif_ver, pkt_len)))
		return;

	if (new_api) {
		if (iwl_mvm_ftm_range_resp_valid(mvm, fw_resp_v8->request_id,
						 fw_resp_v8->num_of_aps))
			return;

		num_of_aps = fw_resp_v8->num_of_aps;
		last_in_batch = fw_resp_v8->last_report;
	} else {
		if (iwl_mvm_ftm_range_resp_valid(mvm, fw_resp_v5->request_id,
						 fw_resp_v5->num_of_aps))
			return;

		num_of_aps = fw_resp_v5->num_of_aps;
		last_in_batch = fw_resp_v5->last_in_batch;
	}

	IWL_DEBUG_INFO(mvm, "Range response received\n");
	IWL_DEBUG_INFO(mvm, "request id: %lld, num of entries: %hhu\n",
		       mvm->ftm_initiator.req->cookie, num_of_aps);

	for (i = 0; i < num_of_aps && i < IWL_MVM_TOF_MAX_APS; i++) {
		struct cfg80211_pmsr_result result = {};
		struct iwl_tof_range_rsp_ap_entry_ntfy_v6 *fw_ap;
		int peer_idx;

		if (new_api) {
<<<<<<< HEAD
			if (mvm->cmd_ver.range_resp == 8) {
				fw_ap = &fw_resp_v8->ap[i];
				iwl_mvm_ftm_pasn_update_pn(mvm, fw_ap);
			} else if (fw_has_api(&mvm->fw->ucode_capa,
					      IWL_UCODE_TLV_API_FTM_RTT_ACCURACY)) {
=======
			if (notif_ver == 8) {
				fw_ap = &fw_resp_v8->ap[i];
				iwl_mvm_ftm_pasn_update_pn(mvm, fw_ap);
			} else if (notif_ver == 7) {
>>>>>>> 356006a6
				fw_ap = (void *)&fw_resp_v7->ap[i];
			} else {
				fw_ap = (void *)&fw_resp_v6->ap[i];
			}

			result.final = fw_ap->last_burst;
			result.ap_tsf = le32_to_cpu(fw_ap->start_tsf);
			result.ap_tsf_valid = 1;
		} else {
			/* the first part is the same for old and new APIs */
			fw_ap = (void *)&fw_resp_v5->ap[i];
			/*
			 * FIXME: the firmware needs to report this, we don't
			 * even know the number of bursts the responder picked
			 * (if we asked it to)
			 */
			result.final = 0;
		}

		peer_idx = iwl_mvm_ftm_find_peer(mvm->ftm_initiator.req,
						 fw_ap->bssid);
		if (peer_idx < 0) {
			IWL_WARN(mvm,
				 "Unknown address (%pM, target #%d) in FTM response\n",
				 fw_ap->bssid, i);
			continue;
		}

		switch (fw_ap->measure_status) {
		case IWL_TOF_ENTRY_SUCCESS:
			result.status = NL80211_PMSR_STATUS_SUCCESS;
			break;
		case IWL_TOF_ENTRY_TIMING_MEASURE_TIMEOUT:
			result.status = NL80211_PMSR_STATUS_TIMEOUT;
			break;
		case IWL_TOF_ENTRY_NO_RESPONSE:
			result.status = NL80211_PMSR_STATUS_FAILURE;
			result.ftm.failure_reason =
				NL80211_PMSR_FTM_FAILURE_NO_RESPONSE;
			break;
		case IWL_TOF_ENTRY_REQUEST_REJECTED:
			result.status = NL80211_PMSR_STATUS_FAILURE;
			result.ftm.failure_reason =
				NL80211_PMSR_FTM_FAILURE_PEER_BUSY;
			result.ftm.busy_retry_time = fw_ap->refusal_period;
			break;
		default:
			result.status = NL80211_PMSR_STATUS_FAILURE;
			result.ftm.failure_reason =
				NL80211_PMSR_FTM_FAILURE_UNSPECIFIED;
			break;
		}
		memcpy(result.addr, fw_ap->bssid, ETH_ALEN);
		result.host_time = iwl_mvm_ftm_get_host_time(mvm,
							     fw_ap->timestamp);
		result.type = NL80211_PMSR_TYPE_FTM;
		result.ftm.burst_index = mvm->ftm_initiator.responses[peer_idx];
		mvm->ftm_initiator.responses[peer_idx]++;
		result.ftm.rssi_avg = fw_ap->rssi;
		result.ftm.rssi_avg_valid = 1;
		result.ftm.rssi_spread = fw_ap->rssi_spread;
		result.ftm.rssi_spread_valid = 1;
		result.ftm.rtt_avg = (s32)le32_to_cpu(fw_ap->rtt);
		result.ftm.rtt_avg_valid = 1;
		result.ftm.rtt_variance = le32_to_cpu(fw_ap->rtt_variance);
		result.ftm.rtt_variance_valid = 1;
		result.ftm.rtt_spread = le32_to_cpu(fw_ap->rtt_spread);
		result.ftm.rtt_spread_valid = 1;

		iwl_mvm_ftm_get_lci_civic(mvm, &result);

		iwl_mvm_ftm_rtt_smoothing(mvm, &result);

		cfg80211_pmsr_report(mvm->ftm_initiator.req_wdev,
				     mvm->ftm_initiator.req,
				     &result, GFP_KERNEL);

		if (fw_has_api(&mvm->fw->ucode_capa,
			       IWL_UCODE_TLV_API_FTM_RTT_ACCURACY))
			IWL_DEBUG_INFO(mvm, "RTT confidence: %hhu\n",
				       fw_ap->rttConfidence);

		iwl_mvm_debug_range_resp(mvm, i, &result);
	}

	if (last_in_batch) {
		cfg80211_pmsr_complete(mvm->ftm_initiator.req_wdev,
				       mvm->ftm_initiator.req,
				       GFP_KERNEL);
		iwl_mvm_ftm_reset(mvm);
	}
}

void iwl_mvm_ftm_lc_notif(struct iwl_mvm *mvm, struct iwl_rx_cmd_buffer *rxb)
{
	struct iwl_rx_packet *pkt = rxb_addr(rxb);
	const struct ieee80211_mgmt *mgmt = (void *)pkt->data;
	size_t len = iwl_rx_packet_payload_len(pkt);
	struct iwl_mvm_loc_entry *entry;
	const u8 *ies, *lci, *civic, *msr_ie;
	size_t ies_len, lci_len = 0, civic_len = 0;
	size_t baselen = IEEE80211_MIN_ACTION_SIZE +
			 sizeof(mgmt->u.action.u.ftm);
	static const u8 rprt_type_lci = IEEE80211_SPCT_MSR_RPRT_TYPE_LCI;
	static const u8 rprt_type_civic = IEEE80211_SPCT_MSR_RPRT_TYPE_CIVIC;

	if (len <= baselen)
		return;

	lockdep_assert_held(&mvm->mutex);

	ies = mgmt->u.action.u.ftm.variable;
	ies_len = len - baselen;

	msr_ie = cfg80211_find_ie_match(WLAN_EID_MEASURE_REPORT, ies, ies_len,
					&rprt_type_lci, 1, 4);
	if (msr_ie) {
		lci = msr_ie + 2;
		lci_len = msr_ie[1];
	}

	msr_ie = cfg80211_find_ie_match(WLAN_EID_MEASURE_REPORT, ies, ies_len,
					&rprt_type_civic, 1, 4);
	if (msr_ie) {
		civic = msr_ie + 2;
		civic_len = msr_ie[1];
	}

	entry = kmalloc(sizeof(*entry) + lci_len + civic_len, GFP_KERNEL);
	if (!entry)
		return;

	memcpy(entry->addr, mgmt->bssid, ETH_ALEN);

	entry->lci_len = lci_len;
	if (lci_len)
		memcpy(entry->buf, lci, lci_len);

	entry->civic_len = civic_len;
	if (civic_len)
		memcpy(entry->buf + lci_len, civic, civic_len);

	list_add_tail(&entry->list, &mvm->ftm_initiator.loc_list);
}<|MERGE_RESOLUTION|>--- conflicted
+++ resolved
@@ -977,8 +977,6 @@
 	}
 }
 
-<<<<<<< HEAD
-=======
 static u8 iwl_mvm_ftm_get_range_resp_ver(struct iwl_mvm *mvm)
 {
 	if (!fw_has_api(&mvm->fw->ucode_capa,
@@ -1013,7 +1011,6 @@
 	}
 }
 
->>>>>>> 356006a6
 void iwl_mvm_ftm_range_resp(struct iwl_mvm *mvm, struct iwl_rx_cmd_buffer *rxb)
 {
 	struct iwl_rx_packet *pkt = rxb_addr(rxb);
@@ -1063,18 +1060,10 @@
 		int peer_idx;
 
 		if (new_api) {
-<<<<<<< HEAD
-			if (mvm->cmd_ver.range_resp == 8) {
-				fw_ap = &fw_resp_v8->ap[i];
-				iwl_mvm_ftm_pasn_update_pn(mvm, fw_ap);
-			} else if (fw_has_api(&mvm->fw->ucode_capa,
-					      IWL_UCODE_TLV_API_FTM_RTT_ACCURACY)) {
-=======
 			if (notif_ver == 8) {
 				fw_ap = &fw_resp_v8->ap[i];
 				iwl_mvm_ftm_pasn_update_pn(mvm, fw_ap);
 			} else if (notif_ver == 7) {
->>>>>>> 356006a6
 				fw_ap = (void *)&fw_resp_v7->ap[i];
 			} else {
 				fw_ap = (void *)&fw_resp_v6->ap[i];
