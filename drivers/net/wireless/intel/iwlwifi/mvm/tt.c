// SPDX-License-Identifier: GPL-2.0 OR BSD-3-Clause
/*
 * Copyright (C) 2012-2014, 2019-2020 Intel Corporation
 * Copyright (C) 2013-2014 Intel Mobile Communications GmbH
 * Copyright (C) 2015-2016 Intel Deutschland GmbH
 */
#include <linux/sort.h>

#include "mvm.h"

#define IWL_MVM_TEMP_NOTIF_WAIT_TIMEOUT	HZ

void iwl_mvm_enter_ctkill(struct iwl_mvm *mvm)
{
	struct iwl_mvm_tt_mgmt *tt = &mvm->thermal_throttle;
	u32 duration = tt->params.ct_kill_duration;

	if (test_bit(IWL_MVM_STATUS_HW_CTKILL, &mvm->status))
		return;

	IWL_ERR(mvm, "Enter CT Kill\n");
	iwl_mvm_set_hw_ctkill_state(mvm, true);

	if (!iwl_mvm_is_tt_in_fw(mvm)) {
		tt->throttle = false;
		tt->dynamic_smps = false;
	}

	/* Don't schedule an exit work if we're in test mode, since
	 * the temperature will not change unless we manually set it
	 * again (or disable testing).
	 */
	if (!mvm->temperature_test)
		schedule_delayed_work(&tt->ct_kill_exit,
				      round_jiffies_relative(duration * HZ));
}

static void iwl_mvm_exit_ctkill(struct iwl_mvm *mvm)
{
	if (!test_bit(IWL_MVM_STATUS_HW_CTKILL, &mvm->status))
		return;

	IWL_ERR(mvm, "Exit CT Kill\n");
	iwl_mvm_set_hw_ctkill_state(mvm, false);
}

void iwl_mvm_tt_temp_changed(struct iwl_mvm *mvm, u32 temp)
{
	/* ignore the notification if we are in test mode */
	if (mvm->temperature_test)
		return;

	if (mvm->temperature == temp)
		return;

	mvm->temperature = temp;
	iwl_mvm_tt_handler(mvm);
}

static int iwl_mvm_temp_notif_parse(struct iwl_mvm *mvm,
				    struct iwl_rx_packet *pkt)
{
	struct iwl_dts_measurement_notif_v1 *notif_v1;
	int len = iwl_rx_packet_payload_len(pkt);
	int temp;

	/* we can use notif_v1 only, because v2 only adds an additional
	 * parameter, which is not used in this function.
	*/
	if (WARN_ON_ONCE(len < sizeof(*notif_v1))) {
		IWL_ERR(mvm, "Invalid DTS_MEASUREMENT_NOTIFICATION\n");
		return -EINVAL;
	}

	notif_v1 = (void *)pkt->data;

	temp = le32_to_cpu(notif_v1->temp);

	/* shouldn't be negative, but since it's s32, make sure it isn't */
	if (WARN_ON_ONCE(temp < 0))
		temp = 0;

	IWL_DEBUG_TEMP(mvm, "DTS_MEASUREMENT_NOTIFICATION - %d\n", temp);

	return temp;
}

static bool iwl_mvm_temp_notif_wait(struct iwl_notif_wait_data *notif_wait,
				    struct iwl_rx_packet *pkt, void *data)
{
	struct iwl_mvm *mvm =
		container_of(notif_wait, struct iwl_mvm, notif_wait);
	int *temp = data;
	int ret;

	ret = iwl_mvm_temp_notif_parse(mvm, pkt);
	if (ret < 0)
		return true;

	*temp = ret;

	return true;
}

void iwl_mvm_temp_notif(struct iwl_mvm *mvm, struct iwl_rx_cmd_buffer *rxb)
{
	struct iwl_rx_packet *pkt = rxb_addr(rxb);
	struct iwl_dts_measurement_notif_v2 *notif_v2;
	int len = iwl_rx_packet_payload_len(pkt);
	int temp;
	u32 ths_crossed;

	/* the notification is handled synchronously in ctkill, so skip here */
	if (test_bit(IWL_MVM_STATUS_HW_CTKILL, &mvm->status))
		return;

	temp = iwl_mvm_temp_notif_parse(mvm, pkt);

	if (!iwl_mvm_is_tt_in_fw(mvm)) {
		if (temp >= 0)
			iwl_mvm_tt_temp_changed(mvm, temp);
		return;
	}

	if (WARN_ON_ONCE(len < sizeof(*notif_v2))) {
		IWL_ERR(mvm, "Invalid DTS_MEASUREMENT_NOTIFICATION\n");
		return;
	}

	notif_v2 = (void *)pkt->data;
	ths_crossed = le32_to_cpu(notif_v2->threshold_idx);

	/* 0xFF in ths_crossed means the notification is not related
	 * to a trip, so we can ignore it here.
	 */
	if (ths_crossed == 0xFF)
		return;

	IWL_DEBUG_TEMP(mvm, "Temp = %d Threshold crossed = %d\n",
		       temp, ths_crossed);

#ifdef CONFIG_THERMAL
	if (WARN_ON(ths_crossed >= IWL_MAX_DTS_TRIPS))
		return;

	if (mvm->tz_device.tzone) {
		struct iwl_mvm_thermal_device *tz_dev = &mvm->tz_device;

		thermal_notify_framework(tz_dev->tzone,
					 tz_dev->fw_trips_index[ths_crossed]);
	}
#endif /* CONFIG_THERMAL */
}

void iwl_mvm_ct_kill_notif(struct iwl_mvm *mvm, struct iwl_rx_cmd_buffer *rxb)
{
	struct iwl_rx_packet *pkt = rxb_addr(rxb);
	struct ct_kill_notif *notif;
	int len = iwl_rx_packet_payload_len(pkt);

	if (WARN_ON_ONCE(len != sizeof(*notif))) {
		IWL_ERR(mvm, "Invalid CT_KILL_NOTIFICATION\n");
		return;
	}

	notif = (struct ct_kill_notif *)pkt->data;
	IWL_DEBUG_TEMP(mvm, "CT Kill notification temperature = %d\n",
		       notif->temperature);

	iwl_mvm_enter_ctkill(mvm);
}

/*
 * send the DTS_MEASUREMENT_TRIGGER command with or without waiting for a
 * response. If we get a response then the measurement is stored in 'temp'
 */
static int iwl_mvm_send_temp_cmd(struct iwl_mvm *mvm, bool response, s32 *temp)
{
	struct iwl_host_cmd cmd = {};
	struct iwl_dts_measurement_cmd dts_cmd = {
		.flags = cpu_to_le32(DTS_TRIGGER_CMD_FLAGS_TEMP),
	};
	struct iwl_ext_dts_measurement_cmd ext_cmd = {
		.control_mode = cpu_to_le32(DTS_DIRECT_WITHOUT_MEASURE),
	};
	struct iwl_dts_measurement_resp *resp;
	void *cmd_ptr;
	int ret;
	u32 cmd_flags = 0;
	u16 len;

	/* Check which command format is used (regular/extended) */
	if (fw_has_capa(&mvm->fw->ucode_capa,
			IWL_UCODE_TLV_CAPA_EXTENDED_DTS_MEASURE)) {
		len = sizeof(ext_cmd);
		cmd_ptr = &ext_cmd;
	} else {
		len = sizeof(dts_cmd);
		cmd_ptr = &dts_cmd;
	}
	/* The command version where we get a response is zero length */
	if (response) {
		cmd_flags = CMD_WANT_SKB;
		len = 0;
	}

	cmd.id =  WIDE_ID(PHY_OPS_GROUP, CMD_DTS_MEASUREMENT_TRIGGER_WIDE);
	cmd.len[0] = len;
	cmd.flags = cmd_flags;
	cmd.data[0] = cmd_ptr;
<<<<<<< HEAD

	IWL_DEBUG_TEMP(mvm,
		       "Sending temperature measurement command - %s response\n",
		       response ? "with" : "without");
	ret = iwl_mvm_send_cmd(mvm, &cmd);

	if (ret) {
		IWL_ERR(mvm,
			"Failed to send the temperature measurement command (err=%d)\n",
			ret);
		return ret;
	}

	if (response) {
		resp = (void *)cmd.resp_pkt->data;
		*temp = le32_to_cpu(resp->temp);
		IWL_DEBUG_TEMP(mvm,
			       "Got temperature measurement response: temp=%d\n",
			       *temp);
		iwl_free_resp(&cmd);
	}

=======

	IWL_DEBUG_TEMP(mvm,
		       "Sending temperature measurement command - %s response\n",
		       response ? "with" : "without");
	ret = iwl_mvm_send_cmd(mvm, &cmd);

	if (ret) {
		IWL_ERR(mvm,
			"Failed to send the temperature measurement command (err=%d)\n",
			ret);
		return ret;
	}

	if (response) {
		resp = (void *)cmd.resp_pkt->data;
		*temp = le32_to_cpu(resp->temp);
		IWL_DEBUG_TEMP(mvm,
			       "Got temperature measurement response: temp=%d\n",
			       *temp);
		iwl_free_resp(&cmd);
	}

>>>>>>> 356006a6
	return ret;
}

int iwl_mvm_get_temp(struct iwl_mvm *mvm, s32 *temp)
{
	struct iwl_notification_wait wait_temp_notif;
	static u16 temp_notif[] = { WIDE_ID(PHY_OPS_GROUP,
					    DTS_MEASUREMENT_NOTIF_WIDE) };
	int ret;
	u8 cmd_ver;

	/*
	 * If command version is 1 we send the command and immediately get
	 * a response. For older versions we send the command and wait for a
	 * notification (no command TLV for previous versions).
	 */
	cmd_ver = iwl_fw_lookup_cmd_ver(mvm->fw, PHY_OPS_GROUP,
					CMD_DTS_MEASUREMENT_TRIGGER_WIDE,
					IWL_FW_CMD_VER_UNKNOWN);
	if (cmd_ver == 1)
		return iwl_mvm_send_temp_cmd(mvm, true, temp);

	lockdep_assert_held(&mvm->mutex);

	iwl_init_notification_wait(&mvm->notif_wait, &wait_temp_notif,
				   temp_notif, ARRAY_SIZE(temp_notif),
				   iwl_mvm_temp_notif_wait, temp);

	ret = iwl_mvm_send_temp_cmd(mvm, false, temp);
	if (ret) {
		iwl_remove_notification(&mvm->notif_wait, &wait_temp_notif);
		return ret;
	}

	ret = iwl_wait_notification(&mvm->notif_wait, &wait_temp_notif,
				    IWL_MVM_TEMP_NOTIF_WAIT_TIMEOUT);
	if (ret)
		IWL_ERR(mvm, "Getting the temperature timed out\n");

	return ret;
}

static void check_exit_ctkill(struct work_struct *work)
{
	struct iwl_mvm_tt_mgmt *tt;
	struct iwl_mvm *mvm;
	u32 duration;
	s32 temp;
	int ret;

	tt = container_of(work, struct iwl_mvm_tt_mgmt, ct_kill_exit.work);
	mvm = container_of(tt, struct iwl_mvm, thermal_throttle);

	if (iwl_mvm_is_tt_in_fw(mvm)) {
		iwl_mvm_exit_ctkill(mvm);

		return;
	}

	duration = tt->params.ct_kill_duration;

	flush_work(&mvm->roc_done_wk);

	mutex_lock(&mvm->mutex);

	if (__iwl_mvm_mac_start(mvm))
		goto reschedule;

	ret = iwl_mvm_get_temp(mvm, &temp);

	__iwl_mvm_mac_stop(mvm);

	if (ret)
		goto reschedule;

	IWL_DEBUG_TEMP(mvm, "NIC temperature: %d\n", temp);

	if (temp <= tt->params.ct_kill_exit) {
		mutex_unlock(&mvm->mutex);
		iwl_mvm_exit_ctkill(mvm);
		return;
	}

reschedule:
	mutex_unlock(&mvm->mutex);
	schedule_delayed_work(&mvm->thermal_throttle.ct_kill_exit,
			      round_jiffies(duration * HZ));
}

static void iwl_mvm_tt_smps_iterator(void *_data, u8 *mac,
				     struct ieee80211_vif *vif)
{
	struct iwl_mvm *mvm = _data;
	enum ieee80211_smps_mode smps_mode;

	lockdep_assert_held(&mvm->mutex);

	if (mvm->thermal_throttle.dynamic_smps)
		smps_mode = IEEE80211_SMPS_DYNAMIC;
	else
		smps_mode = IEEE80211_SMPS_AUTOMATIC;

	if (vif->type != NL80211_IFTYPE_STATION)
		return;

	iwl_mvm_update_smps(mvm, vif, IWL_MVM_SMPS_REQ_TT, smps_mode);
}

static void iwl_mvm_tt_tx_protection(struct iwl_mvm *mvm, bool enable)
{
	struct iwl_mvm_sta *mvmsta;
	int i, err;

	for (i = 0; i < mvm->fw->ucode_capa.num_stations; i++) {
		mvmsta = iwl_mvm_sta_from_staid_protected(mvm, i);
		if (!mvmsta)
			continue;

		if (enable == mvmsta->tt_tx_protection)
			continue;
		err = iwl_mvm_tx_protection(mvm, mvmsta, enable);
		if (err) {
			IWL_ERR(mvm, "Failed to %s Tx protection\n",
				enable ? "enable" : "disable");
		} else {
			IWL_DEBUG_TEMP(mvm, "%s Tx protection\n",
				       enable ? "Enable" : "Disable");
			mvmsta->tt_tx_protection = enable;
		}
	}
}

void iwl_mvm_tt_tx_backoff(struct iwl_mvm *mvm, u32 backoff)
{
	struct iwl_host_cmd cmd = {
		.id = REPLY_THERMAL_MNG_BACKOFF,
		.len = { sizeof(u32), },
		.data = { &backoff, },
	};

	backoff = max(backoff, mvm->thermal_throttle.min_backoff);

	if (iwl_mvm_send_cmd(mvm, &cmd) == 0) {
		IWL_DEBUG_TEMP(mvm, "Set Thermal Tx backoff to: %u\n",
			       backoff);
		mvm->thermal_throttle.tx_backoff = backoff;
	} else {
		IWL_ERR(mvm, "Failed to change Thermal Tx backoff\n");
	}
}

void iwl_mvm_tt_handler(struct iwl_mvm *mvm)
{
	struct iwl_tt_params *params = &mvm->thermal_throttle.params;
	struct iwl_mvm_tt_mgmt *tt = &mvm->thermal_throttle;
	s32 temperature = mvm->temperature;
	bool throttle_enable = false;
	int i;
	u32 tx_backoff;

	IWL_DEBUG_TEMP(mvm, "NIC temperature: %d\n", mvm->temperature);

	if (params->support_ct_kill && temperature >= params->ct_kill_entry) {
		iwl_mvm_enter_ctkill(mvm);
		return;
	}

	if (params->support_ct_kill &&
	    temperature <= params->ct_kill_exit) {
		iwl_mvm_exit_ctkill(mvm);
		return;
	}

	if (params->support_dynamic_smps) {
		if (!tt->dynamic_smps &&
		    temperature >= params->dynamic_smps_entry) {
			IWL_DEBUG_TEMP(mvm, "Enable dynamic SMPS\n");
			tt->dynamic_smps = true;
			ieee80211_iterate_active_interfaces_atomic(
					mvm->hw, IEEE80211_IFACE_ITER_NORMAL,
					iwl_mvm_tt_smps_iterator, mvm);
			throttle_enable = true;
		} else if (tt->dynamic_smps &&
			   temperature <= params->dynamic_smps_exit) {
			IWL_DEBUG_TEMP(mvm, "Disable dynamic SMPS\n");
			tt->dynamic_smps = false;
			ieee80211_iterate_active_interfaces_atomic(
					mvm->hw, IEEE80211_IFACE_ITER_NORMAL,
					iwl_mvm_tt_smps_iterator, mvm);
		}
	}

	if (params->support_tx_protection) {
		if (temperature >= params->tx_protection_entry) {
			iwl_mvm_tt_tx_protection(mvm, true);
			throttle_enable = true;
		} else if (temperature <= params->tx_protection_exit) {
			iwl_mvm_tt_tx_protection(mvm, false);
		}
	}

	if (params->support_tx_backoff) {
		tx_backoff = tt->min_backoff;
		for (i = 0; i < TT_TX_BACKOFF_SIZE; i++) {
			if (temperature < params->tx_backoff[i].temperature)
				break;
			tx_backoff = max(tt->min_backoff,
					 params->tx_backoff[i].backoff);
		}
		if (tx_backoff != tt->min_backoff)
			throttle_enable = true;
		if (tt->tx_backoff != tx_backoff)
			iwl_mvm_tt_tx_backoff(mvm, tx_backoff);
	}

	if (!tt->throttle && throttle_enable) {
		IWL_WARN(mvm,
			 "Due to high temperature thermal throttling initiated\n");
		tt->throttle = true;
	} else if (tt->throttle && !tt->dynamic_smps &&
		   tt->tx_backoff == tt->min_backoff &&
		   temperature <= params->tx_protection_exit) {
		IWL_WARN(mvm,
			 "Temperature is back to normal thermal throttling stopped\n");
		tt->throttle = false;
	}
}

static const struct iwl_tt_params iwl_mvm_default_tt_params = {
	.ct_kill_entry = 118,
	.ct_kill_exit = 96,
	.ct_kill_duration = 5,
	.dynamic_smps_entry = 114,
	.dynamic_smps_exit = 110,
	.tx_protection_entry = 114,
	.tx_protection_exit = 108,
	.tx_backoff = {
		{.temperature = 112, .backoff = 200},
		{.temperature = 113, .backoff = 600},
		{.temperature = 114, .backoff = 1200},
		{.temperature = 115, .backoff = 2000},
		{.temperature = 116, .backoff = 4000},
		{.temperature = 117, .backoff = 10000},
	},
	.support_ct_kill = true,
	.support_dynamic_smps = true,
	.support_tx_protection = true,
	.support_tx_backoff = true,
};

/* budget in mWatt */
static const u32 iwl_mvm_cdev_budgets[] = {
	2400,	/* cooling state 0 */
	2000,	/* cooling state 1 */
	1800,	/* cooling state 2 */
	1600,	/* cooling state 3 */
	1400,	/* cooling state 4 */
	1200,	/* cooling state 5 */
	1000,	/* cooling state 6 */
	900,	/* cooling state 7 */
	800,	/* cooling state 8 */
	700,	/* cooling state 9 */
	650,	/* cooling state 10 */
	600,	/* cooling state 11 */
	550,	/* cooling state 12 */
	500,	/* cooling state 13 */
	450,	/* cooling state 14 */
	400,	/* cooling state 15 */
	350,	/* cooling state 16 */
	300,	/* cooling state 17 */
	250,	/* cooling state 18 */
	200,	/* cooling state 19 */
	150,	/* cooling state 20 */
};

int iwl_mvm_ctdp_command(struct iwl_mvm *mvm, u32 op, u32 state)
{
	struct iwl_mvm_ctdp_cmd cmd = {
		.operation = cpu_to_le32(op),
		.budget = cpu_to_le32(iwl_mvm_cdev_budgets[state]),
		.window_size = 0,
	};
	int ret;
	u32 status;

	lockdep_assert_held(&mvm->mutex);

	status = 0;
	ret = iwl_mvm_send_cmd_pdu_status(mvm, WIDE_ID(PHY_OPS_GROUP,
						       CTDP_CONFIG_CMD),
					  sizeof(cmd), &cmd, &status);

	if (ret) {
		IWL_ERR(mvm, "cTDP command failed (err=%d)\n", ret);
		return ret;
	}

	switch (op) {
	case CTDP_CMD_OPERATION_START:
#ifdef CONFIG_THERMAL
		mvm->cooling_dev.cur_state = state;
#endif /* CONFIG_THERMAL */
		break;
	case CTDP_CMD_OPERATION_REPORT:
		IWL_DEBUG_TEMP(mvm, "cTDP avg energy in mWatt = %d\n", status);
		/* when the function is called with CTDP_CMD_OPERATION_REPORT
		 * option the function should return the average budget value
		 * that is received from the FW.
		 * The budget can't be less or equal to 0, so it's possible
		 * to distinguish between error values and budgets.
		 */
		return status;
	case CTDP_CMD_OPERATION_STOP:
		IWL_DEBUG_TEMP(mvm, "cTDP stopped successfully\n");
		break;
	}

	return 0;
}

#ifdef CONFIG_THERMAL
static int compare_temps(const void *a, const void *b)
{
	return ((s16)le16_to_cpu(*(__le16 *)a) -
		(s16)le16_to_cpu(*(__le16 *)b));
}
#endif

int iwl_mvm_send_temp_report_ths_cmd(struct iwl_mvm *mvm)
{
	struct temp_report_ths_cmd cmd = {0};
	int ret;
#ifdef CONFIG_THERMAL
	int i, j, idx = 0;

	lockdep_assert_held(&mvm->mutex);

	if (!mvm->tz_device.tzone)
		goto send;

	/* The driver holds array of temperature trips that are unsorted
	 * and uncompressed, the FW should get it compressed and sorted
	 */

	/* compress temp_trips to cmd array, remove uninitialized values*/
	for (i = 0; i < IWL_MAX_DTS_TRIPS; i++) {
		if (mvm->tz_device.temp_trips[i] != S16_MIN) {
			cmd.thresholds[idx++] =
				cpu_to_le16(mvm->tz_device.temp_trips[i]);
		}
	}
	cmd.num_temps = cpu_to_le32(idx);

	if (!idx)
		goto send;

	/*sort cmd array*/
	sort(cmd.thresholds, idx, sizeof(s16), compare_temps, NULL);

	/* we should save the indexes of trips because we sort
	 * and compress the orginal array
	 */
	for (i = 0; i < idx; i++) {
		for (j = 0; j < IWL_MAX_DTS_TRIPS; j++) {
			if (le16_to_cpu(cmd.thresholds[i]) ==
				mvm->tz_device.temp_trips[j])
				mvm->tz_device.fw_trips_index[i] = j;
		}
	}

send:
#endif
	ret = iwl_mvm_send_cmd_pdu(mvm, WIDE_ID(PHY_OPS_GROUP,
						TEMP_REPORTING_THRESHOLDS_CMD),
				   0, sizeof(cmd), &cmd);
	if (ret)
		IWL_ERR(mvm, "TEMP_REPORT_THS_CMD command failed (err=%d)\n",
			ret);

	return ret;
}

#ifdef CONFIG_THERMAL
static int iwl_mvm_tzone_get_temp(struct thermal_zone_device *device,
				  int *temperature)
{
	struct iwl_mvm *mvm = (struct iwl_mvm *)device->devdata;
	int ret;
	int temp;

	mutex_lock(&mvm->mutex);

	if (!iwl_mvm_firmware_running(mvm) ||
	    mvm->fwrt.cur_fw_img != IWL_UCODE_REGULAR) {
		ret = -ENODATA;
		goto out;
	}

	ret = iwl_mvm_get_temp(mvm, &temp);
	if (ret)
		goto out;

	*temperature = temp * 1000;

out:
	mutex_unlock(&mvm->mutex);
	return ret;
}

static int iwl_mvm_tzone_get_trip_temp(struct thermal_zone_device *device,
				       int trip, int *temp)
{
	struct iwl_mvm *mvm = (struct iwl_mvm *)device->devdata;

	if (trip < 0 || trip >= IWL_MAX_DTS_TRIPS)
		return -EINVAL;

	*temp = mvm->tz_device.temp_trips[trip] * 1000;

	return 0;
}

static int iwl_mvm_tzone_get_trip_type(struct thermal_zone_device *device,
				       int trip, enum thermal_trip_type *type)
{
	if (trip < 0 || trip >= IWL_MAX_DTS_TRIPS)
		return -EINVAL;

	*type = THERMAL_TRIP_PASSIVE;

	return 0;
}

static int iwl_mvm_tzone_set_trip_temp(struct thermal_zone_device *device,
				       int trip, int temp)
{
	struct iwl_mvm *mvm = (struct iwl_mvm *)device->devdata;
	struct iwl_mvm_thermal_device *tzone;
	int i, ret;
	s16 temperature;

	mutex_lock(&mvm->mutex);

	if (!iwl_mvm_firmware_running(mvm) ||
	    mvm->fwrt.cur_fw_img != IWL_UCODE_REGULAR) {
		ret = -EIO;
		goto out;
	}

	if (trip < 0 || trip >= IWL_MAX_DTS_TRIPS) {
		ret = -EINVAL;
		goto out;
	}

	if ((temp / 1000) > S16_MAX) {
		ret = -EINVAL;
		goto out;
	}

	temperature = (s16)(temp / 1000);
	tzone = &mvm->tz_device;

	if (!tzone) {
		ret = -EIO;
		goto out;
	}

	/* no updates*/
	if (tzone->temp_trips[trip] == temperature) {
		ret = 0;
		goto out;
	}

	/* already existing temperature */
	for (i = 0; i < IWL_MAX_DTS_TRIPS; i++) {
		if (tzone->temp_trips[i] == temperature) {
			ret = -EINVAL;
			goto out;
		}
	}

	tzone->temp_trips[trip] = temperature;

	ret = iwl_mvm_send_temp_report_ths_cmd(mvm);
out:
	mutex_unlock(&mvm->mutex);
	return ret;
}

static  struct thermal_zone_device_ops tzone_ops = {
	.get_temp = iwl_mvm_tzone_get_temp,
	.get_trip_temp = iwl_mvm_tzone_get_trip_temp,
	.get_trip_type = iwl_mvm_tzone_get_trip_type,
	.set_trip_temp = iwl_mvm_tzone_set_trip_temp,
};

/* make all trips writable */
#define IWL_WRITABLE_TRIPS_MSK (BIT(IWL_MAX_DTS_TRIPS) - 1)

static void iwl_mvm_thermal_zone_register(struct iwl_mvm *mvm)
{
	int i, ret;
	char name[16];
	static atomic_t counter = ATOMIC_INIT(0);

	if (!iwl_mvm_is_tt_in_fw(mvm)) {
		mvm->tz_device.tzone = NULL;

		return;
	}

	BUILD_BUG_ON(ARRAY_SIZE(name) >= THERMAL_NAME_LENGTH);

	sprintf(name, "iwlwifi_%u", atomic_inc_return(&counter) & 0xFF);
	mvm->tz_device.tzone = thermal_zone_device_register(name,
							IWL_MAX_DTS_TRIPS,
							IWL_WRITABLE_TRIPS_MSK,
							mvm, &tzone_ops,
							NULL, 0, 0);
	if (IS_ERR(mvm->tz_device.tzone)) {
		IWL_DEBUG_TEMP(mvm,
			       "Failed to register to thermal zone (err = %ld)\n",
			       PTR_ERR(mvm->tz_device.tzone));
		mvm->tz_device.tzone = NULL;
		return;
	}

	ret = thermal_zone_device_enable(mvm->tz_device.tzone);
	if (ret) {
		IWL_DEBUG_TEMP(mvm, "Failed to enable thermal zone\n");
		thermal_zone_device_unregister(mvm->tz_device.tzone);
		return;
	}

	/* 0 is a valid temperature,
	 * so initialize the array with S16_MIN which invalid temperature
	 */
	for (i = 0 ; i < IWL_MAX_DTS_TRIPS; i++)
		mvm->tz_device.temp_trips[i] = S16_MIN;
}

static int iwl_mvm_tcool_get_max_state(struct thermal_cooling_device *cdev,
				       unsigned long *state)
{
	*state = ARRAY_SIZE(iwl_mvm_cdev_budgets) - 1;

	return 0;
}

static int iwl_mvm_tcool_get_cur_state(struct thermal_cooling_device *cdev,
				       unsigned long *state)
{
	struct iwl_mvm *mvm = (struct iwl_mvm *)(cdev->devdata);

	*state = mvm->cooling_dev.cur_state;

	return 0;
}

static int iwl_mvm_tcool_set_cur_state(struct thermal_cooling_device *cdev,
				       unsigned long new_state)
{
	struct iwl_mvm *mvm = (struct iwl_mvm *)(cdev->devdata);
	int ret;

	mutex_lock(&mvm->mutex);

	if (!iwl_mvm_firmware_running(mvm) ||
	    mvm->fwrt.cur_fw_img != IWL_UCODE_REGULAR) {
		ret = -EIO;
		goto unlock;
	}

	if (new_state >= ARRAY_SIZE(iwl_mvm_cdev_budgets)) {
		ret = -EINVAL;
		goto unlock;
	}

	ret = iwl_mvm_ctdp_command(mvm, CTDP_CMD_OPERATION_START,
				   new_state);

unlock:
	mutex_unlock(&mvm->mutex);
	return ret;
}

static const struct thermal_cooling_device_ops tcooling_ops = {
	.get_max_state = iwl_mvm_tcool_get_max_state,
	.get_cur_state = iwl_mvm_tcool_get_cur_state,
	.set_cur_state = iwl_mvm_tcool_set_cur_state,
};

static void iwl_mvm_cooling_device_register(struct iwl_mvm *mvm)
{
	char name[] = "iwlwifi";

	if (!iwl_mvm_is_ctdp_supported(mvm))
		return;

	BUILD_BUG_ON(ARRAY_SIZE(name) >= THERMAL_NAME_LENGTH);

	mvm->cooling_dev.cdev =
		thermal_cooling_device_register(name,
						mvm,
						&tcooling_ops);

	if (IS_ERR(mvm->cooling_dev.cdev)) {
		IWL_DEBUG_TEMP(mvm,
			       "Failed to register to cooling device (err = %ld)\n",
			       PTR_ERR(mvm->cooling_dev.cdev));
		mvm->cooling_dev.cdev = NULL;
		return;
	}
}

static void iwl_mvm_thermal_zone_unregister(struct iwl_mvm *mvm)
{
	if (!iwl_mvm_is_tt_in_fw(mvm) || !mvm->tz_device.tzone)
		return;

	IWL_DEBUG_TEMP(mvm, "Thermal zone device unregister\n");
	if (mvm->tz_device.tzone) {
		thermal_zone_device_unregister(mvm->tz_device.tzone);
		mvm->tz_device.tzone = NULL;
	}
}

static void iwl_mvm_cooling_device_unregister(struct iwl_mvm *mvm)
{
	if (!iwl_mvm_is_ctdp_supported(mvm) || !mvm->cooling_dev.cdev)
		return;

	IWL_DEBUG_TEMP(mvm, "Cooling device unregister\n");
	if (mvm->cooling_dev.cdev) {
		thermal_cooling_device_unregister(mvm->cooling_dev.cdev);
		mvm->cooling_dev.cdev = NULL;
	}
}
#endif /* CONFIG_THERMAL */

void iwl_mvm_thermal_initialize(struct iwl_mvm *mvm, u32 min_backoff)
{
	struct iwl_mvm_tt_mgmt *tt = &mvm->thermal_throttle;

	IWL_DEBUG_TEMP(mvm, "Initialize Thermal Throttling\n");

	if (mvm->cfg->thermal_params)
		tt->params = *mvm->cfg->thermal_params;
	else
		tt->params = iwl_mvm_default_tt_params;

	tt->throttle = false;
	tt->dynamic_smps = false;
	tt->min_backoff = min_backoff;
	INIT_DELAYED_WORK(&tt->ct_kill_exit, check_exit_ctkill);

#ifdef CONFIG_THERMAL
	iwl_mvm_cooling_device_register(mvm);
	iwl_mvm_thermal_zone_register(mvm);
#endif
	mvm->init_status |= IWL_MVM_INIT_STATUS_THERMAL_INIT_COMPLETE;
}

void iwl_mvm_thermal_exit(struct iwl_mvm *mvm)
{
	if (!(mvm->init_status & IWL_MVM_INIT_STATUS_THERMAL_INIT_COMPLETE))
		return;

	cancel_delayed_work_sync(&mvm->thermal_throttle.ct_kill_exit);
	IWL_DEBUG_TEMP(mvm, "Exit Thermal Throttling\n");

#ifdef CONFIG_THERMAL
	iwl_mvm_cooling_device_unregister(mvm);
	iwl_mvm_thermal_zone_unregister(mvm);
#endif
	mvm->init_status &= ~IWL_MVM_INIT_STATUS_THERMAL_INIT_COMPLETE;
}<|MERGE_RESOLUTION|>--- conflicted
+++ resolved
@@ -208,7 +208,6 @@
 	cmd.len[0] = len;
 	cmd.flags = cmd_flags;
 	cmd.data[0] = cmd_ptr;
-<<<<<<< HEAD
 
 	IWL_DEBUG_TEMP(mvm,
 		       "Sending temperature measurement command - %s response\n",
@@ -231,30 +230,6 @@
 		iwl_free_resp(&cmd);
 	}
 
-=======
-
-	IWL_DEBUG_TEMP(mvm,
-		       "Sending temperature measurement command - %s response\n",
-		       response ? "with" : "without");
-	ret = iwl_mvm_send_cmd(mvm, &cmd);
-
-	if (ret) {
-		IWL_ERR(mvm,
-			"Failed to send the temperature measurement command (err=%d)\n",
-			ret);
-		return ret;
-	}
-
-	if (response) {
-		resp = (void *)cmd.resp_pkt->data;
-		*temp = le32_to_cpu(resp->temp);
-		IWL_DEBUG_TEMP(mvm,
-			       "Got temperature measurement response: temp=%d\n",
-			       *temp);
-		iwl_free_resp(&cmd);
-	}
-
->>>>>>> 356006a6
 	return ret;
 }
 
