// SPDX-License-Identifier: GPL-2.0+
/* Copyright (c) 2018 Quantenna Communications, Inc. All rights reserved. */

#include <linux/module.h>
#include <linux/printk.h>
#include <linux/pci.h>
#include <linux/spinlock.h>
#include <linux/mutex.h>
#include <linux/netdevice.h>
#include <linux/seq_file.h>
#include <linux/workqueue.h>
#include <linux/completion.h>

#include "pcie_priv.h"
#include "bus.h"
#include "shm_ipc.h"
#include "core.h"
#include "debug.h"
#include "util.h"
#include "qtn_hw_ids.h"

#define QTN_SYSCTL_BAR	0
#define QTN_SHMEM_BAR	2
#define QTN_DMA_BAR	3

#define QTN_PCIE_MAX_FW_BUFSZ		(1 * 1024 * 1024)

static bool use_msi = true;
module_param(use_msi, bool, 0644);
MODULE_PARM_DESC(use_msi, "set 0 to use legacy interrupt");

static unsigned int tx_bd_size_param;
module_param(tx_bd_size_param, uint, 0644);
MODULE_PARM_DESC(tx_bd_size_param, "Tx descriptors queue size");

static unsigned int rx_bd_size_param = 256;
module_param(rx_bd_size_param, uint, 0644);
MODULE_PARM_DESC(rx_bd_size_param, "Rx descriptors queue size");

static u8 flashboot = 1;
module_param(flashboot, byte, 0644);
MODULE_PARM_DESC(flashboot, "set to 0 to use FW binary file on FS");

static unsigned int fw_blksize_param = QTN_PCIE_MAX_FW_BUFSZ;
module_param(fw_blksize_param, uint, 0644);
MODULE_PARM_DESC(fw_blksize_param, "firmware loading block size in bytes");

#define DRV_NAME	"qtnfmac_pcie"

int qtnf_pcie_control_tx(struct qtnf_bus *bus, struct sk_buff *skb)
{
	struct qtnf_pcie_bus_priv *priv = get_bus_priv(bus);
	int ret;

	ret = qtnf_shm_ipc_send(&priv->shm_ipc_ep_in, skb->data, skb->len);

	if (ret == -ETIMEDOUT) {
		pr_err("EP firmware is dead\n");
		bus->fw_state = QTNF_FW_STATE_DEAD;
	}

	return ret;
}

int qtnf_pcie_alloc_skb_array(struct qtnf_pcie_bus_priv *priv)
{
	struct sk_buff **vaddr;
	int len;

	len = priv->tx_bd_num * sizeof(*priv->tx_skb) +
		priv->rx_bd_num * sizeof(*priv->rx_skb);
	vaddr = devm_kzalloc(&priv->pdev->dev, len, GFP_KERNEL);

	if (!vaddr)
		return -ENOMEM;

	priv->tx_skb = vaddr;

	vaddr += priv->tx_bd_num;
	priv->rx_skb = vaddr;

	return 0;
}

static void qtnf_pcie_bringup_fw_async(struct qtnf_bus *bus)
{
	struct qtnf_pcie_bus_priv *priv = get_bus_priv(bus);
	struct pci_dev *pdev = priv->pdev;

	get_device(&pdev->dev);
	schedule_work(&bus->fw_work);
}

static int qtnf_dbg_mps_show(struct seq_file *s, void *data)
{
	struct qtnf_bus *bus = dev_get_drvdata(s->private);
	struct qtnf_pcie_bus_priv *priv = get_bus_priv(bus);

	seq_printf(s, "%d\n", pcie_get_mps(priv->pdev));

	return 0;
}

static int qtnf_dbg_msi_show(struct seq_file *s, void *data)
{
	struct qtnf_bus *bus = dev_get_drvdata(s->private);
	struct qtnf_pcie_bus_priv *priv = get_bus_priv(bus);

	seq_printf(s, "%u\n", priv->msi_enabled);

	return 0;
}

static int qtnf_dbg_shm_stats(struct seq_file *s, void *data)
{
	struct qtnf_bus *bus = dev_get_drvdata(s->private);
	struct qtnf_pcie_bus_priv *priv = get_bus_priv(bus);

	seq_printf(s, "shm_ipc_ep_in.tx_packet_count(%zu)\n",
		   priv->shm_ipc_ep_in.tx_packet_count);
	seq_printf(s, "shm_ipc_ep_in.rx_packet_count(%zu)\n",
		   priv->shm_ipc_ep_in.rx_packet_count);
	seq_printf(s, "shm_ipc_ep_out.tx_packet_count(%zu)\n",
		   priv->shm_ipc_ep_out.tx_timeout_count);
	seq_printf(s, "shm_ipc_ep_out.rx_packet_count(%zu)\n",
		   priv->shm_ipc_ep_out.rx_packet_count);

	return 0;
}

<<<<<<< HEAD
void qtnf_pcie_fw_boot_done(struct qtnf_bus *bus, bool boot_success)
=======
int qtnf_pcie_fw_boot_done(struct qtnf_bus *bus)
>>>>>>> 0ecfebd2
{
	int ret;

<<<<<<< HEAD
	if (boot_success) {
		bus->fw_state = QTNF_FW_STATE_FW_DNLD_DONE;

		ret = qtnf_core_attach(bus);
		if (ret) {
			pr_err("failed to attach core\n");
			boot_success = false;
		}
	}

	if (boot_success) {
=======
	bus->fw_state = QTNF_FW_STATE_BOOT_DONE;
	ret = qtnf_core_attach(bus);
	if (ret) {
		pr_err("failed to attach core\n");
	} else {
>>>>>>> 0ecfebd2
		qtnf_debugfs_init(bus, DRV_NAME);
		qtnf_debugfs_add_entry(bus, "mps", qtnf_dbg_mps_show);
		qtnf_debugfs_add_entry(bus, "msi_enabled", qtnf_dbg_msi_show);
		qtnf_debugfs_add_entry(bus, "shm_stats", qtnf_dbg_shm_stats);
	}

	return ret;
}

static void qtnf_tune_pcie_mps(struct pci_dev *pdev)
{
	struct pci_dev *parent;
	int mps_p, mps_o, mps_m, mps;
	int ret;

	/* current mps */
	mps_o = pcie_get_mps(pdev);

	/* maximum supported mps */
	mps_m = 128 << pdev->pcie_mpss;

	/* suggested new mps value */
	mps = mps_m;

	if (pdev->bus && pdev->bus->self) {
		/* parent (bus) mps */
		parent = pdev->bus->self;

		if (pci_is_pcie(parent)) {
			mps_p = pcie_get_mps(parent);
			mps = min(mps_m, mps_p);
		}
	}

	ret = pcie_set_mps(pdev, mps);
	if (ret) {
		pr_err("failed to set mps to %d, keep using current %d\n",
		       mps, mps_o);
		return;
	}

	pr_debug("set mps to %d (was %d, max %d)\n", mps, mps_o, mps_m);
}

static void qtnf_pcie_init_irq(struct qtnf_pcie_bus_priv *priv, bool use_msi)
{
	struct pci_dev *pdev = priv->pdev;

	/* fall back to legacy INTx interrupts by default */
	priv->msi_enabled = 0;

	/* check if MSI capability is available */
	if (use_msi) {
		if (!pci_enable_msi(pdev)) {
			pr_debug("enabled MSI interrupt\n");
			priv->msi_enabled = 1;
		} else {
			pr_warn("failed to enable MSI interrupts");
		}
	}

	if (!priv->msi_enabled) {
		pr_warn("legacy PCIE interrupts enabled\n");
		pci_intx(pdev, 1);
	}
}

static void __iomem *qtnf_map_bar(struct pci_dev *pdev, u8 index)
{
	void __iomem *vaddr;
	dma_addr_t busaddr;
	size_t len;
	int ret;

	ret = pcim_iomap_regions(pdev, 1 << index, "qtnfmac_pcie");
	if (ret)
		return IOMEM_ERR_PTR(ret);

	busaddr = pci_resource_start(pdev, index);
	len = pci_resource_len(pdev, index);
	vaddr = pcim_iomap_table(pdev)[index];
	if (!vaddr)
		return IOMEM_ERR_PTR(-ENOMEM);

	pr_debug("BAR%u vaddr=0x%p busaddr=%pad len=%u\n",
		 index, vaddr, &busaddr, (int)len);

	return vaddr;
}

static void qtnf_pcie_control_rx_callback(void *arg, const u8 __iomem *buf,
					  size_t len)
{
	struct qtnf_pcie_bus_priv *priv = arg;
	struct qtnf_bus *bus = pci_get_drvdata(priv->pdev);
	struct sk_buff *skb;

	if (unlikely(len == 0)) {
		pr_warn("zero length packet received\n");
		return;
	}

	skb = __dev_alloc_skb(len, GFP_KERNEL);

	if (unlikely(!skb)) {
		pr_err("failed to allocate skb\n");
		return;
	}

	memcpy_fromio(skb_put(skb, len), buf, len);

	qtnf_trans_handle_rx_ctl_packet(bus, skb);
}

void qtnf_pcie_init_shm_ipc(struct qtnf_pcie_bus_priv *priv,
			    struct qtnf_shm_ipc_region __iomem *ipc_tx_reg,
			    struct qtnf_shm_ipc_region __iomem *ipc_rx_reg,
			    const struct qtnf_shm_ipc_int *ipc_int)
{
	const struct qtnf_shm_ipc_rx_callback rx_callback = {
					qtnf_pcie_control_rx_callback, priv };

	qtnf_shm_ipc_init(&priv->shm_ipc_ep_in, QTNF_SHM_IPC_OUTBOUND,
			  ipc_tx_reg, priv->workqueue,
			  ipc_int, &rx_callback);
	qtnf_shm_ipc_init(&priv->shm_ipc_ep_out, QTNF_SHM_IPC_INBOUND,
			  ipc_rx_reg, priv->workqueue,
			  ipc_int, &rx_callback);
}

static int qtnf_pcie_probe(struct pci_dev *pdev, const struct pci_device_id *id)
{
	struct qtnf_pcie_bus_priv *pcie_priv;
	struct qtnf_bus *bus;
	void __iomem *sysctl_bar;
	void __iomem *epmem_bar;
	void __iomem *dmareg_bar;
	unsigned int chipid;
	int ret;

	if (!pci_is_pcie(pdev)) {
		pr_err("device %s is not PCI Express\n", pci_name(pdev));
		return -EIO;
	}

	qtnf_tune_pcie_mps(pdev);

	ret = pcim_enable_device(pdev);
	if (ret) {
		pr_err("failed to init PCI device %x\n", pdev->device);
		return ret;
	}

	pci_set_master(pdev);

	sysctl_bar = qtnf_map_bar(pdev, QTN_SYSCTL_BAR);
	if (IS_ERR(sysctl_bar)) {
		pr_err("failed to map BAR%u\n", QTN_SYSCTL_BAR);
		return ret;
	}

	dmareg_bar = qtnf_map_bar(pdev, QTN_DMA_BAR);
	if (IS_ERR(dmareg_bar)) {
		pr_err("failed to map BAR%u\n", QTN_DMA_BAR);
		return ret;
	}

	epmem_bar = qtnf_map_bar(pdev, QTN_SHMEM_BAR);
	if (IS_ERR(epmem_bar)) {
		pr_err("failed to map BAR%u\n", QTN_SHMEM_BAR);
		return ret;
	}

	chipid = qtnf_chip_id_get(sysctl_bar);

	pr_info("identified device: %s\n", qtnf_chipid_to_string(chipid));

	switch (chipid) {
	case QTN_CHIP_ID_PEARL:
	case QTN_CHIP_ID_PEARL_B:
	case QTN_CHIP_ID_PEARL_C:
		bus = qtnf_pcie_pearl_alloc(pdev);
		break;
	case QTN_CHIP_ID_TOPAZ:
		bus = qtnf_pcie_topaz_alloc(pdev);
		break;
	default:
		pr_err("unsupported chip ID 0x%x\n", chipid);
		return -ENOTSUPP;
	}

	if (!bus)
		return -ENOMEM;

	pcie_priv = get_bus_priv(bus);
	pci_set_drvdata(pdev, bus);
	bus->dev = &pdev->dev;
	bus->fw_state = QTNF_FW_STATE_DETACHED;
	pcie_priv->pdev = pdev;
	pcie_priv->tx_stopped = 0;
	pcie_priv->rx_bd_num = rx_bd_size_param;
	pcie_priv->flashboot = flashboot;

	if (fw_blksize_param > QTN_PCIE_MAX_FW_BUFSZ)
		pcie_priv->fw_blksize =  QTN_PCIE_MAX_FW_BUFSZ;
	else
		pcie_priv->fw_blksize = fw_blksize_param;

	mutex_init(&bus->bus_lock);
	spin_lock_init(&pcie_priv->tx_lock);
	spin_lock_init(&pcie_priv->tx_reclaim_lock);

	pcie_priv->tx_full_count = 0;
	pcie_priv->tx_done_count = 0;
	pcie_priv->pcie_irq_count = 0;
	pcie_priv->tx_reclaim_done = 0;
	pcie_priv->tx_reclaim_req = 0;
	pcie_priv->tx_eapol = 0;

	pcie_priv->workqueue = create_singlethread_workqueue("QTNF_PCIE");
	if (!pcie_priv->workqueue) {
		pr_err("failed to alloc bus workqueue\n");
		return -ENODEV;
<<<<<<< HEAD
	}

	ret = dma_set_mask_and_coherent(&pdev->dev,
					pcie_priv->dma_mask_get_cb());
	if (ret) {
		pr_err("PCIE DMA coherent mask init failed 0x%llx\n",
		       pcie_priv->dma_mask_get_cb());
		goto error;
	}

=======
	}

	ret = dma_set_mask_and_coherent(&pdev->dev,
					pcie_priv->dma_mask_get_cb());
	if (ret) {
		pr_err("PCIE DMA coherent mask init failed 0x%llx\n",
		       pcie_priv->dma_mask_get_cb());
		goto error;
	}

>>>>>>> 0ecfebd2
	init_dummy_netdev(&bus->mux_dev);
	qtnf_pcie_init_irq(pcie_priv, use_msi);
	pcie_priv->sysctl_bar = sysctl_bar;
	pcie_priv->dmareg_bar = dmareg_bar;
	pcie_priv->epmem_bar = epmem_bar;
	pci_save_state(pdev);

	ret = pcie_priv->probe_cb(bus, tx_bd_size_param);
	if (ret)
		goto error;

	qtnf_pcie_bringup_fw_async(bus);
	return 0;

error:
	flush_workqueue(pcie_priv->workqueue);
	destroy_workqueue(pcie_priv->workqueue);
	pci_set_drvdata(pdev, NULL);
	return ret;
}

static void qtnf_pcie_free_shm_ipc(struct qtnf_pcie_bus_priv *priv)
{
	qtnf_shm_ipc_free(&priv->shm_ipc_ep_in);
	qtnf_shm_ipc_free(&priv->shm_ipc_ep_out);
}

static void qtnf_pcie_remove(struct pci_dev *dev)
{
	struct qtnf_pcie_bus_priv *priv;
	struct qtnf_bus *bus;

	bus = pci_get_drvdata(dev);
	if (!bus)
		return;

	priv = get_bus_priv(bus);

	cancel_work_sync(&bus->fw_work);

	if (qtnf_fw_is_attached(bus))
		qtnf_core_detach(bus);

	netif_napi_del(&bus->mux_napi);
	flush_workqueue(priv->workqueue);
	destroy_workqueue(priv->workqueue);
	tasklet_kill(&priv->reclaim_tq);

	qtnf_pcie_free_shm_ipc(priv);
	qtnf_debugfs_remove(bus);
	priv->remove_cb(bus);
	pci_set_drvdata(priv->pdev, NULL);
}

#ifdef CONFIG_PM_SLEEP
static int qtnf_pcie_suspend(struct device *dev)
{
	struct qtnf_pcie_bus_priv *priv;
	struct qtnf_bus *bus;

	bus = pci_get_drvdata(to_pci_dev(dev));
	if (!bus)
		return -EFAULT;

	priv = get_bus_priv(bus);
	return priv->suspend_cb(bus);
}

static int qtnf_pcie_resume(struct device *dev)
{
	struct qtnf_pcie_bus_priv *priv;
	struct qtnf_bus *bus;

	bus = pci_get_drvdata(to_pci_dev(dev));
	if (!bus)
		return -EFAULT;

	priv = get_bus_priv(bus);
	return priv->resume_cb(bus);
}

/* Power Management Hooks */
static SIMPLE_DEV_PM_OPS(qtnf_pcie_pm_ops, qtnf_pcie_suspend,
			 qtnf_pcie_resume);
#endif

static const struct pci_device_id qtnf_pcie_devid_table[] = {
	{
		PCIE_VENDOR_ID_QUANTENNA, PCIE_DEVICE_ID_QSR,
		PCI_ANY_ID, PCI_ANY_ID, 0, 0,
	},
	{ },
};

MODULE_DEVICE_TABLE(pci, qtnf_pcie_devid_table);

static struct pci_driver qtnf_pcie_drv_data = {
	.name = DRV_NAME,
	.id_table = qtnf_pcie_devid_table,
	.probe = qtnf_pcie_probe,
	.remove = qtnf_pcie_remove,
#ifdef CONFIG_PM_SLEEP
	.driver = {
		.pm = &qtnf_pcie_pm_ops,
	},
#endif
};

static int __init qtnf_pcie_register(void)
{
	return pci_register_driver(&qtnf_pcie_drv_data);
}

static void __exit qtnf_pcie_exit(void)
{
	pci_unregister_driver(&qtnf_pcie_drv_data);
}

module_init(qtnf_pcie_register);
module_exit(qtnf_pcie_exit);

MODULE_AUTHOR("Quantenna Communications");
MODULE_DESCRIPTION("Quantenna PCIe bus driver for 802.11 wireless LAN.");
MODULE_LICENSE("GPL");<|MERGE_RESOLUTION|>--- conflicted
+++ resolved
@@ -128,33 +128,15 @@
 	return 0;
 }
 
-<<<<<<< HEAD
-void qtnf_pcie_fw_boot_done(struct qtnf_bus *bus, bool boot_success)
-=======
 int qtnf_pcie_fw_boot_done(struct qtnf_bus *bus)
->>>>>>> 0ecfebd2
 {
 	int ret;
 
-<<<<<<< HEAD
-	if (boot_success) {
-		bus->fw_state = QTNF_FW_STATE_FW_DNLD_DONE;
-
-		ret = qtnf_core_attach(bus);
-		if (ret) {
-			pr_err("failed to attach core\n");
-			boot_success = false;
-		}
-	}
-
-	if (boot_success) {
-=======
 	bus->fw_state = QTNF_FW_STATE_BOOT_DONE;
 	ret = qtnf_core_attach(bus);
 	if (ret) {
 		pr_err("failed to attach core\n");
 	} else {
->>>>>>> 0ecfebd2
 		qtnf_debugfs_init(bus, DRV_NAME);
 		qtnf_debugfs_add_entry(bus, "mps", qtnf_dbg_mps_show);
 		qtnf_debugfs_add_entry(bus, "msi_enabled", qtnf_dbg_msi_show);
@@ -378,7 +360,6 @@
 	if (!pcie_priv->workqueue) {
 		pr_err("failed to alloc bus workqueue\n");
 		return -ENODEV;
-<<<<<<< HEAD
 	}
 
 	ret = dma_set_mask_and_coherent(&pdev->dev,
@@ -389,18 +370,6 @@
 		goto error;
 	}
 
-=======
-	}
-
-	ret = dma_set_mask_and_coherent(&pdev->dev,
-					pcie_priv->dma_mask_get_cb());
-	if (ret) {
-		pr_err("PCIE DMA coherent mask init failed 0x%llx\n",
-		       pcie_priv->dma_mask_get_cb());
-		goto error;
-	}
-
->>>>>>> 0ecfebd2
 	init_dummy_netdev(&bus->mux_dev);
 	qtnf_pcie_init_irq(pcie_priv, use_msi);
 	pcie_priv->sysctl_bar = sysctl_bar;
