--- conflicted
+++ resolved
@@ -5,10 +5,7 @@
 	depends on NET_DSA
 	depends on PTP_1588_CLOCK
 	depends on LEDS_CLASS
-<<<<<<< HEAD
-=======
 	depends on NET_SCH_TAPRIO
->>>>>>> 7cea2a3c
 	select NET_DSA_TAG_HELLCREEK
 	help
 	  This driver adds support for Hirschmann Hellcreek TSN switches.