--- conflicted
+++ resolved
@@ -526,38 +526,6 @@
 	return spinand_write_reg_op(spinand, REG_BLOCK_LOCK, lock);
 }
 
-<<<<<<< HEAD
-static int spinand_check_ecc_status(struct spinand_device *spinand, u8 status)
-{
-	struct nand_device *nand = spinand_to_nand(spinand);
-
-	if (spinand->eccinfo.get_status)
-		return spinand->eccinfo.get_status(spinand, status);
-
-	switch (status & STATUS_ECC_MASK) {
-	case STATUS_ECC_NO_BITFLIPS:
-		return 0;
-
-	case STATUS_ECC_HAS_BITFLIPS:
-		/*
-		 * We have no way to know exactly how many bitflips have been
-		 * fixed, so let's return the maximum possible value so that
-		 * wear-leveling layers move the data immediately.
-		 */
-		return nanddev_get_ecc_conf(nand)->strength;
-
-	case STATUS_ECC_UNCOR_ERROR:
-		return -EBADMSG;
-
-	default:
-		break;
-	}
-
-	return -EINVAL;
-}
-
-=======
->>>>>>> 356006a6
 static int spinand_read_page(struct spinand_device *spinand,
 			     const struct nand_page_io_req *req)
 {
@@ -633,14 +601,8 @@
 	mutex_lock(&spinand->lock);
 
 	nanddev_io_for_each_page(nand, NAND_PAGE_READ, from, ops, &iter) {
-<<<<<<< HEAD
-		ret = spinand_select_target(spinand, iter.req.pos.target);
-		if (ret)
-			break;
-=======
 		if (disable_ecc)
 			iter.req.mode = MTD_OPS_RAW;
->>>>>>> 356006a6
 
 		ret = spinand_select_target(spinand, iter.req.pos.target);
 		if (ret)
@@ -686,14 +648,8 @@
 	mutex_lock(&spinand->lock);
 
 	nanddev_io_for_each_page(nand, NAND_PAGE_WRITE, to, ops, &iter) {
-<<<<<<< HEAD
-		ret = spinand_select_target(spinand, iter.req.pos.target);
-		if (ret)
-			break;
-=======
 		if (disable_ecc)
 			iter.req.mode = MTD_OPS_RAW;
->>>>>>> 356006a6
 
 		ret = spinand_select_target(spinand, iter.req.pos.target);
 		if (ret)
