# SPDX-License-Identifier: GPL-2.0-only

menu "NAND"

config MTD_NAND_CORE
	tristate

source "drivers/mtd/nand/onenand/Kconfig"
source "drivers/mtd/nand/raw/Kconfig"
source "drivers/mtd/nand/spi/Kconfig"

menu "ECC engine support"

config MTD_NAND_ECC
       bool
<<<<<<< HEAD
       depends on MTD_NAND_CORE
=======
       select MTD_NAND_CORE

config MTD_NAND_ECC_SW_HAMMING
	bool "Software Hamming ECC engine"
	default y if MTD_RAW_NAND
	select MTD_NAND_ECC
	help
	  This enables support for software Hamming error
	  correction. This correction can correct up to 1 bit error
	  per chunk and detect up to 2 bit errors. While it used to be
	  widely used with old parts, newer NAND chips usually require
	  more strength correction and in this case BCH or RS will be
	  preferred.

config MTD_NAND_ECC_SW_HAMMING_SMC
	bool "NAND ECC Smart Media byte order"
	depends on MTD_NAND_ECC_SW_HAMMING
	default n
	help
	  Software ECC according to the Smart Media Specification.
	  The original Linux implementation had byte 0 and 1 swapped.

config MTD_NAND_ECC_SW_BCH
	bool "Software BCH ECC engine"
	select BCH
	select MTD_NAND_ECC
	default n
	help
	  This enables support for software BCH error correction. Binary BCH
	  codes are more powerful and cpu intensive than traditional Hamming
	  ECC codes. They are used with NAND devices requiring more than 1 bit
	  of error correction.
>>>>>>> 356006a6

endmenu

endmenu<|MERGE_RESOLUTION|>--- conflicted
+++ resolved
@@ -13,9 +13,6 @@
 
 config MTD_NAND_ECC
        bool
-<<<<<<< HEAD
-       depends on MTD_NAND_CORE
-=======
        select MTD_NAND_CORE
 
 config MTD_NAND_ECC_SW_HAMMING
@@ -48,7 +45,6 @@
 	  codes are more powerful and cpu intensive than traditional Hamming
 	  ECC codes. They are used with NAND devices requiring more than 1 bit
 	  of error correction.
->>>>>>> 356006a6
 
 endmenu
 
