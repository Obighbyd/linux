/*
 * Copyright (c) 2013-2015, Mellanox Technologies. All rights reserved.
 *
 * This software is available to you under a choice of one of two
 * licenses.  You may choose to be licensed under the terms of the GNU
 * General Public License (GPL) Version 2, available from the file
 * COPYING in the main directory of this source tree, or the
 * OpenIB.org BSD license below:
 *
 *     Redistribution and use in source and binary forms, with or
 *     without modification, are permitted provided that the following
 *     conditions are met:
 *
 *      - Redistributions of source code must retain the above
 *        copyright notice, this list of conditions and the following
 *        disclaimer.
 *
 *      - Redistributions in binary form must reproduce the above
 *        copyright notice, this list of conditions and the following
 *        disclaimer in the documentation and/or other materials
 *        provided with the distribution.
 *
 * THE SOFTWARE IS PROVIDED "AS IS", WITHOUT WARRANTY OF ANY KIND,
 * EXPRESS OR IMPLIED, INCLUDING BUT NOT LIMITED TO THE WARRANTIES OF
 * MERCHANTABILITY, FITNESS FOR A PARTICULAR PURPOSE AND
 * NONINFRINGEMENT. IN NO EVENT SHALL THE AUTHORS OR COPYRIGHT HOLDERS
 * BE LIABLE FOR ANY CLAIM, DAMAGES OR OTHER LIABILITY, WHETHER IN AN
 * ACTION OF CONTRACT, TORT OR OTHERWISE, ARISING FROM, OUT OF OR IN
 * CONNECTION WITH THE SOFTWARE OR THE USE OR OTHER DEALINGS IN THE
 * SOFTWARE.
 */

#include <rdma/ib_umem.h>
#include <rdma/ib_umem_odp.h>
#include <linux/kernel.h>

#include "mlx5_ib.h"
#include "cmd.h"
#include "qp.h"

#include <linux/mlx5/eq.h>

/* Contains the details of a pagefault. */
struct mlx5_pagefault {
	u32			bytes_committed;
	u32			token;
	u8			event_subtype;
	u8			type;
	union {
		/* Initiator or send message responder pagefault details. */
		struct {
			/* Received packet size, only valid for responders. */
			u32	packet_size;
			/*
			 * Number of resource holding WQE, depends on type.
			 */
			u32	wq_num;
			/*
			 * WQE index. Refers to either the send queue or
			 * receive queue, according to event_subtype.
			 */
			u16	wqe_index;
		} wqe;
		/* RDMA responder pagefault details */
		struct {
			u32	r_key;
			/*
			 * Received packet size, minimal size page fault
			 * resolution required for forward progress.
			 */
			u32	packet_size;
			u32	rdma_op_len;
			u64	rdma_va;
		} rdma;
	};

	struct mlx5_ib_pf_eq	*eq;
	struct work_struct	work;
};

#define MAX_PREFETCH_LEN (4*1024*1024U)

/* Timeout in ms to wait for an active mmu notifier to complete when handling
 * a pagefault. */
#define MMU_NOTIFIER_TIMEOUT 1000

#define MLX5_IMR_MTT_BITS (30 - PAGE_SHIFT)
#define MLX5_IMR_MTT_SHIFT (MLX5_IMR_MTT_BITS + PAGE_SHIFT)
#define MLX5_IMR_MTT_ENTRIES BIT_ULL(MLX5_IMR_MTT_BITS)
#define MLX5_IMR_MTT_SIZE BIT_ULL(MLX5_IMR_MTT_SHIFT)
#define MLX5_IMR_MTT_MASK (~(MLX5_IMR_MTT_SIZE - 1))

#define MLX5_KSM_PAGE_SHIFT MLX5_IMR_MTT_SHIFT

static u64 mlx5_imr_ksm_entries;

static void populate_klm(struct mlx5_klm *pklm, size_t idx, size_t nentries,
			struct mlx5_ib_mr *imr, int flags)
{
	struct mlx5_klm *end = pklm + nentries;

	if (flags & MLX5_IB_UPD_XLT_ZAP) {
		for (; pklm != end; pklm++, idx++) {
			pklm->bcount = cpu_to_be32(MLX5_IMR_MTT_SIZE);
			pklm->key = cpu_to_be32(mr_to_mdev(imr)->null_mkey);
			pklm->va = 0;
		}
		return;
	}

	/*
	 * The locking here is pretty subtle. Ideally the implicit_children
	 * xarray would be protected by the umem_mutex, however that is not
	 * possible. Instead this uses a weaker update-then-lock pattern:
	 *
	 *  srcu_read_lock()
	 *    xa_store()
	 *    mutex_lock(umem_mutex)
	 *     mlx5_ib_update_xlt()
	 *    mutex_unlock(umem_mutex)
	 *    destroy lkey
	 *
	 * ie any change the xarray must be followed by the locked update_xlt
	 * before destroying.
	 *
	 * The umem_mutex provides the acquire/release semantic needed to make
	 * the xa_store() visible to a racing thread. While SRCU is not
	 * technically required, using it gives consistent use of the SRCU
	 * locking around the xarray.
	 */
	lockdep_assert_held(&to_ib_umem_odp(imr->umem)->umem_mutex);
	lockdep_assert_held(&mr_to_mdev(imr)->odp_srcu);

	for (; pklm != end; pklm++, idx++) {
		struct mlx5_ib_mr *mtt = xa_load(&imr->implicit_children, idx);

		pklm->bcount = cpu_to_be32(MLX5_IMR_MTT_SIZE);
		if (mtt) {
			pklm->key = cpu_to_be32(mtt->ibmr.lkey);
			pklm->va = cpu_to_be64(idx * MLX5_IMR_MTT_SIZE);
		} else {
			pklm->key = cpu_to_be32(mr_to_mdev(imr)->null_mkey);
			pklm->va = 0;
		}
	}
}

static u64 umem_dma_to_mtt(dma_addr_t umem_dma)
{
	u64 mtt_entry = umem_dma & ODP_DMA_ADDR_MASK;

	if (umem_dma & ODP_READ_ALLOWED_BIT)
		mtt_entry |= MLX5_IB_MTT_READ;
	if (umem_dma & ODP_WRITE_ALLOWED_BIT)
		mtt_entry |= MLX5_IB_MTT_WRITE;

	return mtt_entry;
}

static void populate_mtt(__be64 *pas, size_t idx, size_t nentries,
			 struct mlx5_ib_mr *mr, int flags)
{
	struct ib_umem_odp *odp = to_ib_umem_odp(mr->umem);
	dma_addr_t pa;
	size_t i;

	if (flags & MLX5_IB_UPD_XLT_ZAP)
		return;

	for (i = 0; i < nentries; i++) {
		pa = odp->dma_list[idx + i];
		pas[i] = cpu_to_be64(umem_dma_to_mtt(pa));
	}
}

void mlx5_odp_populate_xlt(void *xlt, size_t idx, size_t nentries,
			   struct mlx5_ib_mr *mr, int flags)
{
	if (flags & MLX5_IB_UPD_XLT_INDIRECT) {
		populate_klm(xlt, idx, nentries, mr, flags);
	} else {
		populate_mtt(xlt, idx, nentries, mr, flags);
	}
}

static void dma_fence_odp_mr(struct mlx5_ib_mr *mr)
{
	struct ib_umem_odp *odp = to_ib_umem_odp(mr->umem);

	/* Ensure mlx5_ib_invalidate_range() will not touch the MR any more */
	mutex_lock(&odp->umem_mutex);
	if (odp->npages) {
		mlx5_mr_cache_invalidate(mr);
		ib_umem_odp_unmap_dma_pages(odp, ib_umem_start(odp),
					    ib_umem_end(odp));
		WARN_ON(odp->npages);
	}
	odp->private = NULL;
	mutex_unlock(&odp->umem_mutex);

	if (!mr->cache_ent) {
		mlx5_core_destroy_mkey(mr_to_mdev(mr)->mdev, &mr->mmkey);
		WARN_ON(mr->descs);
	}
}

/*
 * This must be called after the mr has been removed from implicit_children
 * and the SRCU synchronized.  NOTE: The MR does not necessarily have to be
 * empty here, parallel page faults could have raced with the free process and
 * added pages to it.
 */
static void free_implicit_child_mr(struct mlx5_ib_mr *mr, bool need_imr_xlt)
{
	struct mlx5_ib_mr *imr = mr->parent;
	struct ib_umem_odp *odp_imr = to_ib_umem_odp(imr->umem);
	struct ib_umem_odp *odp = to_ib_umem_odp(mr->umem);
	unsigned long idx = ib_umem_start(odp) >> MLX5_IMR_MTT_SHIFT;
	int srcu_key;

	/* implicit_child_mr's are not allowed to have deferred work */
	WARN_ON(atomic_read(&mr->num_deferred_work));

	if (need_imr_xlt) {
		srcu_key = srcu_read_lock(&mr_to_mdev(mr)->odp_srcu);
		mutex_lock(&odp_imr->umem_mutex);
		mlx5_ib_update_xlt(mr->parent, idx, 1, 0,
				   MLX5_IB_UPD_XLT_INDIRECT |
				   MLX5_IB_UPD_XLT_ATOMIC);
		mutex_unlock(&odp_imr->umem_mutex);
		srcu_read_unlock(&mr_to_mdev(mr)->odp_srcu, srcu_key);
	}

	dma_fence_odp_mr(mr);

	mr->parent = NULL;
	mlx5_mr_cache_free(mr_to_mdev(mr), mr);
	ib_umem_odp_release(odp);
	if (atomic_dec_and_test(&imr->num_deferred_work))
		wake_up(&imr->q_deferred_work);
}

static void free_implicit_child_mr_work(struct work_struct *work)
{
	struct mlx5_ib_mr *mr =
		container_of(work, struct mlx5_ib_mr, odp_destroy.work);

	free_implicit_child_mr(mr, true);
}

static void free_implicit_child_mr_rcu(struct rcu_head *head)
{
	struct mlx5_ib_mr *mr =
		container_of(head, struct mlx5_ib_mr, odp_destroy.rcu);

	/* Freeing a MR is a sleeping operation, so bounce to a work queue */
	INIT_WORK(&mr->odp_destroy.work, free_implicit_child_mr_work);
	queue_work(system_unbound_wq, &mr->odp_destroy.work);
}

static void destroy_unused_implicit_child_mr(struct mlx5_ib_mr *mr)
{
	struct ib_umem_odp *odp = to_ib_umem_odp(mr->umem);
	unsigned long idx = ib_umem_start(odp) >> MLX5_IMR_MTT_SHIFT;
	struct mlx5_ib_mr *imr = mr->parent;

	xa_lock(&imr->implicit_children);
	/*
	 * This can race with mlx5_ib_free_implicit_mr(), the first one to
	 * reach the xa lock wins the race and destroys the MR.
	 */
	if (__xa_cmpxchg(&imr->implicit_children, idx, mr, NULL, GFP_ATOMIC) !=
	    mr)
		goto out_unlock;

	atomic_inc(&imr->num_deferred_work);
	call_srcu(&mr_to_mdev(mr)->odp_srcu, &mr->odp_destroy.rcu,
		  free_implicit_child_mr_rcu);

out_unlock:
	xa_unlock(&imr->implicit_children);
}

static bool mlx5_ib_invalidate_range(struct mmu_interval_notifier *mni,
				     const struct mmu_notifier_range *range,
				     unsigned long cur_seq)
{
	struct ib_umem_odp *umem_odp =
		container_of(mni, struct ib_umem_odp, notifier);
	struct mlx5_ib_mr *mr;
	const u64 umr_block_mask = (MLX5_UMR_MTT_ALIGNMENT /
				    sizeof(struct mlx5_mtt)) - 1;
	u64 idx = 0, blk_start_idx = 0;
	u64 invalidations = 0;
	unsigned long start;
	unsigned long end;
	int in_block = 0;
	u64 addr;

	if (!mmu_notifier_range_blockable(range))
		return false;

	mutex_lock(&umem_odp->umem_mutex);
	mmu_interval_set_seq(mni, cur_seq);
	/*
	 * If npages is zero then umem_odp->private may not be setup yet. This
	 * does not complete until after the first page is mapped for DMA.
	 */
	if (!umem_odp->npages)
		goto out;
	mr = umem_odp->private;

	start = max_t(u64, ib_umem_start(umem_odp), range->start);
	end = min_t(u64, ib_umem_end(umem_odp), range->end);

	/*
	 * Iteration one - zap the HW's MTTs. The notifiers_count ensures that
	 * while we are doing the invalidation, no page fault will attempt to
	 * overwrite the same MTTs.  Concurent invalidations might race us,
	 * but they will write 0s as well, so no difference in the end result.
	 */
	for (addr = start; addr < end; addr += BIT(umem_odp->page_shift)) {
		idx = (addr - ib_umem_start(umem_odp)) >> umem_odp->page_shift;
		/*
		 * Strive to write the MTTs in chunks, but avoid overwriting
		 * non-existing MTTs. The huristic here can be improved to
		 * estimate the cost of another UMR vs. the cost of bigger
		 * UMR.
		 */
		if (umem_odp->dma_list[idx] &
		    (ODP_READ_ALLOWED_BIT | ODP_WRITE_ALLOWED_BIT)) {
			if (!in_block) {
				blk_start_idx = idx;
				in_block = 1;
			}

			/* Count page invalidations */
			invalidations += idx - blk_start_idx + 1;
		} else {
			u64 umr_offset = idx & umr_block_mask;

			if (in_block && umr_offset == 0) {
				mlx5_ib_update_xlt(mr, blk_start_idx,
						   idx - blk_start_idx, 0,
						   MLX5_IB_UPD_XLT_ZAP |
						   MLX5_IB_UPD_XLT_ATOMIC);
				in_block = 0;
			}
		}
	}
	if (in_block)
		mlx5_ib_update_xlt(mr, blk_start_idx,
				   idx - blk_start_idx + 1, 0,
				   MLX5_IB_UPD_XLT_ZAP |
				   MLX5_IB_UPD_XLT_ATOMIC);

	mlx5_update_odp_stats(mr, invalidations, invalidations);

	/*
	 * We are now sure that the device will not access the
	 * memory. We can safely unmap it, and mark it as dirty if
	 * needed.
	 */

	ib_umem_odp_unmap_dma_pages(umem_odp, start, end);

	if (unlikely(!umem_odp->npages && mr->parent))
		destroy_unused_implicit_child_mr(mr);
out:
	mutex_unlock(&umem_odp->umem_mutex);
	return true;
}

const struct mmu_interval_notifier_ops mlx5_mn_ops = {
	.invalidate = mlx5_ib_invalidate_range,
};

void mlx5_ib_internal_fill_odp_caps(struct mlx5_ib_dev *dev)
{
	struct ib_odp_caps *caps = &dev->odp_caps;

	memset(caps, 0, sizeof(*caps));

	if (!MLX5_CAP_GEN(dev->mdev, pg) ||
	    !mlx5_ib_can_load_pas_with_umr(dev, 0))
		return;

	caps->general_caps = IB_ODP_SUPPORT;

	if (MLX5_CAP_GEN(dev->mdev, umr_extended_translation_offset))
		dev->odp_max_size = U64_MAX;
	else
		dev->odp_max_size = BIT_ULL(MLX5_MAX_UMR_SHIFT + PAGE_SHIFT);

	if (MLX5_CAP_ODP(dev->mdev, ud_odp_caps.send))
		caps->per_transport_caps.ud_odp_caps |= IB_ODP_SUPPORT_SEND;

	if (MLX5_CAP_ODP(dev->mdev, ud_odp_caps.srq_receive))
		caps->per_transport_caps.ud_odp_caps |= IB_ODP_SUPPORT_SRQ_RECV;

	if (MLX5_CAP_ODP(dev->mdev, rc_odp_caps.send))
		caps->per_transport_caps.rc_odp_caps |= IB_ODP_SUPPORT_SEND;

	if (MLX5_CAP_ODP(dev->mdev, rc_odp_caps.receive))
		caps->per_transport_caps.rc_odp_caps |= IB_ODP_SUPPORT_RECV;

	if (MLX5_CAP_ODP(dev->mdev, rc_odp_caps.write))
		caps->per_transport_caps.rc_odp_caps |= IB_ODP_SUPPORT_WRITE;

	if (MLX5_CAP_ODP(dev->mdev, rc_odp_caps.read))
		caps->per_transport_caps.rc_odp_caps |= IB_ODP_SUPPORT_READ;

	if (MLX5_CAP_ODP(dev->mdev, rc_odp_caps.atomic))
		caps->per_transport_caps.rc_odp_caps |= IB_ODP_SUPPORT_ATOMIC;

	if (MLX5_CAP_ODP(dev->mdev, rc_odp_caps.srq_receive))
		caps->per_transport_caps.rc_odp_caps |= IB_ODP_SUPPORT_SRQ_RECV;

	if (MLX5_CAP_ODP(dev->mdev, xrc_odp_caps.send))
		caps->per_transport_caps.xrc_odp_caps |= IB_ODP_SUPPORT_SEND;

	if (MLX5_CAP_ODP(dev->mdev, xrc_odp_caps.receive))
		caps->per_transport_caps.xrc_odp_caps |= IB_ODP_SUPPORT_RECV;

	if (MLX5_CAP_ODP(dev->mdev, xrc_odp_caps.write))
		caps->per_transport_caps.xrc_odp_caps |= IB_ODP_SUPPORT_WRITE;

	if (MLX5_CAP_ODP(dev->mdev, xrc_odp_caps.read))
		caps->per_transport_caps.xrc_odp_caps |= IB_ODP_SUPPORT_READ;

	if (MLX5_CAP_ODP(dev->mdev, xrc_odp_caps.atomic))
		caps->per_transport_caps.xrc_odp_caps |= IB_ODP_SUPPORT_ATOMIC;

	if (MLX5_CAP_ODP(dev->mdev, xrc_odp_caps.srq_receive))
		caps->per_transport_caps.xrc_odp_caps |= IB_ODP_SUPPORT_SRQ_RECV;

	if (MLX5_CAP_GEN(dev->mdev, fixed_buffer_size) &&
	    MLX5_CAP_GEN(dev->mdev, null_mkey) &&
	    MLX5_CAP_GEN(dev->mdev, umr_extended_translation_offset) &&
	    !MLX5_CAP_GEN(dev->mdev, umr_indirect_mkey_disabled))
		caps->general_caps |= IB_ODP_SUPPORT_IMPLICIT;
}

static void mlx5_ib_page_fault_resume(struct mlx5_ib_dev *dev,
				      struct mlx5_pagefault *pfault,
				      int error)
{
	int wq_num = pfault->event_subtype == MLX5_PFAULT_SUBTYPE_WQE ?
		     pfault->wqe.wq_num : pfault->token;
	u32 in[MLX5_ST_SZ_DW(page_fault_resume_in)] = {};
	int err;

	MLX5_SET(page_fault_resume_in, in, opcode, MLX5_CMD_OP_PAGE_FAULT_RESUME);
	MLX5_SET(page_fault_resume_in, in, page_fault_type, pfault->type);
	MLX5_SET(page_fault_resume_in, in, token, pfault->token);
	MLX5_SET(page_fault_resume_in, in, wq_number, wq_num);
	MLX5_SET(page_fault_resume_in, in, error, !!error);

	err = mlx5_cmd_exec_in(dev->mdev, page_fault_resume, in);
	if (err)
		mlx5_ib_err(dev, "Failed to resolve the page fault on WQ 0x%x err %d\n",
			    wq_num, err);
}

static struct mlx5_ib_mr *implicit_get_child_mr(struct mlx5_ib_mr *imr,
						unsigned long idx)
{
	struct ib_umem_odp *odp;
	struct mlx5_ib_mr *mr;
	struct mlx5_ib_mr *ret;
	int err;

	odp = ib_umem_odp_alloc_child(to_ib_umem_odp(imr->umem),
				      idx * MLX5_IMR_MTT_SIZE,
				      MLX5_IMR_MTT_SIZE, &mlx5_mn_ops);
	if (IS_ERR(odp))
		return ERR_CAST(odp);

<<<<<<< HEAD
	ret = mr = mlx5_mr_cache_alloc(imr->dev, MLX5_IMR_MTT_CACHE_ENTRY,
				       imr->access_flags);
=======
	ret = mr = mlx5_mr_cache_alloc(
		mr_to_mdev(imr), MLX5_IMR_MTT_CACHE_ENTRY, imr->access_flags);
>>>>>>> 356006a6
	if (IS_ERR(mr))
		goto out_umem;

	mr->ibmr.pd = imr->ibmr.pd;
<<<<<<< HEAD
=======
	mr->ibmr.device = &mr_to_mdev(imr)->ib_dev;
>>>>>>> 356006a6
	mr->umem = &odp->umem;
	mr->ibmr.lkey = mr->mmkey.key;
	mr->ibmr.rkey = mr->mmkey.key;
	mr->mmkey.iova = idx * MLX5_IMR_MTT_SIZE;
	mr->parent = imr;
	odp->private = mr;

	err = mlx5_ib_update_xlt(mr, 0,
				 MLX5_IMR_MTT_ENTRIES,
				 PAGE_SHIFT,
				 MLX5_IB_UPD_XLT_ZAP |
				 MLX5_IB_UPD_XLT_ENABLE);
	if (err) {
		ret = ERR_PTR(err);
		goto out_mr;
	}

	/*
	 * Once the store to either xarray completes any error unwind has to
	 * use synchronize_srcu(). Avoid this with xa_reserve()
	 */
	ret = xa_cmpxchg(&imr->implicit_children, idx, NULL, mr,
			 GFP_KERNEL);
	if (unlikely(ret)) {
		if (xa_is_err(ret)) {
			ret = ERR_PTR(xa_err(ret));
			goto out_mr;
		}
		/*
		 * Another thread beat us to creating the child mr, use
		 * theirs.
		 */
		goto out_mr;
	}

	mlx5_ib_dbg(mr_to_mdev(imr), "key %x mr %p\n", mr->mmkey.key, mr);
	return mr;

out_mr:
	mlx5_mr_cache_free(mr_to_mdev(imr), mr);
out_umem:
	ib_umem_odp_release(odp);
	return ret;
}

struct mlx5_ib_mr *mlx5_ib_alloc_implicit_mr(struct mlx5_ib_pd *pd,
					     struct ib_udata *udata,
					     int access_flags)
{
	struct mlx5_ib_dev *dev = to_mdev(pd->ibpd.device);
	struct ib_umem_odp *umem_odp;
	struct mlx5_ib_mr *imr;
	int err;

	if (!mlx5_ib_can_load_pas_with_umr(dev,
					   MLX5_IMR_MTT_ENTRIES * PAGE_SIZE))
		return ERR_PTR(-EOPNOTSUPP);

	umem_odp = ib_umem_odp_alloc_implicit(&dev->ib_dev, access_flags);
	if (IS_ERR(umem_odp))
		return ERR_CAST(umem_odp);

	imr = mlx5_mr_cache_alloc(dev, MLX5_IMR_KSM_CACHE_ENTRY, access_flags);
	if (IS_ERR(imr)) {
		err = PTR_ERR(imr);
		goto out_umem;
	}

	imr->ibmr.pd = &pd->ibpd;
	imr->mmkey.iova = 0;
	imr->umem = &umem_odp->umem;
	imr->ibmr.lkey = imr->mmkey.key;
	imr->ibmr.rkey = imr->mmkey.key;
	imr->ibmr.device = &dev->ib_dev;
	imr->umem = &umem_odp->umem;
	imr->is_odp_implicit = true;
	atomic_set(&imr->num_deferred_work, 0);
	init_waitqueue_head(&imr->q_deferred_work);
	xa_init(&imr->implicit_children);

	err = mlx5_ib_update_xlt(imr, 0,
				 mlx5_imr_ksm_entries,
				 MLX5_KSM_PAGE_SHIFT,
				 MLX5_IB_UPD_XLT_INDIRECT |
				 MLX5_IB_UPD_XLT_ZAP |
				 MLX5_IB_UPD_XLT_ENABLE);
	if (err)
		goto out_mr;

	err = xa_err(xa_store(&dev->odp_mkeys, mlx5_base_mkey(imr->mmkey.key),
			      &imr->mmkey, GFP_KERNEL));
	if (err)
		goto out_mr;

	mlx5_ib_dbg(dev, "key %x mr %p\n", imr->mmkey.key, imr);
	return imr;
out_mr:
	mlx5_ib_err(dev, "Failed to register MKEY %d\n", err);
	mlx5_mr_cache_free(dev, imr);
out_umem:
	ib_umem_odp_release(umem_odp);
	return ERR_PTR(err);
}

void mlx5_ib_free_implicit_mr(struct mlx5_ib_mr *imr)
{
	struct ib_umem_odp *odp_imr = to_ib_umem_odp(imr->umem);
	struct mlx5_ib_dev *dev = mr_to_mdev(imr);
	struct list_head destroy_list;
	struct mlx5_ib_mr *mtt;
	struct mlx5_ib_mr *tmp;
	unsigned long idx;

	INIT_LIST_HEAD(&destroy_list);

	xa_erase(&dev->odp_mkeys, mlx5_base_mkey(imr->mmkey.key));
	/*
	 * This stops the SRCU protected page fault path from touching either
	 * the imr or any children. The page fault path can only reach the
	 * children xarray via the imr.
	 */
	synchronize_srcu(&dev->odp_srcu);

	/*
	 * All work on the prefetch list must be completed, xa_erase() prevented
	 * new work from being created.
	 */
	wait_event(imr->q_deferred_work, !atomic_read(&imr->num_deferred_work));

	/*
	 * At this point it is forbidden for any other thread to enter
	 * pagefault_mr() on this imr. It is already forbidden to call
	 * pagefault_mr() on an implicit child. Due to this additions to
	 * implicit_children are prevented.
	 */

	/*
	 * Block destroy_unused_implicit_child_mr() from incrementing
	 * num_deferred_work.
	 */
	xa_lock(&imr->implicit_children);
	xa_for_each (&imr->implicit_children, idx, mtt) {
		__xa_erase(&imr->implicit_children, idx);
		list_add(&mtt->odp_destroy.elm, &destroy_list);
	}
	xa_unlock(&imr->implicit_children);

	/*
	 * Wait for any concurrent destroy_unused_implicit_child_mr() to
	 * complete.
	 */
	wait_event(imr->q_deferred_work, !atomic_read(&imr->num_deferred_work));

	/*
	 * Fence the imr before we destroy the children. This allows us to
	 * skip updating the XLT of the imr during destroy of the child mkey
	 * the imr points to.
	 */
	mlx5_mr_cache_invalidate(imr);

	list_for_each_entry_safe (mtt, tmp, &destroy_list, odp_destroy.elm)
		free_implicit_child_mr(mtt, false);

	mlx5_mr_cache_free(dev, imr);
	ib_umem_odp_release(odp_imr);
}

/**
 * mlx5_ib_fence_odp_mr - Stop all access to the ODP MR
 * @mr: to fence
 *
 * On return no parallel threads will be touching this MR and no DMA will be
 * active.
 */
void mlx5_ib_fence_odp_mr(struct mlx5_ib_mr *mr)
{
	/* Prevent new page faults and prefetch requests from succeeding */
	xa_erase(&mr_to_mdev(mr)->odp_mkeys, mlx5_base_mkey(mr->mmkey.key));

	/* Wait for all running page-fault handlers to finish. */
	synchronize_srcu(&mr_to_mdev(mr)->odp_srcu);

	wait_event(mr->q_deferred_work, !atomic_read(&mr->num_deferred_work));

	dma_fence_odp_mr(mr);
}

#define MLX5_PF_FLAGS_DOWNGRADE BIT(1)
#define MLX5_PF_FLAGS_SNAPSHOT BIT(2)
#define MLX5_PF_FLAGS_ENABLE BIT(3)
static int pagefault_real_mr(struct mlx5_ib_mr *mr, struct ib_umem_odp *odp,
			     u64 user_va, size_t bcnt, u32 *bytes_mapped,
			     u32 flags)
{
	int page_shift, ret, np;
	bool downgrade = flags & MLX5_PF_FLAGS_DOWNGRADE;
	u64 access_mask;
	u64 start_idx;
	bool fault = !(flags & MLX5_PF_FLAGS_SNAPSHOT);
	u32 xlt_flags = MLX5_IB_UPD_XLT_ATOMIC;

	if (flags & MLX5_PF_FLAGS_ENABLE)
		xlt_flags |= MLX5_IB_UPD_XLT_ENABLE;

	page_shift = odp->page_shift;
	start_idx = (user_va - ib_umem_start(odp)) >> page_shift;
	access_mask = ODP_READ_ALLOWED_BIT;

	if (odp->umem.writable && !downgrade)
		access_mask |= ODP_WRITE_ALLOWED_BIT;

	np = ib_umem_odp_map_dma_and_lock(odp, user_va, bcnt, access_mask, fault);
	if (np < 0)
		return np;

	/*
	 * No need to check whether the MTTs really belong to this MR, since
	 * ib_umem_odp_map_dma_and_lock already checks this.
	 */
	ret = mlx5_ib_update_xlt(mr, start_idx, np, page_shift, xlt_flags);
	mutex_unlock(&odp->umem_mutex);

	if (ret < 0) {
		if (ret != -EAGAIN)
			mlx5_ib_err(mr_to_mdev(mr),
				    "Failed to update mkey page tables\n");
		goto out;
	}

	if (bytes_mapped) {
		u32 new_mappings = (np << page_shift) -
			(user_va - round_down(user_va, 1 << page_shift));

		*bytes_mapped += min_t(u32, new_mappings, bcnt);
	}

	return np << (page_shift - PAGE_SHIFT);

out:
	return ret;
}

static int pagefault_implicit_mr(struct mlx5_ib_mr *imr,
				 struct ib_umem_odp *odp_imr, u64 user_va,
				 size_t bcnt, u32 *bytes_mapped, u32 flags)
{
	unsigned long end_idx = (user_va + bcnt - 1) >> MLX5_IMR_MTT_SHIFT;
	unsigned long upd_start_idx = end_idx + 1;
	unsigned long upd_len = 0;
	unsigned long npages = 0;
	int err;
	int ret;

	if (unlikely(user_va >= mlx5_imr_ksm_entries * MLX5_IMR_MTT_SIZE ||
		     mlx5_imr_ksm_entries * MLX5_IMR_MTT_SIZE - user_va < bcnt))
		return -EFAULT;

	/* Fault each child mr that intersects with our interval. */
	while (bcnt) {
		unsigned long idx = user_va >> MLX5_IMR_MTT_SHIFT;
		struct ib_umem_odp *umem_odp;
		struct mlx5_ib_mr *mtt;
		u64 len;

		mtt = xa_load(&imr->implicit_children, idx);
		if (unlikely(!mtt)) {
			mtt = implicit_get_child_mr(imr, idx);
			if (IS_ERR(mtt)) {
				ret = PTR_ERR(mtt);
				goto out;
			}
			upd_start_idx = min(upd_start_idx, idx);
			upd_len = idx - upd_start_idx + 1;
		}

		umem_odp = to_ib_umem_odp(mtt->umem);
		len = min_t(u64, user_va + bcnt, ib_umem_end(umem_odp)) -
		      user_va;

		ret = pagefault_real_mr(mtt, umem_odp, user_va, len,
					bytes_mapped, flags);
		if (ret < 0)
			goto out;
		user_va += len;
		bcnt -= len;
		npages += ret;
	}

	ret = npages;

	/*
	 * Any time the implicit_children are changed we must perform an
	 * update of the xlt before exiting to ensure the HW and the
	 * implicit_children remains synchronized.
	 */
out:
	if (likely(!upd_len))
		return ret;

	/*
	 * Notice this is not strictly ordered right, the KSM is updated after
	 * the implicit_children is updated, so a parallel page fault could
	 * see a MR that is not yet visible in the KSM.  This is similar to a
	 * parallel page fault seeing a MR that is being concurrently removed
	 * from the KSM. Both of these improbable situations are resolved
	 * safely by resuming the HW and then taking another page fault. The
	 * next pagefault handler will see the new information.
	 */
	mutex_lock(&odp_imr->umem_mutex);
	err = mlx5_ib_update_xlt(imr, upd_start_idx, upd_len, 0,
				 MLX5_IB_UPD_XLT_INDIRECT |
					 MLX5_IB_UPD_XLT_ATOMIC);
	mutex_unlock(&odp_imr->umem_mutex);
	if (err) {
		mlx5_ib_err(mr_to_mdev(imr), "Failed to update PAS\n");
		return err;
	}
	return ret;
}

/*
 * Returns:
 *  -EFAULT: The io_virt->bcnt is not within the MR, it covers pages that are
 *           not accessible, or the MR is no longer valid.
 *  -EAGAIN/-ENOMEM: The operation should be retried
 *
 *  -EINVAL/others: General internal malfunction
 *  >0: Number of pages mapped
 */
static int pagefault_mr(struct mlx5_ib_mr *mr, u64 io_virt, size_t bcnt,
			u32 *bytes_mapped, u32 flags)
{
	struct ib_umem_odp *odp = to_ib_umem_odp(mr->umem);

	lockdep_assert_held(&mr_to_mdev(mr)->odp_srcu);
	if (unlikely(io_virt < mr->mmkey.iova))
		return -EFAULT;

	if (!odp->is_implicit_odp) {
		u64 user_va;

		if (check_add_overflow(io_virt - mr->mmkey.iova,
				       (u64)odp->umem.address, &user_va))
			return -EFAULT;
		if (unlikely(user_va >= ib_umem_end(odp) ||
			     ib_umem_end(odp) - user_va < bcnt))
			return -EFAULT;
		return pagefault_real_mr(mr, odp, user_va, bcnt, bytes_mapped,
					 flags);
	}
	return pagefault_implicit_mr(mr, odp, io_virt, bcnt, bytes_mapped,
				     flags);
}

<<<<<<< HEAD
int mlx5_ib_init_odp_mr(struct mlx5_ib_mr *mr, bool enable)
{
	u32 flags = MLX5_PF_FLAGS_SNAPSHOT;
	int ret;

	if (enable)
		flags |= MLX5_PF_FLAGS_ENABLE;

	ret = pagefault_real_mr(mr, to_ib_umem_odp(mr->umem),
				mr->umem->address, mr->umem->length, NULL,
				flags);
=======
int mlx5_ib_init_odp_mr(struct mlx5_ib_mr *mr)
{
	int ret;

	ret = pagefault_real_mr(mr, to_ib_umem_odp(mr->umem), mr->umem->address,
				mr->umem->length, NULL,
				MLX5_PF_FLAGS_SNAPSHOT | MLX5_PF_FLAGS_ENABLE);
>>>>>>> 356006a6
	return ret >= 0 ? 0 : ret;
}

struct pf_frame {
	struct pf_frame *next;
	u32 key;
	u64 io_virt;
	size_t bcnt;
	int depth;
};

static bool mkey_is_eq(struct mlx5_core_mkey *mmkey, u32 key)
{
	if (!mmkey)
		return false;
	if (mmkey->type == MLX5_MKEY_MW)
		return mlx5_base_mkey(mmkey->key) == mlx5_base_mkey(key);
	return mmkey->key == key;
}

static int get_indirect_num_descs(struct mlx5_core_mkey *mmkey)
{
	struct mlx5_ib_mw *mw;
	struct mlx5_ib_devx_mr *devx_mr;

	if (mmkey->type == MLX5_MKEY_MW) {
		mw = container_of(mmkey, struct mlx5_ib_mw, mmkey);
		return mw->ndescs;
	}

	devx_mr = container_of(mmkey, struct mlx5_ib_devx_mr,
			       mmkey);
	return devx_mr->ndescs;
}

/*
 * Handle a single data segment in a page-fault WQE or RDMA region.
 *
 * Returns number of OS pages retrieved on success. The caller may continue to
 * the next data segment.
 * Can return the following error codes:
 * -EAGAIN to designate a temporary error. The caller will abort handling the
 *  page fault and resolve it.
 * -EFAULT when there's an error mapping the requested pages. The caller will
 *  abort the page fault handling.
 */
static int pagefault_single_data_segment(struct mlx5_ib_dev *dev,
					 struct ib_pd *pd, u32 key,
					 u64 io_virt, size_t bcnt,
					 u32 *bytes_committed,
					 u32 *bytes_mapped)
{
	int npages = 0, srcu_key, ret, i, outlen, cur_outlen = 0, depth = 0;
	struct pf_frame *head = NULL, *frame;
	struct mlx5_core_mkey *mmkey;
	struct mlx5_ib_mr *mr;
	struct mlx5_klm *pklm;
	u32 *out = NULL;
	size_t offset;
	int ndescs;

	srcu_key = srcu_read_lock(&dev->odp_srcu);

	io_virt += *bytes_committed;
	bcnt -= *bytes_committed;

next_mr:
	mmkey = xa_load(&dev->odp_mkeys, mlx5_base_mkey(key));
	if (!mmkey) {
		mlx5_ib_dbg(
			dev,
			"skipping non ODP MR (lkey=0x%06x) in page fault handler.\n",
			key);
		if (bytes_mapped)
			*bytes_mapped += bcnt;
		/*
		 * The user could specify a SGL with multiple lkeys and only
		 * some of them are ODP. Treat the non-ODP ones as fully
		 * faulted.
		 */
		ret = 0;
		goto srcu_unlock;
	}
	if (!mkey_is_eq(mmkey, key)) {
		mlx5_ib_dbg(dev, "failed to find mkey %x\n", key);
		ret = -EFAULT;
		goto srcu_unlock;
	}

	switch (mmkey->type) {
	case MLX5_MKEY_MR:
		mr = container_of(mmkey, struct mlx5_ib_mr, mmkey);

		ret = pagefault_mr(mr, io_virt, bcnt, bytes_mapped, 0);
		if (ret < 0)
			goto srcu_unlock;

		mlx5_update_odp_stats(mr, faults, ret);

		npages += ret;
		ret = 0;
		break;

	case MLX5_MKEY_MW:
	case MLX5_MKEY_INDIRECT_DEVX:
		ndescs = get_indirect_num_descs(mmkey);

		if (depth >= MLX5_CAP_GEN(dev->mdev, max_indirection)) {
			mlx5_ib_dbg(dev, "indirection level exceeded\n");
			ret = -EFAULT;
			goto srcu_unlock;
		}

		outlen = MLX5_ST_SZ_BYTES(query_mkey_out) +
			sizeof(*pklm) * (ndescs - 2);

		if (outlen > cur_outlen) {
			kfree(out);
			out = kzalloc(outlen, GFP_KERNEL);
			if (!out) {
				ret = -ENOMEM;
				goto srcu_unlock;
			}
			cur_outlen = outlen;
		}

		pklm = (struct mlx5_klm *)MLX5_ADDR_OF(query_mkey_out, out,
						       bsf0_klm0_pas_mtt0_1);

		ret = mlx5_core_query_mkey(dev->mdev, mmkey, out, outlen);
		if (ret)
			goto srcu_unlock;

		offset = io_virt - MLX5_GET64(query_mkey_out, out,
					      memory_key_mkey_entry.start_addr);

		for (i = 0; bcnt && i < ndescs; i++, pklm++) {
			if (offset >= be32_to_cpu(pklm->bcount)) {
				offset -= be32_to_cpu(pklm->bcount);
				continue;
			}

			frame = kzalloc(sizeof(*frame), GFP_KERNEL);
			if (!frame) {
				ret = -ENOMEM;
				goto srcu_unlock;
			}

			frame->key = be32_to_cpu(pklm->key);
			frame->io_virt = be64_to_cpu(pklm->va) + offset;
			frame->bcnt = min_t(size_t, bcnt,
					    be32_to_cpu(pklm->bcount) - offset);
			frame->depth = depth + 1;
			frame->next = head;
			head = frame;

			bcnt -= frame->bcnt;
			offset = 0;
		}
		break;

	default:
		mlx5_ib_dbg(dev, "wrong mkey type %d\n", mmkey->type);
		ret = -EFAULT;
		goto srcu_unlock;
	}

	if (head) {
		frame = head;
		head = frame->next;

		key = frame->key;
		io_virt = frame->io_virt;
		bcnt = frame->bcnt;
		depth = frame->depth;
		kfree(frame);

		goto next_mr;
	}

srcu_unlock:
	while (head) {
		frame = head;
		head = frame->next;
		kfree(frame);
	}
	kfree(out);

	srcu_read_unlock(&dev->odp_srcu, srcu_key);
	*bytes_committed = 0;
	return ret ? ret : npages;
}

/**
 * Parse a series of data segments for page fault handling.
 *
 * @pfault contains page fault information.
 * @wqe points at the first data segment in the WQE.
 * @wqe_end points after the end of the WQE.
 * @bytes_mapped receives the number of bytes that the function was able to
 *               map. This allows the caller to decide intelligently whether
 *               enough memory was mapped to resolve the page fault
 *               successfully (e.g. enough for the next MTU, or the entire
 *               WQE).
 * @total_wqe_bytes receives the total data size of this WQE in bytes (minus
 *                  the committed bytes).
 *
 * Returns the number of pages loaded if positive, zero for an empty WQE, or a
 * negative error code.
 */
static int pagefault_data_segments(struct mlx5_ib_dev *dev,
				   struct mlx5_pagefault *pfault,
				   void *wqe,
				   void *wqe_end, u32 *bytes_mapped,
				   u32 *total_wqe_bytes, bool receive_queue)
{
	int ret = 0, npages = 0;
	u64 io_virt;
	u32 key;
	u32 byte_count;
	size_t bcnt;
	int inline_segment;

	if (bytes_mapped)
		*bytes_mapped = 0;
	if (total_wqe_bytes)
		*total_wqe_bytes = 0;

	while (wqe < wqe_end) {
		struct mlx5_wqe_data_seg *dseg = wqe;

		io_virt = be64_to_cpu(dseg->addr);
		key = be32_to_cpu(dseg->lkey);
		byte_count = be32_to_cpu(dseg->byte_count);
		inline_segment = !!(byte_count &  MLX5_INLINE_SEG);
		bcnt	       = byte_count & ~MLX5_INLINE_SEG;

		if (inline_segment) {
			bcnt = bcnt & MLX5_WQE_INLINE_SEG_BYTE_COUNT_MASK;
			wqe += ALIGN(sizeof(struct mlx5_wqe_inline_seg) + bcnt,
				     16);
		} else {
			wqe += sizeof(*dseg);
		}

		/* receive WQE end of sg list. */
		if (receive_queue && bcnt == 0 && key == MLX5_INVALID_LKEY &&
		    io_virt == 0)
			break;

		if (!inline_segment && total_wqe_bytes) {
			*total_wqe_bytes += bcnt - min_t(size_t, bcnt,
					pfault->bytes_committed);
		}

		/* A zero length data segment designates a length of 2GB. */
		if (bcnt == 0)
			bcnt = 1U << 31;

		if (inline_segment || bcnt <= pfault->bytes_committed) {
			pfault->bytes_committed -=
				min_t(size_t, bcnt,
				      pfault->bytes_committed);
			continue;
		}

		ret = pagefault_single_data_segment(dev, NULL, key,
						    io_virt, bcnt,
						    &pfault->bytes_committed,
						    bytes_mapped);
		if (ret < 0)
			break;
		npages += ret;
	}

	return ret < 0 ? ret : npages;
}

/*
 * Parse initiator WQE. Advances the wqe pointer to point at the
 * scatter-gather list, and set wqe_end to the end of the WQE.
 */
static int mlx5_ib_mr_initiator_pfault_handler(
	struct mlx5_ib_dev *dev, struct mlx5_pagefault *pfault,
	struct mlx5_ib_qp *qp, void **wqe, void **wqe_end, int wqe_length)
{
	struct mlx5_wqe_ctrl_seg *ctrl = *wqe;
	u16 wqe_index = pfault->wqe.wqe_index;
	struct mlx5_base_av *av;
	unsigned ds, opcode;
	u32 qpn = qp->trans_qp.base.mqp.qpn;

	ds = be32_to_cpu(ctrl->qpn_ds) & MLX5_WQE_CTRL_DS_MASK;
	if (ds * MLX5_WQE_DS_UNITS > wqe_length) {
		mlx5_ib_err(dev, "Unable to read the complete WQE. ds = 0x%x, ret = 0x%x\n",
			    ds, wqe_length);
		return -EFAULT;
	}

	if (ds == 0) {
		mlx5_ib_err(dev, "Got WQE with zero DS. wqe_index=%x, qpn=%x\n",
			    wqe_index, qpn);
		return -EFAULT;
	}

	*wqe_end = *wqe + ds * MLX5_WQE_DS_UNITS;
	*wqe += sizeof(*ctrl);

	opcode = be32_to_cpu(ctrl->opmod_idx_opcode) &
		 MLX5_WQE_CTRL_OPCODE_MASK;

	if (qp->ibqp.qp_type == IB_QPT_XRC_INI)
		*wqe += sizeof(struct mlx5_wqe_xrc_seg);

	if (qp->type == IB_QPT_UD || qp->type == MLX5_IB_QPT_DCI) {
		av = *wqe;
		if (av->dqp_dct & cpu_to_be32(MLX5_EXTENDED_UD_AV))
			*wqe += sizeof(struct mlx5_av);
		else
			*wqe += sizeof(struct mlx5_base_av);
	}

	switch (opcode) {
	case MLX5_OPCODE_RDMA_WRITE:
	case MLX5_OPCODE_RDMA_WRITE_IMM:
	case MLX5_OPCODE_RDMA_READ:
		*wqe += sizeof(struct mlx5_wqe_raddr_seg);
		break;
	case MLX5_OPCODE_ATOMIC_CS:
	case MLX5_OPCODE_ATOMIC_FA:
		*wqe += sizeof(struct mlx5_wqe_raddr_seg);
		*wqe += sizeof(struct mlx5_wqe_atomic_seg);
		break;
	}

	return 0;
}

/*
 * Parse responder WQE and set wqe_end to the end of the WQE.
 */
static int mlx5_ib_mr_responder_pfault_handler_srq(struct mlx5_ib_dev *dev,
						   struct mlx5_ib_srq *srq,
						   void **wqe, void **wqe_end,
						   int wqe_length)
{
	int wqe_size = 1 << srq->msrq.wqe_shift;

	if (wqe_size > wqe_length) {
		mlx5_ib_err(dev, "Couldn't read all of the receive WQE's content\n");
		return -EFAULT;
	}

	*wqe_end = *wqe + wqe_size;
	*wqe += sizeof(struct mlx5_wqe_srq_next_seg);

	return 0;
}

static int mlx5_ib_mr_responder_pfault_handler_rq(struct mlx5_ib_dev *dev,
						  struct mlx5_ib_qp *qp,
						  void *wqe, void **wqe_end,
						  int wqe_length)
{
	struct mlx5_ib_wq *wq = &qp->rq;
	int wqe_size = 1 << wq->wqe_shift;

	if (qp->flags_en & MLX5_QP_FLAG_SIGNATURE) {
		mlx5_ib_err(dev, "ODP fault with WQE signatures is not supported\n");
		return -EFAULT;
	}

	if (wqe_size > wqe_length) {
		mlx5_ib_err(dev, "Couldn't read all of the receive WQE's content\n");
		return -EFAULT;
	}

	*wqe_end = wqe + wqe_size;

	return 0;
}

static inline struct mlx5_core_rsc_common *odp_get_rsc(struct mlx5_ib_dev *dev,
						       u32 wq_num, int pf_type)
{
	struct mlx5_core_rsc_common *common = NULL;
	struct mlx5_core_srq *srq;

	switch (pf_type) {
	case MLX5_WQE_PF_TYPE_RMP:
		srq = mlx5_cmd_get_srq(dev, wq_num);
		if (srq)
			common = &srq->common;
		break;
	case MLX5_WQE_PF_TYPE_REQ_SEND_OR_WRITE:
	case MLX5_WQE_PF_TYPE_RESP:
	case MLX5_WQE_PF_TYPE_REQ_READ_OR_ATOMIC:
		common = mlx5_core_res_hold(dev, wq_num, MLX5_RES_QP);
		break;
	default:
		break;
	}

	return common;
}

static inline struct mlx5_ib_qp *res_to_qp(struct mlx5_core_rsc_common *res)
{
	struct mlx5_core_qp *mqp = (struct mlx5_core_qp *)res;

	return to_mibqp(mqp);
}

static inline struct mlx5_ib_srq *res_to_srq(struct mlx5_core_rsc_common *res)
{
	struct mlx5_core_srq *msrq =
		container_of(res, struct mlx5_core_srq, common);

	return to_mibsrq(msrq);
}

static void mlx5_ib_mr_wqe_pfault_handler(struct mlx5_ib_dev *dev,
					  struct mlx5_pagefault *pfault)
{
	bool sq = pfault->type & MLX5_PFAULT_REQUESTOR;
	u16 wqe_index = pfault->wqe.wqe_index;
	void *wqe, *wqe_start = NULL, *wqe_end = NULL;
	u32 bytes_mapped, total_wqe_bytes;
	struct mlx5_core_rsc_common *res;
	int resume_with_error = 1;
	struct mlx5_ib_qp *qp;
	size_t bytes_copied;
	int ret = 0;

	res = odp_get_rsc(dev, pfault->wqe.wq_num, pfault->type);
	if (!res) {
		mlx5_ib_dbg(dev, "wqe page fault for missing resource %d\n", pfault->wqe.wq_num);
		return;
	}

	if (res->res != MLX5_RES_QP && res->res != MLX5_RES_SRQ &&
	    res->res != MLX5_RES_XSRQ) {
		mlx5_ib_err(dev, "wqe page fault for unsupported type %d\n",
			    pfault->type);
		goto resolve_page_fault;
	}

	wqe_start = (void *)__get_free_page(GFP_KERNEL);
	if (!wqe_start) {
		mlx5_ib_err(dev, "Error allocating memory for IO page fault handling.\n");
		goto resolve_page_fault;
	}

	wqe = wqe_start;
	qp = (res->res == MLX5_RES_QP) ? res_to_qp(res) : NULL;
	if (qp && sq) {
		ret = mlx5_ib_read_wqe_sq(qp, wqe_index, wqe, PAGE_SIZE,
					  &bytes_copied);
		if (ret)
			goto read_user;
		ret = mlx5_ib_mr_initiator_pfault_handler(
			dev, pfault, qp, &wqe, &wqe_end, bytes_copied);
	} else if (qp && !sq) {
		ret = mlx5_ib_read_wqe_rq(qp, wqe_index, wqe, PAGE_SIZE,
					  &bytes_copied);
		if (ret)
			goto read_user;
		ret = mlx5_ib_mr_responder_pfault_handler_rq(
			dev, qp, wqe, &wqe_end, bytes_copied);
	} else if (!qp) {
		struct mlx5_ib_srq *srq = res_to_srq(res);

		ret = mlx5_ib_read_wqe_srq(srq, wqe_index, wqe, PAGE_SIZE,
					   &bytes_copied);
		if (ret)
			goto read_user;
		ret = mlx5_ib_mr_responder_pfault_handler_srq(
			dev, srq, &wqe, &wqe_end, bytes_copied);
	}

	if (ret < 0 || wqe >= wqe_end)
		goto resolve_page_fault;

	ret = pagefault_data_segments(dev, pfault, wqe, wqe_end, &bytes_mapped,
				      &total_wqe_bytes, !sq);
	if (ret == -EAGAIN)
		goto out;

	if (ret < 0 || total_wqe_bytes > bytes_mapped)
		goto resolve_page_fault;

out:
	ret = 0;
	resume_with_error = 0;

read_user:
	if (ret)
		mlx5_ib_err(
			dev,
			"Failed reading a WQE following page fault, error %d, wqe_index %x, qpn %x\n",
			ret, wqe_index, pfault->token);

resolve_page_fault:
	mlx5_ib_page_fault_resume(dev, pfault, resume_with_error);
	mlx5_ib_dbg(dev, "PAGE FAULT completed. QP 0x%x resume_with_error=%d, type: 0x%x\n",
		    pfault->wqe.wq_num, resume_with_error,
		    pfault->type);
	mlx5_core_res_put(res);
	free_page((unsigned long)wqe_start);
}

static int pages_in_range(u64 address, u32 length)
{
	return (ALIGN(address + length, PAGE_SIZE) -
		(address & PAGE_MASK)) >> PAGE_SHIFT;
}

static void mlx5_ib_mr_rdma_pfault_handler(struct mlx5_ib_dev *dev,
					   struct mlx5_pagefault *pfault)
{
	u64 address;
	u32 length;
	u32 prefetch_len = pfault->bytes_committed;
	int prefetch_activated = 0;
	u32 rkey = pfault->rdma.r_key;
	int ret;

	/* The RDMA responder handler handles the page fault in two parts.
	 * First it brings the necessary pages for the current packet
	 * (and uses the pfault context), and then (after resuming the QP)
	 * prefetches more pages. The second operation cannot use the pfault
	 * context and therefore uses the dummy_pfault context allocated on
	 * the stack */
	pfault->rdma.rdma_va += pfault->bytes_committed;
	pfault->rdma.rdma_op_len -= min(pfault->bytes_committed,
					 pfault->rdma.rdma_op_len);
	pfault->bytes_committed = 0;

	address = pfault->rdma.rdma_va;
	length  = pfault->rdma.rdma_op_len;

	/* For some operations, the hardware cannot tell the exact message
	 * length, and in those cases it reports zero. Use prefetch
	 * logic. */
	if (length == 0) {
		prefetch_activated = 1;
		length = pfault->rdma.packet_size;
		prefetch_len = min(MAX_PREFETCH_LEN, prefetch_len);
	}

	ret = pagefault_single_data_segment(dev, NULL, rkey, address, length,
					    &pfault->bytes_committed, NULL);
	if (ret == -EAGAIN) {
		/* We're racing with an invalidation, don't prefetch */
		prefetch_activated = 0;
	} else if (ret < 0 || pages_in_range(address, length) > ret) {
		mlx5_ib_page_fault_resume(dev, pfault, 1);
		if (ret != -ENOENT)
			mlx5_ib_dbg(dev, "PAGE FAULT error %d. QP 0x%x, type: 0x%x\n",
				    ret, pfault->token, pfault->type);
		return;
	}

	mlx5_ib_page_fault_resume(dev, pfault, 0);
	mlx5_ib_dbg(dev, "PAGE FAULT completed. QP 0x%x, type: 0x%x, prefetch_activated: %d\n",
		    pfault->token, pfault->type,
		    prefetch_activated);

	/* At this point, there might be a new pagefault already arriving in
	 * the eq, switch to the dummy pagefault for the rest of the
	 * processing. We're still OK with the objects being alive as the
	 * work-queue is being fenced. */

	if (prefetch_activated) {
		u32 bytes_committed = 0;

		ret = pagefault_single_data_segment(dev, NULL, rkey, address,
						    prefetch_len,
						    &bytes_committed, NULL);
		if (ret < 0 && ret != -EAGAIN) {
			mlx5_ib_dbg(dev, "Prefetch failed. ret: %d, QP 0x%x, address: 0x%.16llx, length = 0x%.16x\n",
				    ret, pfault->token, address, prefetch_len);
		}
	}
}

static void mlx5_ib_pfault(struct mlx5_ib_dev *dev, struct mlx5_pagefault *pfault)
{
	u8 event_subtype = pfault->event_subtype;

	switch (event_subtype) {
	case MLX5_PFAULT_SUBTYPE_WQE:
		mlx5_ib_mr_wqe_pfault_handler(dev, pfault);
		break;
	case MLX5_PFAULT_SUBTYPE_RDMA:
		mlx5_ib_mr_rdma_pfault_handler(dev, pfault);
		break;
	default:
		mlx5_ib_err(dev, "Invalid page fault event subtype: 0x%x\n",
			    event_subtype);
		mlx5_ib_page_fault_resume(dev, pfault, 1);
	}
}

static void mlx5_ib_eqe_pf_action(struct work_struct *work)
{
	struct mlx5_pagefault *pfault = container_of(work,
						     struct mlx5_pagefault,
						     work);
	struct mlx5_ib_pf_eq *eq = pfault->eq;

	mlx5_ib_pfault(eq->dev, pfault);
	mempool_free(pfault, eq->pool);
}

static void mlx5_ib_eq_pf_process(struct mlx5_ib_pf_eq *eq)
{
	struct mlx5_eqe_page_fault *pf_eqe;
	struct mlx5_pagefault *pfault;
	struct mlx5_eqe *eqe;
	int cc = 0;

	while ((eqe = mlx5_eq_get_eqe(eq->core, cc))) {
		pfault = mempool_alloc(eq->pool, GFP_ATOMIC);
		if (!pfault) {
			schedule_work(&eq->work);
			break;
		}

		pf_eqe = &eqe->data.page_fault;
		pfault->event_subtype = eqe->sub_type;
		pfault->bytes_committed = be32_to_cpu(pf_eqe->bytes_committed);

		mlx5_ib_dbg(eq->dev,
			    "PAGE_FAULT: subtype: 0x%02x, bytes_committed: 0x%06x\n",
			    eqe->sub_type, pfault->bytes_committed);

		switch (eqe->sub_type) {
		case MLX5_PFAULT_SUBTYPE_RDMA:
			/* RDMA based event */
			pfault->type =
				be32_to_cpu(pf_eqe->rdma.pftype_token) >> 24;
			pfault->token =
				be32_to_cpu(pf_eqe->rdma.pftype_token) &
				MLX5_24BIT_MASK;
			pfault->rdma.r_key =
				be32_to_cpu(pf_eqe->rdma.r_key);
			pfault->rdma.packet_size =
				be16_to_cpu(pf_eqe->rdma.packet_length);
			pfault->rdma.rdma_op_len =
				be32_to_cpu(pf_eqe->rdma.rdma_op_len);
			pfault->rdma.rdma_va =
				be64_to_cpu(pf_eqe->rdma.rdma_va);
			mlx5_ib_dbg(eq->dev,
				    "PAGE_FAULT: type:0x%x, token: 0x%06x, r_key: 0x%08x\n",
				    pfault->type, pfault->token,
				    pfault->rdma.r_key);
			mlx5_ib_dbg(eq->dev,
				    "PAGE_FAULT: rdma_op_len: 0x%08x, rdma_va: 0x%016llx\n",
				    pfault->rdma.rdma_op_len,
				    pfault->rdma.rdma_va);
			break;

		case MLX5_PFAULT_SUBTYPE_WQE:
			/* WQE based event */
			pfault->type =
				(be32_to_cpu(pf_eqe->wqe.pftype_wq) >> 24) & 0x7;
			pfault->token =
				be32_to_cpu(pf_eqe->wqe.token);
			pfault->wqe.wq_num =
				be32_to_cpu(pf_eqe->wqe.pftype_wq) &
				MLX5_24BIT_MASK;
			pfault->wqe.wqe_index =
				be16_to_cpu(pf_eqe->wqe.wqe_index);
			pfault->wqe.packet_size =
				be16_to_cpu(pf_eqe->wqe.packet_length);
			mlx5_ib_dbg(eq->dev,
				    "PAGE_FAULT: type:0x%x, token: 0x%06x, wq_num: 0x%06x, wqe_index: 0x%04x\n",
				    pfault->type, pfault->token,
				    pfault->wqe.wq_num,
				    pfault->wqe.wqe_index);
			break;

		default:
			mlx5_ib_warn(eq->dev,
				     "Unsupported page fault event sub-type: 0x%02hhx\n",
				     eqe->sub_type);
			/* Unsupported page faults should still be
			 * resolved by the page fault handler
			 */
		}

		pfault->eq = eq;
		INIT_WORK(&pfault->work, mlx5_ib_eqe_pf_action);
		queue_work(eq->wq, &pfault->work);

		cc = mlx5_eq_update_cc(eq->core, ++cc);
	}

	mlx5_eq_update_ci(eq->core, cc, 1);
}

static int mlx5_ib_eq_pf_int(struct notifier_block *nb, unsigned long type,
			     void *data)
{
	struct mlx5_ib_pf_eq *eq =
		container_of(nb, struct mlx5_ib_pf_eq, irq_nb);
	unsigned long flags;

	if (spin_trylock_irqsave(&eq->lock, flags)) {
		mlx5_ib_eq_pf_process(eq);
		spin_unlock_irqrestore(&eq->lock, flags);
	} else {
		schedule_work(&eq->work);
	}

	return IRQ_HANDLED;
}

/* mempool_refill() was proposed but unfortunately wasn't accepted
 * http://lkml.iu.edu/hypermail/linux/kernel/1512.1/05073.html
 * Cheap workaround.
 */
static void mempool_refill(mempool_t *pool)
{
	while (pool->curr_nr < pool->min_nr)
		mempool_free(mempool_alloc(pool, GFP_KERNEL), pool);
}

static void mlx5_ib_eq_pf_action(struct work_struct *work)
{
	struct mlx5_ib_pf_eq *eq =
		container_of(work, struct mlx5_ib_pf_eq, work);

	mempool_refill(eq->pool);

	spin_lock_irq(&eq->lock);
	mlx5_ib_eq_pf_process(eq);
	spin_unlock_irq(&eq->lock);
}

enum {
	MLX5_IB_NUM_PF_EQE	= 0x1000,
	MLX5_IB_NUM_PF_DRAIN	= 64,
};

static int
mlx5_ib_create_pf_eq(struct mlx5_ib_dev *dev, struct mlx5_ib_pf_eq *eq)
{
	struct mlx5_eq_param param = {};
	int err;

	INIT_WORK(&eq->work, mlx5_ib_eq_pf_action);
	spin_lock_init(&eq->lock);
	eq->dev = dev;

	eq->pool = mempool_create_kmalloc_pool(MLX5_IB_NUM_PF_DRAIN,
					       sizeof(struct mlx5_pagefault));
	if (!eq->pool)
		return -ENOMEM;

	eq->wq = alloc_workqueue("mlx5_ib_page_fault",
				 WQ_HIGHPRI | WQ_UNBOUND | WQ_MEM_RECLAIM,
				 MLX5_NUM_CMD_EQE);
	if (!eq->wq) {
		err = -ENOMEM;
		goto err_mempool;
	}

	eq->irq_nb.notifier_call = mlx5_ib_eq_pf_int;
	param = (struct mlx5_eq_param) {
		.irq_index = 0,
		.nent = MLX5_IB_NUM_PF_EQE,
	};
	param.mask[0] = 1ull << MLX5_EVENT_TYPE_PAGE_FAULT;
	eq->core = mlx5_eq_create_generic(dev->mdev, &param);
	if (IS_ERR(eq->core)) {
		err = PTR_ERR(eq->core);
		goto err_wq;
	}
	err = mlx5_eq_enable(dev->mdev, eq->core, &eq->irq_nb);
	if (err) {
		mlx5_ib_err(dev, "failed to enable odp EQ %d\n", err);
		goto err_eq;
	}

	return 0;
err_eq:
	mlx5_eq_destroy_generic(dev->mdev, eq->core);
err_wq:
	destroy_workqueue(eq->wq);
err_mempool:
	mempool_destroy(eq->pool);
	return err;
}

static int
mlx5_ib_destroy_pf_eq(struct mlx5_ib_dev *dev, struct mlx5_ib_pf_eq *eq)
{
	int err;

	mlx5_eq_disable(dev->mdev, eq->core, &eq->irq_nb);
	err = mlx5_eq_destroy_generic(dev->mdev, eq->core);
	cancel_work_sync(&eq->work);
	destroy_workqueue(eq->wq);
	mempool_destroy(eq->pool);

	return err;
}

void mlx5_odp_init_mr_cache_entry(struct mlx5_cache_ent *ent)
{
	if (!(ent->dev->odp_caps.general_caps & IB_ODP_SUPPORT_IMPLICIT))
		return;

	switch (ent->order - 2) {
	case MLX5_IMR_MTT_CACHE_ENTRY:
		ent->page = PAGE_SHIFT;
		ent->xlt = MLX5_IMR_MTT_ENTRIES *
			   sizeof(struct mlx5_mtt) /
			   MLX5_IB_UMR_OCTOWORD;
		ent->access_mode = MLX5_MKC_ACCESS_MODE_MTT;
		ent->limit = 0;
		break;

	case MLX5_IMR_KSM_CACHE_ENTRY:
		ent->page = MLX5_KSM_PAGE_SHIFT;
		ent->xlt = mlx5_imr_ksm_entries *
			   sizeof(struct mlx5_klm) /
			   MLX5_IB_UMR_OCTOWORD;
		ent->access_mode = MLX5_MKC_ACCESS_MODE_KSM;
		ent->limit = 0;
		break;
	}
}

static const struct ib_device_ops mlx5_ib_dev_odp_ops = {
	.advise_mr = mlx5_ib_advise_mr,
};

int mlx5_ib_odp_init_one(struct mlx5_ib_dev *dev)
{
	int ret = 0;

	if (!(dev->odp_caps.general_caps & IB_ODP_SUPPORT))
		return ret;

	ib_set_device_ops(&dev->ib_dev, &mlx5_ib_dev_odp_ops);

	if (dev->odp_caps.general_caps & IB_ODP_SUPPORT_IMPLICIT) {
		ret = mlx5_cmd_null_mkey(dev->mdev, &dev->null_mkey);
		if (ret) {
			mlx5_ib_err(dev, "Error getting null_mkey %d\n", ret);
			return ret;
		}
	}

	ret = mlx5_ib_create_pf_eq(dev, &dev->odp_pf_eq);

	return ret;
}

void mlx5_ib_odp_cleanup_one(struct mlx5_ib_dev *dev)
{
	if (!(dev->odp_caps.general_caps & IB_ODP_SUPPORT))
		return;

	mlx5_ib_destroy_pf_eq(dev, &dev->odp_pf_eq);
}

int mlx5_ib_odp_init(void)
{
	mlx5_imr_ksm_entries = BIT_ULL(get_order(TASK_SIZE) -
				       MLX5_IMR_MTT_BITS);

	return 0;
}

struct prefetch_mr_work {
	struct work_struct work;
	u32 pf_flags;
	u32 num_sge;
	struct {
		u64 io_virt;
		struct mlx5_ib_mr *mr;
		size_t length;
	} frags[];
};

static void destroy_prefetch_work(struct prefetch_mr_work *work)
{
	u32 i;

	for (i = 0; i < work->num_sge; ++i)
		if (atomic_dec_and_test(&work->frags[i].mr->num_deferred_work))
			wake_up(&work->frags[i].mr->q_deferred_work);
	kvfree(work);
}

static struct mlx5_ib_mr *
get_prefetchable_mr(struct ib_pd *pd, enum ib_uverbs_advise_mr_advice advice,
		    u32 lkey)
{
	struct mlx5_ib_dev *dev = to_mdev(pd->device);
	struct mlx5_core_mkey *mmkey;
	struct ib_umem_odp *odp;
	struct mlx5_ib_mr *mr;

	lockdep_assert_held(&dev->odp_srcu);

	mmkey = xa_load(&dev->odp_mkeys, mlx5_base_mkey(lkey));
	if (!mmkey || mmkey->key != lkey || mmkey->type != MLX5_MKEY_MR)
		return NULL;

	mr = container_of(mmkey, struct mlx5_ib_mr, mmkey);

	if (mr->ibmr.pd != pd)
		return NULL;

	odp = to_ib_umem_odp(mr->umem);

	/* prefetch with write-access must be supported by the MR */
	if (advice == IB_UVERBS_ADVISE_MR_ADVICE_PREFETCH_WRITE &&
	    !odp->umem.writable)
		return NULL;

	return mr;
}

static void mlx5_ib_prefetch_mr_work(struct work_struct *w)
{
	struct prefetch_mr_work *work =
		container_of(w, struct prefetch_mr_work, work);
	struct mlx5_ib_dev *dev;
	u32 bytes_mapped = 0;
	int srcu_key;
	int ret;
	u32 i;

	/* We rely on IB/core that work is executed if we have num_sge != 0 only. */
	WARN_ON(!work->num_sge);
	dev = mr_to_mdev(work->frags[0].mr);
	/* SRCU should be held when calling to mlx5_odp_populate_xlt() */
	srcu_key = srcu_read_lock(&dev->odp_srcu);
	for (i = 0; i < work->num_sge; ++i) {
		ret = pagefault_mr(work->frags[i].mr, work->frags[i].io_virt,
				   work->frags[i].length, &bytes_mapped,
				   work->pf_flags);
		if (ret <= 0)
			continue;
		mlx5_update_odp_stats(work->frags[i].mr, prefetch, ret);
	}
	srcu_read_unlock(&dev->odp_srcu, srcu_key);

	destroy_prefetch_work(work);
}

static bool init_prefetch_work(struct ib_pd *pd,
			       enum ib_uverbs_advise_mr_advice advice,
			       u32 pf_flags, struct prefetch_mr_work *work,
			       struct ib_sge *sg_list, u32 num_sge)
{
	u32 i;

	INIT_WORK(&work->work, mlx5_ib_prefetch_mr_work);
	work->pf_flags = pf_flags;

	for (i = 0; i < num_sge; ++i) {
		work->frags[i].io_virt = sg_list[i].addr;
		work->frags[i].length = sg_list[i].length;
		work->frags[i].mr =
			get_prefetchable_mr(pd, advice, sg_list[i].lkey);
		if (!work->frags[i].mr) {
			work->num_sge = i;
			return false;
		}

		/* Keep the MR pointer will valid outside the SRCU */
		atomic_inc(&work->frags[i].mr->num_deferred_work);
	}
	work->num_sge = num_sge;
	return true;
}

static int mlx5_ib_prefetch_sg_list(struct ib_pd *pd,
				    enum ib_uverbs_advise_mr_advice advice,
				    u32 pf_flags, struct ib_sge *sg_list,
				    u32 num_sge)
{
	struct mlx5_ib_dev *dev = to_mdev(pd->device);
	u32 bytes_mapped = 0;
	int srcu_key;
	int ret = 0;
	u32 i;

	srcu_key = srcu_read_lock(&dev->odp_srcu);
	for (i = 0; i < num_sge; ++i) {
		struct mlx5_ib_mr *mr;

		mr = get_prefetchable_mr(pd, advice, sg_list[i].lkey);
		if (!mr) {
			ret = -ENOENT;
			goto out;
		}
		ret = pagefault_mr(mr, sg_list[i].addr, sg_list[i].length,
				   &bytes_mapped, pf_flags);
		if (ret < 0)
			goto out;
		mlx5_update_odp_stats(mr, prefetch, ret);
	}
	ret = 0;

out:
	srcu_read_unlock(&dev->odp_srcu, srcu_key);
	return ret;
}

int mlx5_ib_advise_mr_prefetch(struct ib_pd *pd,
			       enum ib_uverbs_advise_mr_advice advice,
			       u32 flags, struct ib_sge *sg_list, u32 num_sge)
{
	struct mlx5_ib_dev *dev = to_mdev(pd->device);
	u32 pf_flags = 0;
	struct prefetch_mr_work *work;
	int srcu_key;

	if (advice == IB_UVERBS_ADVISE_MR_ADVICE_PREFETCH)
		pf_flags |= MLX5_PF_FLAGS_DOWNGRADE;

	if (advice == IB_UVERBS_ADVISE_MR_ADVICE_PREFETCH_NO_FAULT)
		pf_flags |= MLX5_PF_FLAGS_SNAPSHOT;

	if (flags & IB_UVERBS_ADVISE_MR_FLAG_FLUSH)
		return mlx5_ib_prefetch_sg_list(pd, advice, pf_flags, sg_list,
						num_sge);

	work = kvzalloc(struct_size(work, frags, num_sge), GFP_KERNEL);
	if (!work)
		return -ENOMEM;

	srcu_key = srcu_read_lock(&dev->odp_srcu);
	if (!init_prefetch_work(pd, advice, pf_flags, work, sg_list, num_sge)) {
		srcu_read_unlock(&dev->odp_srcu, srcu_key);
		destroy_prefetch_work(work);
		return -EINVAL;
	}
	queue_work(system_unbound_wq, &work->work);
	srcu_read_unlock(&dev->odp_srcu, srcu_key);
	return 0;
}<|MERGE_RESOLUTION|>--- conflicted
+++ resolved
@@ -476,21 +476,13 @@
 	if (IS_ERR(odp))
 		return ERR_CAST(odp);
 
-<<<<<<< HEAD
-	ret = mr = mlx5_mr_cache_alloc(imr->dev, MLX5_IMR_MTT_CACHE_ENTRY,
-				       imr->access_flags);
-=======
 	ret = mr = mlx5_mr_cache_alloc(
 		mr_to_mdev(imr), MLX5_IMR_MTT_CACHE_ENTRY, imr->access_flags);
->>>>>>> 356006a6
 	if (IS_ERR(mr))
 		goto out_umem;
 
 	mr->ibmr.pd = imr->ibmr.pd;
-<<<<<<< HEAD
-=======
 	mr->ibmr.device = &mr_to_mdev(imr)->ib_dev;
->>>>>>> 356006a6
 	mr->umem = &odp->umem;
 	mr->ibmr.lkey = mr->mmkey.key;
 	mr->ibmr.rkey = mr->mmkey.key;
@@ -845,19 +837,6 @@
 				     flags);
 }
 
-<<<<<<< HEAD
-int mlx5_ib_init_odp_mr(struct mlx5_ib_mr *mr, bool enable)
-{
-	u32 flags = MLX5_PF_FLAGS_SNAPSHOT;
-	int ret;
-
-	if (enable)
-		flags |= MLX5_PF_FLAGS_ENABLE;
-
-	ret = pagefault_real_mr(mr, to_ib_umem_odp(mr->umem),
-				mr->umem->address, mr->umem->length, NULL,
-				flags);
-=======
 int mlx5_ib_init_odp_mr(struct mlx5_ib_mr *mr)
 {
 	int ret;
@@ -865,7 +844,6 @@
 	ret = pagefault_real_mr(mr, to_ib_umem_odp(mr->umem), mr->umem->address,
 				mr->umem->length, NULL,
 				MLX5_PF_FLAGS_SNAPSHOT | MLX5_PF_FLAGS_ENABLE);
->>>>>>> 356006a6
 	return ret >= 0 ? 0 : ret;
 }
 
