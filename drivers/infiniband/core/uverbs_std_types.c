--- conflicted
+++ resolved
@@ -88,11 +88,7 @@
 		return -EBUSY;
 
 	ret = rwq_ind_tbl->device->ops.destroy_rwq_ind_table(rwq_ind_tbl);
-<<<<<<< HEAD
-	if (ib_is_destroy_retryable(ret, why, uobject))
-=======
 	if (ret)
->>>>>>> 356006a6
 		return ret;
 
 	for (i = 0; i < table_size; i++)
