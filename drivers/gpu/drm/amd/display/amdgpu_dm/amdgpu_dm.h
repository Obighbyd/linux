/*
 * Copyright 2015 Advanced Micro Devices, Inc.
 *
 * Permission is hereby granted, free of charge, to any person obtaining a
 * copy of this software and associated documentation files (the "Software"),
 * to deal in the Software without restriction, including without limitation
 * the rights to use, copy, modify, merge, publish, distribute, sublicense,
 * and/or sell copies of the Software, and to permit persons to whom the
 * Software is furnished to do so, subject to the following conditions:
 *
 * The above copyright notice and this permission notice shall be included in
 * all copies or substantial portions of the Software.
 *
 * THE SOFTWARE IS PROVIDED "AS IS", WITHOUT WARRANTY OF ANY KIND, EXPRESS OR
 * IMPLIED, INCLUDING BUT NOT LIMITED TO THE WARRANTIES OF MERCHANTABILITY,
 * FITNESS FOR A PARTICULAR PURPOSE AND NONINFRINGEMENT.  IN NO EVENT SHALL
 * THE COPYRIGHT HOLDER(S) OR AUTHOR(S) BE LIABLE FOR ANY CLAIM, DAMAGES OR
 * OTHER LIABILITY, WHETHER IN AN ACTION OF CONTRACT, TORT OR OTHERWISE,
 * ARISING FROM, OUT OF OR IN CONNECTION WITH THE SOFTWARE OR THE USE OR
 * OTHER DEALINGS IN THE SOFTWARE.
 *
 * Authors: AMD
 *
 */

#ifndef __AMDGPU_DM_H__
#define __AMDGPU_DM_H__

#include <drm/drm_atomic.h>
#include <drm/drm_connector.h>
#include <drm/drm_crtc.h>
#include <drm/drm_dp_mst_helper.h>
#include <drm/drm_plane.h>

/*
 * This file contains the definition for amdgpu_display_manager
 * and its API for amdgpu driver's use.
 * This component provides all the display related functionality
 * and this is the only component that calls DAL API.
 * The API contained here intended for amdgpu driver use.
 * The API that is called directly from KMS framework is located
 * in amdgpu_dm_kms.h file
 */

#define AMDGPU_DM_MAX_DISPLAY_INDEX 31

#define AMDGPU_DM_MAX_CRTC 6

/*
#include "include/amdgpu_dal_power_if.h"
#include "amdgpu_dm_irq.h"
*/

#include "irq_types.h"
#include "signal_types.h"
#include "amdgpu_dm_crc.h"

/* Forward declarations */
struct amdgpu_device;
struct drm_device;
struct amdgpu_dm_irq_handler_data;
struct dc;
struct amdgpu_bo;
struct dmub_srv;

struct common_irq_params {
	struct amdgpu_device *adev;
	enum dc_irq_source irq_src;
};

/**
 * struct irq_list_head - Linked-list for low context IRQ handlers.
 *
 * @head: The list_head within &struct handler_data
 * @work: A work_struct containing the deferred handler work
 */
struct irq_list_head {
	struct list_head head;
	/* In case this interrupt needs post-processing, 'work' will be queued*/
	struct work_struct work;
};

/**
 * struct dm_compressor_info - Buffer info used by frame buffer compression
 * @cpu_addr: MMIO cpu addr
 * @bo_ptr: Pointer to the buffer object
 * @gpu_addr: MMIO gpu addr
 */
struct dm_compressor_info {
	void *cpu_addr;
	struct amdgpu_bo *bo_ptr;
	uint64_t gpu_addr;
};

/**
 * struct amdgpu_dm_backlight_caps - Information about backlight
 *
 * Describe the backlight support for ACPI or eDP AUX.
 */
struct amdgpu_dm_backlight_caps {
	/**
	 * @ext_caps: Keep the data struct with all the information about the
	 * display support for HDR.
	 */
	union dpcd_sink_ext_caps *ext_caps;
	/**
	 * @aux_min_input_signal: Min brightness value supported by the display
	 */
	u32 aux_min_input_signal;
	/**
	 * @aux_max_input_signal: Max brightness value supported by the display
	 * in nits.
	 */
	u32 aux_max_input_signal;
	/**
	 * @min_input_signal: minimum possible input in range 0-255.
	 */
	int min_input_signal;
	/**
	 * @max_input_signal: maximum possible input in range 0-255.
	 */
	int max_input_signal;
	/**
	 * @caps_valid: true if these values are from the ACPI interface.
	 */
	bool caps_valid;
	/**
	 * @aux_support: Describes if the display supports AUX backlight.
	 */
	bool aux_support;
};

/**
 * struct amdgpu_display_manager - Central amdgpu display manager device
 *
 * @dc: Display Core control structure
 * @adev: AMDGPU base driver structure
 * @ddev: DRM base driver structure
 * @display_indexes_num: Max number of display streams supported
 * @irq_handler_list_table_lock: Synchronizes access to IRQ tables
 * @backlight_dev: Backlight control device
 * @backlight_link: Link on which to control backlight
 * @backlight_caps: Capabilities of the backlight device
 * @freesync_module: Module handling freesync calculations
 * @hdcp_workqueue: AMDGPU content protection queue
 * @fw_dmcu: Reference to DMCU firmware
 * @dmcu_fw_version: Version of the DMCU firmware
 * @soc_bounding_box: SOC bounding box values provided by gpu_info FW
 * @cached_state: Caches device atomic state for suspend/resume
 * @cached_dc_state: Cached state of content streams
 * @compressor: Frame buffer compression buffer. See &struct dm_compressor_info
 * @force_timing_sync: set via debugfs. When set, indicates that all connected
 *		       displays will be forced to synchronize.
 */
struct amdgpu_display_manager {

	struct dc *dc;

	/**
	 * @dmub_srv:
	 *
	 * DMUB service, used for controlling the DMUB on hardware
	 * that supports it. The pointer to the dmub_srv will be
	 * NULL on hardware that does not support it.
	 */
	struct dmub_srv *dmub_srv;

	/**
	 * @dmub_fb_info:
	 *
	 * Framebuffer regions for the DMUB.
	 */
	struct dmub_srv_fb_info *dmub_fb_info;

	/**
	 * @dmub_fw:
	 *
	 * DMUB firmware, required on hardware that has DMUB support.
	 */
	const struct firmware *dmub_fw;

	/**
	 * @dmub_bo:
	 *
	 * Buffer object for the DMUB.
	 */
	struct amdgpu_bo *dmub_bo;

	/**
	 * @dmub_bo_gpu_addr:
	 *
	 * GPU virtual address for the DMUB buffer object.
	 */
	u64 dmub_bo_gpu_addr;

	/**
	 * @dmub_bo_cpu_addr:
	 *
	 * CPU address for the DMUB buffer object.
	 */
	void *dmub_bo_cpu_addr;

	/**
	 * @dmcub_fw_version:
	 *
	 * DMCUB firmware version.
	 */
	uint32_t dmcub_fw_version;

	/**
	 * @cgs_device:
	 *
	 * The Common Graphics Services device. It provides an interface for
	 * accessing registers.
	 */
	struct cgs_device *cgs_device;

	struct amdgpu_device *adev;
	struct drm_device *ddev;
	u16 display_indexes_num;

	/**
	 * @atomic_obj:
	 *
	 * In combination with &dm_atomic_state it helps manage
	 * global atomic state that doesn't map cleanly into existing
	 * drm resources, like &dc_context.
	 */
	struct drm_private_obj atomic_obj;

	/**
	 * @dc_lock:
	 *
	 * Guards access to DC functions that can issue register write
	 * sequences.
	 */
	struct mutex dc_lock;

	/**
	 * @audio_lock:
	 *
	 * Guards access to audio instance changes.
	 */
	struct mutex audio_lock;

	/**
	 * @audio_component:
	 *
	 * Used to notify ELD changes to sound driver.
	 */
	struct drm_audio_component *audio_component;

	/**
	 * @audio_registered:
	 *
	 * True if the audio component has been registered
	 * successfully, false otherwise.
	 */
	bool audio_registered;

	/**
	 * @irq_handler_list_low_tab:
	 *
	 * Low priority IRQ handler table.
	 *
	 * It is a n*m table consisting of n IRQ sources, and m handlers per IRQ
	 * source. Low priority IRQ handlers are deferred to a workqueue to be
	 * processed. Hence, they can sleep.
	 *
	 * Note that handlers are called in the same order as they were
	 * registered (FIFO).
	 */
	struct irq_list_head irq_handler_list_low_tab[DAL_IRQ_SOURCES_NUMBER];

	/**
	 * @irq_handler_list_high_tab:
	 *
	 * High priority IRQ handler table.
	 *
	 * It is a n*m table, same as &irq_handler_list_low_tab. However,
	 * handlers in this table are not deferred and are called immediately.
	 */
	struct list_head irq_handler_list_high_tab[DAL_IRQ_SOURCES_NUMBER];

	/**
	 * @pflip_params:
	 *
	 * Page flip IRQ parameters, passed to registered handlers when
	 * triggered.
	 */
	struct common_irq_params
	pflip_params[DC_IRQ_SOURCE_PFLIP_LAST - DC_IRQ_SOURCE_PFLIP_FIRST + 1];

	/**
	 * @vblank_params:
	 *
	 * Vertical blanking IRQ parameters, passed to registered handlers when
	 * triggered.
	 */
	struct common_irq_params
	vblank_params[DC_IRQ_SOURCE_VBLANK6 - DC_IRQ_SOURCE_VBLANK1 + 1];

	/**
	 * @vupdate_params:
	 *
	 * Vertical update IRQ parameters, passed to registered handlers when
	 * triggered.
	 */
	struct common_irq_params
	vupdate_params[DC_IRQ_SOURCE_VUPDATE6 - DC_IRQ_SOURCE_VUPDATE1 + 1];

	spinlock_t irq_handler_list_table_lock;

	struct backlight_device *backlight_dev;

	const struct dc_link *backlight_link;
	struct amdgpu_dm_backlight_caps backlight_caps;

	struct mod_freesync *freesync_module;
#ifdef CONFIG_DRM_AMD_DC_HDCP
	struct hdcp_workqueue *hdcp_workqueue;
#endif

	struct drm_atomic_state *cached_state;
	struct dc_state *cached_dc_state;

	struct dm_compressor_info compressor;

	const struct firmware *fw_dmcu;
	uint32_t dmcu_fw_version;
	/**
	 * @soc_bounding_box:
	 *
	 * gpu_info FW provided soc bounding box struct or 0 if not
	 * available in FW
	 */
	const struct gpu_info_soc_bounding_box_v1_0 *soc_bounding_box;

#ifdef CONFIG_DEBUG_FS
<<<<<<< HEAD
	/* set the crc calculation window*/
	struct drm_property *crc_win_x_start_property;
	struct drm_property *crc_win_y_start_property;
	struct drm_property *crc_win_x_end_property;
=======
	/**
	 * @crc_win_x_start_property:
	 *
	 * X start of the crc calculation window
	 */
	struct drm_property *crc_win_x_start_property;
	/**
	 * @crc_win_y_start_property:
	 *
	 * Y start of the crc calculation window
	 */
	struct drm_property *crc_win_y_start_property;
	/**
	 * @crc_win_x_end_property:
	 *
	 * X end of the crc calculation window
	 */
	struct drm_property *crc_win_x_end_property;
	/**
	 * @crc_win_y_end_property:
	 *
	 * Y end of the crc calculation window
	 */
>>>>>>> 8a8109f3
	struct drm_property *crc_win_y_end_property;
#endif
	/**
	 * @mst_encoders:
	 *
	 * fake encoders used for DP MST.
	 */
	struct amdgpu_encoder mst_encoders[AMDGPU_DM_MAX_CRTC];
	bool force_timing_sync;
};

enum dsc_clock_force_state {
	DSC_CLK_FORCE_DEFAULT = 0,
	DSC_CLK_FORCE_ENABLE,
	DSC_CLK_FORCE_DISABLE,
};

struct dsc_preferred_settings {
	enum dsc_clock_force_state dsc_force_enable;
	uint32_t dsc_num_slices_v;
	uint32_t dsc_num_slices_h;
	uint32_t dsc_bits_per_pixel;
};

struct amdgpu_dm_connector {

	struct drm_connector base;
	uint32_t connector_id;

	/* we need to mind the EDID between detect
	   and get modes due to analog/digital/tvencoder */
	struct edid *edid;

	/* shared with amdgpu */
	struct amdgpu_hpd hpd;

	/* number of modes generated from EDID at 'dc_sink' */
	int num_modes;

	/* The 'old' sink - before an HPD.
	 * The 'current' sink is in dc_link->sink. */
	struct dc_sink *dc_sink;
	struct dc_link *dc_link;
	struct dc_sink *dc_em_sink;

	/* DM only */
	struct drm_dp_mst_topology_mgr mst_mgr;
	struct amdgpu_dm_dp_aux dm_dp_aux;
	struct drm_dp_mst_port *port;
	struct amdgpu_dm_connector *mst_port;
	struct drm_dp_aux *dsc_aux;

	/* TODO see if we can merge with ddc_bus or make a dm_connector */
	struct amdgpu_i2c_adapter *i2c;

	/* Monitor range limits */
	int min_vfreq ;
	int max_vfreq ;
	int pixel_clock_mhz;

	/* Audio instance - protected by audio_lock. */
	int audio_inst;

	struct mutex hpd_lock;

	bool fake_enable;
#ifdef CONFIG_DEBUG_FS
	uint32_t debugfs_dpcd_address;
	uint32_t debugfs_dpcd_size;
#endif
	bool force_yuv420_output;
	struct dsc_preferred_settings dsc_settings;
};

#define to_amdgpu_dm_connector(x) container_of(x, struct amdgpu_dm_connector, base)

extern const struct amdgpu_ip_block_version dm_ip_block;

struct amdgpu_framebuffer;
struct amdgpu_display_manager;
struct dc_validation_set;
struct dc_plane_state;

struct dm_plane_state {
	struct drm_plane_state base;
	struct dc_plane_state *dc_state;
};

#ifdef CONFIG_DEBUG_FS
struct crc_rec {
	uint16_t x_start;
	uint16_t y_start;
	uint16_t x_end;
	uint16_t y_end;
	};
#endif

struct dm_crtc_state {
	struct drm_crtc_state base;
	struct dc_stream_state *stream;

	bool cm_has_degamma;
	bool cm_is_degamma_srgb;

	int update_type;
	int active_planes;

	int crc_skip_count;
	enum amdgpu_dm_pipe_crc_source crc_src;

	bool freesync_timing_changed;
	bool freesync_vrr_info_changed;

	bool dsc_force_changed;
	bool vrr_supported;
	struct mod_freesync_config freesync_config;
	struct dc_info_packet vrr_infopacket;

	int abm_level;
#ifdef CONFIG_DEBUG_FS
	struct crc_rec crc_window;
#endif
};

#define to_dm_crtc_state(x) container_of(x, struct dm_crtc_state, base)

struct dm_atomic_state {
	struct drm_private_state base;

	struct dc_state *context;
};

#define to_dm_atomic_state(x) container_of(x, struct dm_atomic_state, base)

struct dm_connector_state {
	struct drm_connector_state base;

	enum amdgpu_rmx_type scaling;
	uint8_t underscan_vborder;
	uint8_t underscan_hborder;
	bool underscan_enable;
	bool freesync_capable;
#ifdef CONFIG_DRM_AMD_DC_HDCP
	bool update_hdcp;
#endif
	uint8_t abm_level;
	int vcpi_slots;
	uint64_t pbn;
};

#define to_dm_connector_state(x)\
	container_of((x), struct dm_connector_state, base)

void amdgpu_dm_connector_funcs_reset(struct drm_connector *connector);
struct drm_connector_state *
amdgpu_dm_connector_atomic_duplicate_state(struct drm_connector *connector);
int amdgpu_dm_connector_atomic_set_property(struct drm_connector *connector,
					    struct drm_connector_state *state,
					    struct drm_property *property,
					    uint64_t val);

int amdgpu_dm_connector_atomic_get_property(struct drm_connector *connector,
					    const struct drm_connector_state *state,
					    struct drm_property *property,
					    uint64_t *val);

int amdgpu_dm_get_encoder_crtc_mask(struct amdgpu_device *adev);

void amdgpu_dm_connector_init_helper(struct amdgpu_display_manager *dm,
				     struct amdgpu_dm_connector *aconnector,
				     int connector_type,
				     struct dc_link *link,
				     int link_index);

enum drm_mode_status amdgpu_dm_connector_mode_valid(struct drm_connector *connector,
				   struct drm_display_mode *mode);

void dm_restore_drm_connector_state(struct drm_device *dev,
				    struct drm_connector *connector);

void amdgpu_dm_update_freesync_caps(struct drm_connector *connector,
					struct edid *edid);

void amdgpu_dm_trigger_timing_sync(struct drm_device *dev);

#define MAX_COLOR_LUT_ENTRIES 4096
/* Legacy gamm LUT users such as X doesn't like large LUT sizes */
#define MAX_COLOR_LEGACY_LUT_ENTRIES 256

void amdgpu_dm_init_color_mod(void);
int amdgpu_dm_update_crtc_color_mgmt(struct dm_crtc_state *crtc);
int amdgpu_dm_update_plane_color_mgmt(struct dm_crtc_state *crtc,
				      struct dc_plane_state *dc_plane_state);

void amdgpu_dm_update_connector_after_detect(
		struct amdgpu_dm_connector *aconnector);

extern const struct drm_encoder_helper_funcs amdgpu_dm_encoder_helper_funcs;

#endif /* __AMDGPU_DM_H__ */<|MERGE_RESOLUTION|>--- conflicted
+++ resolved
@@ -337,36 +337,29 @@
 	const struct gpu_info_soc_bounding_box_v1_0 *soc_bounding_box;
 
 #ifdef CONFIG_DEBUG_FS
-<<<<<<< HEAD
-	/* set the crc calculation window*/
+	/**
+	 * @crc_win_x_start_property:
+	 *
+	 * X start of the crc calculation window
+	 */
 	struct drm_property *crc_win_x_start_property;
+	/**
+	 * @crc_win_y_start_property:
+	 *
+	 * Y start of the crc calculation window
+	 */
 	struct drm_property *crc_win_y_start_property;
+	/**
+	 * @crc_win_x_end_property:
+	 *
+	 * X end of the crc calculation window
+	 */
 	struct drm_property *crc_win_x_end_property;
-=======
-	/**
-	 * @crc_win_x_start_property:
-	 *
-	 * X start of the crc calculation window
-	 */
-	struct drm_property *crc_win_x_start_property;
-	/**
-	 * @crc_win_y_start_property:
-	 *
-	 * Y start of the crc calculation window
-	 */
-	struct drm_property *crc_win_y_start_property;
-	/**
-	 * @crc_win_x_end_property:
-	 *
-	 * X end of the crc calculation window
-	 */
-	struct drm_property *crc_win_x_end_property;
 	/**
 	 * @crc_win_y_end_property:
 	 *
 	 * Y end of the crc calculation window
 	 */
->>>>>>> 8a8109f3
 	struct drm_property *crc_win_y_end_property;
 #endif
 	/**
