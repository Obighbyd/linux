--- conflicted
+++ resolved
@@ -81,44 +81,6 @@
 	return pipe_crc_sources;
 }
 
-<<<<<<< HEAD
-static void amdgpu_dm_set_crc_window_default(struct dm_crtc_state *dm_crtc_state)
-{
-	dm_crtc_state->crc_window.x_start = 0;
-	dm_crtc_state->crc_window.y_start = 0;
-	dm_crtc_state->crc_window.x_end = 0;
-	dm_crtc_state->crc_window.y_end = 0;
-}
-
-bool amdgpu_dm_crc_window_is_default(struct dm_crtc_state *dm_crtc_state)
-{
-	bool ret = true;
-
-	if ((dm_crtc_state->crc_window.x_start != 0) ||
-		(dm_crtc_state->crc_window.y_start != 0) ||
-		(dm_crtc_state->crc_window.x_end != 0) ||
-		(dm_crtc_state->crc_window.y_end != 0))
-		ret = false;
-
-	return ret;
-}
-
-bool amdgpu_dm_crc_window_changed(struct dm_crtc_state *dm_new_crtc_state,
-					struct dm_crtc_state *dm_old_crtc_state)
-{
-	bool ret = false;
-
-	if ((dm_new_crtc_state->crc_window.x_start != dm_old_crtc_state->crc_window.x_start) ||
-		(dm_new_crtc_state->crc_window.y_start != dm_old_crtc_state->crc_window.y_start) ||
-		(dm_new_crtc_state->crc_window.x_end != dm_old_crtc_state->crc_window.x_end) ||
-		(dm_new_crtc_state->crc_window.y_end != dm_old_crtc_state->crc_window.y_end))
-		ret = true;
-
-	return ret;
-}
-
-=======
->>>>>>> df7b6229
 int
 amdgpu_dm_crtc_verify_crc_source(struct drm_crtc *crtc, const char *src_name,
 				 size_t *values_cnt)
@@ -152,25 +114,6 @@
 
 	/* Enable CRTC CRC generation if necessary. */
 	if (dm_is_crc_source_crtc(source) || source == AMDGPU_DM_PIPE_CRC_SOURCE_NONE) {
-<<<<<<< HEAD
-		if (!enable)
-			amdgpu_dm_set_crc_window_default(dm_crtc_state);
-
-		if (!amdgpu_dm_crc_window_is_default(dm_crtc_state)) {
-			crc_window = &tmp_window;
-
-			tmp_window.windowa_x_start = dm_crtc_state->crc_window.x_start;
-			tmp_window.windowa_y_start = dm_crtc_state->crc_window.y_start;
-			tmp_window.windowa_x_end = dm_crtc_state->crc_window.x_end;
-			tmp_window.windowa_y_end = dm_crtc_state->crc_window.y_end;
-			tmp_window.windowb_x_start = dm_crtc_state->crc_window.x_start;
-			tmp_window.windowb_y_start = dm_crtc_state->crc_window.y_start;
-			tmp_window.windowb_x_end = dm_crtc_state->crc_window.x_end;
-			tmp_window.windowb_y_end = dm_crtc_state->crc_window.y_end;
-		}
-
-=======
->>>>>>> df7b6229
 		if (!dc_stream_configure_crc(stream_state->ctx->dc,
 					     stream_state, NULL, enable, enable)) {
 			ret = -EINVAL;
