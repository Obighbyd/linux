--- conflicted
+++ resolved
@@ -92,8 +92,6 @@
 #define EFI_LOCATE_BY_REGISTER_NOTIFY		1
 #define EFI_LOCATE_BY_PROTOCOL			2
 
-<<<<<<< HEAD
-=======
 /*
  * An efi_boot_memmap is used by efi_get_memory_map() to return the
  * EFI memory map in a dynamically allocated buffer.
@@ -107,7 +105,6 @@
  */
 #define EFI_MMAP_NR_SLACK_SLOTS	8
 
->>>>>>> 358c7c61
 struct efi_boot_memmap {
 	efi_memory_desc_t	**map;
 	unsigned long		*map_size;
@@ -372,7 +369,6 @@
 } efi_file_info_t;
 
 typedef struct efi_file_protocol efi_file_protocol_t;
-<<<<<<< HEAD
 
 struct efi_file_protocol {
 	u64		revision;
@@ -396,31 +392,6 @@
 	efi_status_t	(__efiapi *flush)	(efi_file_protocol_t *);
 };
 
-=======
-
-struct efi_file_protocol {
-	u64		revision;
-	efi_status_t	(__efiapi *open)	(efi_file_protocol_t *,
-						 efi_file_protocol_t **,
-						 efi_char16_t *, u64, u64);
-	efi_status_t	(__efiapi *close)	(efi_file_protocol_t *);
-	efi_status_t	(__efiapi *delete)	(efi_file_protocol_t *);
-	efi_status_t	(__efiapi *read)	(efi_file_protocol_t *,
-						 unsigned long *, void *);
-	efi_status_t	(__efiapi *write)	(efi_file_protocol_t *,
-						 unsigned long, void *);
-	efi_status_t	(__efiapi *get_position)(efi_file_protocol_t *, u64 *);
-	efi_status_t	(__efiapi *set_position)(efi_file_protocol_t *, u64);
-	efi_status_t	(__efiapi *get_info)	(efi_file_protocol_t *,
-						 efi_guid_t *, unsigned long *,
-						 void *);
-	efi_status_t	(__efiapi *set_info)	(efi_file_protocol_t *,
-						 efi_guid_t *, unsigned long,
-						 void *);
-	efi_status_t	(__efiapi *flush)	(efi_file_protocol_t *);
-};
-
->>>>>>> 358c7c61
 typedef struct efi_simple_file_system_protocol efi_simple_file_system_protocol_t;
 
 struct efi_simple_file_system_protocol {
