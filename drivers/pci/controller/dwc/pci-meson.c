// SPDX-License-Identifier: GPL-2.0
/*
 * PCIe host controller driver for Amlogic MESON SoCs
 *
 * Copyright (c) 2018 Amlogic, inc.
 * Author: Yue Wang <yue.wang@amlogic.com>
 */

#include <linux/clk.h>
#include <linux/delay.h>
#include <linux/gpio/consumer.h>
#include <linux/of_device.h>
#include <linux/of_gpio.h>
#include <linux/pci.h>
#include <linux/platform_device.h>
#include <linux/reset.h>
#include <linux/resource.h>
#include <linux/types.h>
#include <linux/phy/phy.h>
#include <linux/module.h>

#include "pcie-designware.h"

#define to_meson_pcie(x) dev_get_drvdata((x)->dev)

#define PCIE_CAP_MAX_PAYLOAD_SIZE(x)	((x) << 5)
#define PCIE_CAP_MAX_READ_REQ_SIZE(x)	((x) << 12)

/* PCIe specific config registers */
#define PCIE_CFG0			0x0
#define APP_LTSSM_ENABLE		BIT(7)

#define PCIE_CFG_STATUS12		0x30
#define IS_SMLH_LINK_UP(x)		((x) & (1 << 6))
#define IS_RDLH_LINK_UP(x)		((x) & (1 << 16))
#define IS_LTSSM_UP(x)			((((x) >> 10) & 0x1f) == 0x11)

#define PCIE_CFG_STATUS17		0x44
#define PM_CURRENT_STATE(x)		(((x) >> 7) & 0x1)

#define WAIT_LINKUP_TIMEOUT		4000
#define PORT_CLK_RATE			100000000UL
#define MAX_PAYLOAD_SIZE		256
#define MAX_READ_REQ_SIZE		256
#define PCIE_RESET_DELAY		500
#define PCIE_SHARED_RESET		1
#define PCIE_NORMAL_RESET		0

enum pcie_data_rate {
	PCIE_GEN1,
	PCIE_GEN2,
	PCIE_GEN3,
	PCIE_GEN4
};

struct meson_pcie_clk_res {
	struct clk *clk;
	struct clk *port_clk;
	struct clk *general_clk;
};

struct meson_pcie_rc_reset {
	struct reset_control *port;
	struct reset_control *apb;
};

struct meson_pcie {
	struct dw_pcie pci;
	void __iomem *cfg_base;
	struct meson_pcie_clk_res clk_res;
	struct meson_pcie_rc_reset mrst;
	struct gpio_desc *reset_gpio;
	struct phy *phy;
};

static struct reset_control *meson_pcie_get_reset(struct meson_pcie *mp,
						  const char *id,
						  u32 reset_type)
{
	struct device *dev = mp->pci.dev;
	struct reset_control *reset;

	if (reset_type == PCIE_SHARED_RESET)
		reset = devm_reset_control_get_shared(dev, id);
	else
		reset = devm_reset_control_get(dev, id);

	return reset;
}

static int meson_pcie_get_resets(struct meson_pcie *mp)
{
	struct meson_pcie_rc_reset *mrst = &mp->mrst;

	mrst->port = meson_pcie_get_reset(mp, "port", PCIE_NORMAL_RESET);
	if (IS_ERR(mrst->port))
		return PTR_ERR(mrst->port);
	reset_control_deassert(mrst->port);

	mrst->apb = meson_pcie_get_reset(mp, "apb", PCIE_SHARED_RESET);
	if (IS_ERR(mrst->apb))
		return PTR_ERR(mrst->apb);
	reset_control_deassert(mrst->apb);

	return 0;
}

static int meson_pcie_get_mems(struct platform_device *pdev,
			       struct meson_pcie *mp)
{
	struct dw_pcie *pci = &mp->pci;
<<<<<<< HEAD

	pci->dbi_base = devm_platform_ioremap_resource_byname(pdev, "elbi");
	if (IS_ERR(pci->dbi_base))
		return PTR_ERR(pci->dbi_base);

=======

	pci->dbi_base = devm_platform_ioremap_resource_byname(pdev, "elbi");
	if (IS_ERR(pci->dbi_base))
		return PTR_ERR(pci->dbi_base);

>>>>>>> 356006a6
	mp->cfg_base = devm_platform_ioremap_resource_byname(pdev, "cfg");
	if (IS_ERR(mp->cfg_base))
		return PTR_ERR(mp->cfg_base);

	return 0;
}

static int meson_pcie_power_on(struct meson_pcie *mp)
{
	int ret = 0;

	ret = phy_init(mp->phy);
	if (ret)
		return ret;

	ret = phy_power_on(mp->phy);
	if (ret) {
		phy_exit(mp->phy);
		return ret;
	}

	return 0;
}

static void meson_pcie_power_off(struct meson_pcie *mp)
{
	phy_power_off(mp->phy);
	phy_exit(mp->phy);
}

static int meson_pcie_reset(struct meson_pcie *mp)
{
	struct meson_pcie_rc_reset *mrst = &mp->mrst;
	int ret = 0;

	ret = phy_reset(mp->phy);
	if (ret)
		return ret;

	reset_control_assert(mrst->port);
	reset_control_assert(mrst->apb);
	udelay(PCIE_RESET_DELAY);
	reset_control_deassert(mrst->port);
	reset_control_deassert(mrst->apb);
	udelay(PCIE_RESET_DELAY);

	return 0;
}

static inline struct clk *meson_pcie_probe_clock(struct device *dev,
						 const char *id, u64 rate)
{
	struct clk *clk;
	int ret;

	clk = devm_clk_get(dev, id);
	if (IS_ERR(clk))
		return clk;

	if (rate) {
		ret = clk_set_rate(clk, rate);
		if (ret) {
			dev_err(dev, "set clk rate failed, ret = %d\n", ret);
			return ERR_PTR(ret);
		}
	}

	ret = clk_prepare_enable(clk);
	if (ret) {
		dev_err(dev, "couldn't enable clk\n");
		return ERR_PTR(ret);
	}

	devm_add_action_or_reset(dev,
				 (void (*) (void *))clk_disable_unprepare,
				 clk);

	return clk;
}

static int meson_pcie_probe_clocks(struct meson_pcie *mp)
{
	struct device *dev = mp->pci.dev;
	struct meson_pcie_clk_res *res = &mp->clk_res;

	res->port_clk = meson_pcie_probe_clock(dev, "port", PORT_CLK_RATE);
	if (IS_ERR(res->port_clk))
		return PTR_ERR(res->port_clk);

	res->general_clk = meson_pcie_probe_clock(dev, "general", 0);
	if (IS_ERR(res->general_clk))
		return PTR_ERR(res->general_clk);

	res->clk = meson_pcie_probe_clock(dev, "pclk", 0);
	if (IS_ERR(res->clk))
		return PTR_ERR(res->clk);

	return 0;
}

static inline u32 meson_cfg_readl(struct meson_pcie *mp, u32 reg)
{
	return readl(mp->cfg_base + reg);
}

static inline void meson_cfg_writel(struct meson_pcie *mp, u32 val, u32 reg)
{
	writel(val, mp->cfg_base + reg);
}

static void meson_pcie_assert_reset(struct meson_pcie *mp)
{
	gpiod_set_value_cansleep(mp->reset_gpio, 1);
	udelay(500);
	gpiod_set_value_cansleep(mp->reset_gpio, 0);
}

static void meson_pcie_ltssm_enable(struct meson_pcie *mp)
{
	u32 val;

	val = meson_cfg_readl(mp, PCIE_CFG0);
	val |= APP_LTSSM_ENABLE;
	meson_cfg_writel(mp, val, PCIE_CFG0);
}

static int meson_size_to_payload(struct meson_pcie *mp, int size)
{
	struct device *dev = mp->pci.dev;

	/*
	 * dwc supports 2^(val+7) payload size, which val is 0~5 default to 1.
	 * So if input size is not 2^order alignment or less than 2^7 or bigger
	 * than 2^12, just set to default size 2^(1+7).
	 */
	if (!is_power_of_2(size) || size < 128 || size > 4096) {
		dev_warn(dev, "payload size %d, set to default 256\n", size);
		return 1;
	}

	return fls(size) - 8;
}

static void meson_set_max_payload(struct meson_pcie *mp, int size)
{
	struct dw_pcie *pci = &mp->pci;
	u32 val;
	u16 offset = dw_pcie_find_capability(pci, PCI_CAP_ID_EXP);
	int max_payload_size = meson_size_to_payload(mp, size);

	val = dw_pcie_readl_dbi(pci, offset + PCI_EXP_DEVCTL);
	val &= ~PCI_EXP_DEVCTL_PAYLOAD;
	dw_pcie_writel_dbi(pci, offset + PCI_EXP_DEVCTL, val);

	val = dw_pcie_readl_dbi(pci, offset + PCI_EXP_DEVCTL);
	val |= PCIE_CAP_MAX_PAYLOAD_SIZE(max_payload_size);
	dw_pcie_writel_dbi(pci, offset + PCI_EXP_DEVCTL, val);
}

static void meson_set_max_rd_req_size(struct meson_pcie *mp, int size)
{
	struct dw_pcie *pci = &mp->pci;
	u32 val;
	u16 offset = dw_pcie_find_capability(pci, PCI_CAP_ID_EXP);
	int max_rd_req_size = meson_size_to_payload(mp, size);

	val = dw_pcie_readl_dbi(pci, offset + PCI_EXP_DEVCTL);
	val &= ~PCI_EXP_DEVCTL_READRQ;
	dw_pcie_writel_dbi(pci, offset + PCI_EXP_DEVCTL, val);

	val = dw_pcie_readl_dbi(pci, offset + PCI_EXP_DEVCTL);
	val |= PCIE_CAP_MAX_READ_REQ_SIZE(max_rd_req_size);
	dw_pcie_writel_dbi(pci, offset + PCI_EXP_DEVCTL, val);
}

<<<<<<< HEAD
static int meson_pcie_establish_link(struct meson_pcie *mp)
{
	struct dw_pcie *pci = &mp->pci;
	struct pcie_port *pp = &pci->pp;

	meson_pcie_init_dw(mp);
	meson_set_max_payload(mp, MAX_PAYLOAD_SIZE);
	meson_set_max_rd_req_size(mp, MAX_READ_REQ_SIZE);

	dw_pcie_setup_rc(pp);
=======
static int meson_pcie_start_link(struct dw_pcie *pci)
{
	struct meson_pcie *mp = to_meson_pcie(pci);
>>>>>>> 356006a6

	meson_pcie_ltssm_enable(mp);
	meson_pcie_assert_reset(mp);

<<<<<<< HEAD
	return dw_pcie_wait_for_link(pci);
=======
	return 0;
>>>>>>> 356006a6
}

static int meson_pcie_rd_own_conf(struct pci_bus *bus, u32 devfn,
				  int where, int size, u32 *val)
{
	int ret;

	ret = pci_generic_config_read(bus, devfn, where, size, val);
	if (ret != PCIBIOS_SUCCESSFUL)
		return ret;

	/*
	 * There is a bug in the MESON AXG PCIe controller whereby software
	 * cannot program the PCI_CLASS_DEVICE register, so we must fabricate
	 * the return value in the config accessors.
	 */
	if (where == PCI_CLASS_REVISION && size == 4)
		*val = (PCI_CLASS_BRIDGE_PCI << 16) | (*val & 0xffff);
	else if (where == PCI_CLASS_DEVICE && size == 2)
		*val = PCI_CLASS_BRIDGE_PCI;
	else if (where == PCI_CLASS_DEVICE && size == 1)
		*val = PCI_CLASS_BRIDGE_PCI & 0xff;
	else if (where == PCI_CLASS_DEVICE + 1 && size == 1)
		*val = (PCI_CLASS_BRIDGE_PCI >> 8) & 0xff;

	return PCIBIOS_SUCCESSFUL;
}

static struct pci_ops meson_pci_ops = {
	.map_bus = dw_pcie_own_conf_map_bus,
	.read = meson_pcie_rd_own_conf,
	.write = pci_generic_config_write,
};

static int meson_pcie_link_up(struct dw_pcie *pci)
{
	struct meson_pcie *mp = to_meson_pcie(pci);
	struct device *dev = pci->dev;
	u32 speed_okay = 0;
	u32 cnt = 0;
	u32 state12, state17, smlh_up, ltssm_up, rdlh_up;

	do {
		state12 = meson_cfg_readl(mp, PCIE_CFG_STATUS12);
		state17 = meson_cfg_readl(mp, PCIE_CFG_STATUS17);
		smlh_up = IS_SMLH_LINK_UP(state12);
		rdlh_up = IS_RDLH_LINK_UP(state12);
		ltssm_up = IS_LTSSM_UP(state12);

		if (PM_CURRENT_STATE(state17) < PCIE_GEN3)
			speed_okay = 1;

		if (smlh_up)
			dev_dbg(dev, "smlh_link_up is on\n");
		if (rdlh_up)
			dev_dbg(dev, "rdlh_link_up is on\n");
		if (ltssm_up)
			dev_dbg(dev, "ltssm_up is on\n");
		if (speed_okay)
			dev_dbg(dev, "speed_okay\n");

		if (smlh_up && rdlh_up && ltssm_up && speed_okay)
			return 1;

		cnt++;

		udelay(10);
	} while (cnt < WAIT_LINKUP_TIMEOUT);

	dev_err(dev, "error: wait linkup timeout\n");
	return 0;
}

static int meson_pcie_host_init(struct pcie_port *pp)
{
	struct dw_pcie *pci = to_dw_pcie_from_pp(pp);
	struct meson_pcie *mp = to_meson_pcie(pci);

	pp->bridge->ops = &meson_pci_ops;
<<<<<<< HEAD

	ret = meson_pcie_establish_link(mp);
	if (ret)
		return ret;

	dw_pcie_msi_init(pp);
=======

	meson_set_max_payload(mp, MAX_PAYLOAD_SIZE);
	meson_set_max_rd_req_size(mp, MAX_READ_REQ_SIZE);
>>>>>>> 356006a6

	return 0;
}

static const struct dw_pcie_host_ops meson_pcie_host_ops = {
	.host_init = meson_pcie_host_init,
};

<<<<<<< HEAD
static int meson_add_pcie_port(struct meson_pcie *mp,
			       struct platform_device *pdev)
{
	struct dw_pcie *pci = &mp->pci;
	struct pcie_port *pp = &pci->pp;
	struct device *dev = &pdev->dev;
	int ret;

	if (IS_ENABLED(CONFIG_PCI_MSI)) {
		pp->msi_irq = platform_get_irq(pdev, 0);
		if (pp->msi_irq < 0)
			return pp->msi_irq;
	}

	pp->ops = &meson_pcie_host_ops;

	ret = dw_pcie_host_init(pp);
	if (ret) {
		dev_err(dev, "failed to initialize host\n");
		return ret;
	}

	return 0;
}

=======
>>>>>>> 356006a6
static const struct dw_pcie_ops dw_pcie_ops = {
	.link_up = meson_pcie_link_up,
	.start_link = meson_pcie_start_link,
};

static int meson_pcie_probe(struct platform_device *pdev)
{
	struct device *dev = &pdev->dev;
	struct dw_pcie *pci;
	struct meson_pcie *mp;
	int ret;

	mp = devm_kzalloc(dev, sizeof(*mp), GFP_KERNEL);
	if (!mp)
		return -ENOMEM;

	pci = &mp->pci;
	pci->dev = dev;
	pci->ops = &dw_pcie_ops;
<<<<<<< HEAD
=======
	pci->pp.ops = &meson_pcie_host_ops;
>>>>>>> 356006a6
	pci->num_lanes = 1;

	mp->phy = devm_phy_get(dev, "pcie");
	if (IS_ERR(mp->phy)) {
		dev_err(dev, "get phy failed, %ld\n", PTR_ERR(mp->phy));
		return PTR_ERR(mp->phy);
	}

	mp->reset_gpio = devm_gpiod_get(dev, "reset", GPIOD_OUT_LOW);
	if (IS_ERR(mp->reset_gpio)) {
		dev_err(dev, "get reset gpio failed\n");
		return PTR_ERR(mp->reset_gpio);
	}

	ret = meson_pcie_get_resets(mp);
	if (ret) {
		dev_err(dev, "get reset resource failed, %d\n", ret);
		return ret;
	}

	ret = meson_pcie_get_mems(pdev, mp);
	if (ret) {
		dev_err(dev, "get memory resource failed, %d\n", ret);
		return ret;
	}

	ret = meson_pcie_power_on(mp);
	if (ret) {
		dev_err(dev, "phy power on failed, %d\n", ret);
		return ret;
	}

	ret = meson_pcie_reset(mp);
	if (ret) {
		dev_err(dev, "reset failed, %d\n", ret);
		goto err_phy;
	}

	ret = meson_pcie_probe_clocks(mp);
	if (ret) {
		dev_err(dev, "init clock resources failed, %d\n", ret);
		goto err_phy;
	}

	platform_set_drvdata(pdev, mp);

	ret = dw_pcie_host_init(&pci->pp);
	if (ret < 0) {
		dev_err(dev, "Add PCIe port failed, %d\n", ret);
		goto err_phy;
	}

	return 0;

err_phy:
	meson_pcie_power_off(mp);
	return ret;
}

static const struct of_device_id meson_pcie_of_match[] = {
	{
		.compatible = "amlogic,axg-pcie",
	},
	{
		.compatible = "amlogic,g12a-pcie",
	},
	{},
};
MODULE_DEVICE_TABLE(of, meson_pcie_of_match);

static struct platform_driver meson_pcie_driver = {
	.probe = meson_pcie_probe,
	.driver = {
		.name = "meson-pcie",
		.of_match_table = meson_pcie_of_match,
	},
};

module_platform_driver(meson_pcie_driver);

MODULE_AUTHOR("Yue Wang <yue.wang@amlogic.com>");
MODULE_DESCRIPTION("Amlogic PCIe Controller driver");
MODULE_LICENSE("GPL v2");<|MERGE_RESOLUTION|>--- conflicted
+++ resolved
@@ -109,19 +109,11 @@
 			       struct meson_pcie *mp)
 {
 	struct dw_pcie *pci = &mp->pci;
-<<<<<<< HEAD
 
 	pci->dbi_base = devm_platform_ioremap_resource_byname(pdev, "elbi");
 	if (IS_ERR(pci->dbi_base))
 		return PTR_ERR(pci->dbi_base);
 
-=======
-
-	pci->dbi_base = devm_platform_ioremap_resource_byname(pdev, "elbi");
-	if (IS_ERR(pci->dbi_base))
-		return PTR_ERR(pci->dbi_base);
-
->>>>>>> 356006a6
 	mp->cfg_base = devm_platform_ioremap_resource_byname(pdev, "cfg");
 	if (IS_ERR(mp->cfg_base))
 		return PTR_ERR(mp->cfg_base);
@@ -297,31 +289,14 @@
 	dw_pcie_writel_dbi(pci, offset + PCI_EXP_DEVCTL, val);
 }
 
-<<<<<<< HEAD
-static int meson_pcie_establish_link(struct meson_pcie *mp)
-{
-	struct dw_pcie *pci = &mp->pci;
-	struct pcie_port *pp = &pci->pp;
-
-	meson_pcie_init_dw(mp);
-	meson_set_max_payload(mp, MAX_PAYLOAD_SIZE);
-	meson_set_max_rd_req_size(mp, MAX_READ_REQ_SIZE);
-
-	dw_pcie_setup_rc(pp);
-=======
 static int meson_pcie_start_link(struct dw_pcie *pci)
 {
 	struct meson_pcie *mp = to_meson_pcie(pci);
->>>>>>> 356006a6
 
 	meson_pcie_ltssm_enable(mp);
 	meson_pcie_assert_reset(mp);
 
-<<<<<<< HEAD
-	return dw_pcie_wait_for_link(pci);
-=======
-	return 0;
->>>>>>> 356006a6
+	return 0;
 }
 
 static int meson_pcie_rd_own_conf(struct pci_bus *bus, u32 devfn,
@@ -401,18 +376,9 @@
 	struct meson_pcie *mp = to_meson_pcie(pci);
 
 	pp->bridge->ops = &meson_pci_ops;
-<<<<<<< HEAD
-
-	ret = meson_pcie_establish_link(mp);
-	if (ret)
-		return ret;
-
-	dw_pcie_msi_init(pp);
-=======
 
 	meson_set_max_payload(mp, MAX_PAYLOAD_SIZE);
 	meson_set_max_rd_req_size(mp, MAX_READ_REQ_SIZE);
->>>>>>> 356006a6
 
 	return 0;
 }
@@ -421,34 +387,6 @@
 	.host_init = meson_pcie_host_init,
 };
 
-<<<<<<< HEAD
-static int meson_add_pcie_port(struct meson_pcie *mp,
-			       struct platform_device *pdev)
-{
-	struct dw_pcie *pci = &mp->pci;
-	struct pcie_port *pp = &pci->pp;
-	struct device *dev = &pdev->dev;
-	int ret;
-
-	if (IS_ENABLED(CONFIG_PCI_MSI)) {
-		pp->msi_irq = platform_get_irq(pdev, 0);
-		if (pp->msi_irq < 0)
-			return pp->msi_irq;
-	}
-
-	pp->ops = &meson_pcie_host_ops;
-
-	ret = dw_pcie_host_init(pp);
-	if (ret) {
-		dev_err(dev, "failed to initialize host\n");
-		return ret;
-	}
-
-	return 0;
-}
-
-=======
->>>>>>> 356006a6
 static const struct dw_pcie_ops dw_pcie_ops = {
 	.link_up = meson_pcie_link_up,
 	.start_link = meson_pcie_start_link,
@@ -468,10 +406,7 @@
 	pci = &mp->pci;
 	pci->dev = dev;
 	pci->ops = &dw_pcie_ops;
-<<<<<<< HEAD
-=======
 	pci->pp.ops = &meson_pcie_host_ops;
->>>>>>> 356006a6
 	pci->num_lanes = 1;
 
 	mp->phy = devm_phy_get(dev, "pcie");
