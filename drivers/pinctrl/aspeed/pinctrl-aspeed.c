// SPDX-License-Identifier: GPL-2.0-or-later
/*
 * Copyright (C) 2016 IBM Corp.
 */

#include <linux/mfd/syscon.h>
#include <linux/platform_device.h>
#include <linux/slab.h>
#include <linux/string.h>
#include "../core.h"
#include "pinctrl-aspeed.h"

int aspeed_pinctrl_get_groups_count(struct pinctrl_dev *pctldev)
{
	struct aspeed_pinctrl_data *pdata = pinctrl_dev_get_drvdata(pctldev);

	return pdata->pinmux.ngroups;
}

const char *aspeed_pinctrl_get_group_name(struct pinctrl_dev *pctldev,
		unsigned int group)
{
	struct aspeed_pinctrl_data *pdata = pinctrl_dev_get_drvdata(pctldev);

	return pdata->pinmux.groups[group].name;
}

int aspeed_pinctrl_get_group_pins(struct pinctrl_dev *pctldev,
				  unsigned int group, const unsigned int **pins,
				  unsigned int *npins)
{
	struct aspeed_pinctrl_data *pdata = pinctrl_dev_get_drvdata(pctldev);

	*pins = &pdata->pinmux.groups[group].pins[0];
	*npins = pdata->pinmux.groups[group].npins;

	return 0;
}

void aspeed_pinctrl_pin_dbg_show(struct pinctrl_dev *pctldev,
				 struct seq_file *s, unsigned int offset)
{
	seq_printf(s, " %s", dev_name(pctldev->dev));
}

int aspeed_pinmux_get_fn_count(struct pinctrl_dev *pctldev)
{
	struct aspeed_pinctrl_data *pdata = pinctrl_dev_get_drvdata(pctldev);

	return pdata->pinmux.nfunctions;
}

const char *aspeed_pinmux_get_fn_name(struct pinctrl_dev *pctldev,
				      unsigned int function)
{
	struct aspeed_pinctrl_data *pdata = pinctrl_dev_get_drvdata(pctldev);

	return pdata->pinmux.functions[function].name;
}

int aspeed_pinmux_get_fn_groups(struct pinctrl_dev *pctldev,
				unsigned int function,
				const char * const **groups,
				unsigned int * const num_groups)
{
	struct aspeed_pinctrl_data *pdata = pinctrl_dev_get_drvdata(pctldev);

	*groups = pdata->pinmux.functions[function].groups;
	*num_groups = pdata->pinmux.functions[function].ngroups;

	return 0;
}

static int aspeed_sig_expr_enable(struct aspeed_pinmux_data *ctx,
				  const struct aspeed_sig_expr *expr)
{
	int ret;

	pr_debug("Enabling signal %s for %s\n", expr->signal,
		 expr->function);

	ret = aspeed_sig_expr_eval(ctx, expr, true);
	if (ret < 0)
		return ret;

	if (!ret)
		return aspeed_sig_expr_set(ctx, expr, true);

	return 0;
}

static int aspeed_sig_expr_disable(struct aspeed_pinmux_data *ctx,
				   const struct aspeed_sig_expr *expr)
{
	int ret;

	pr_debug("Disabling signal %s for %s\n", expr->signal,
		 expr->function);

	ret = aspeed_sig_expr_eval(ctx, expr, true);
	if (ret < 0)
		return ret;

	if (ret)
		return aspeed_sig_expr_set(ctx, expr, false);

	return 0;
}

/**
 * Disable a signal on a pin by disabling all provided signal expressions.
 *
 * @ctx: The pinmux context
 * @exprs: The list of signal expressions (from a priority level on a pin)
 *
 * Return: 0 if all expressions are disabled, otherwise a negative error code
 */
static int aspeed_disable_sig(struct aspeed_pinmux_data *ctx,
			      const struct aspeed_sig_expr **exprs)
{
	int ret = 0;

	if (!exprs)
		return true;

	while (*exprs && !ret) {
		ret = aspeed_sig_expr_disable(ctx, *exprs);
		exprs++;
	}

	return ret;
}

/**
 * Search for the signal expression needed to enable the pin's signal for the
 * requested function.
 *
 * @exprs: List of signal expressions (haystack)
 * @name: The name of the requested function (needle)
 *
 * Return: A pointer to the signal expression whose function tag matches the
 * provided name, otherwise NULL.
 *
 */
static const struct aspeed_sig_expr *aspeed_find_expr_by_name(
		const struct aspeed_sig_expr **exprs, const char *name)
{
	while (*exprs) {
		if (strcmp((*exprs)->function, name) == 0)
			return *exprs;
		exprs++;
	}

	return NULL;
}

static char *get_defined_attribute(const struct aspeed_pin_desc *pdesc,
				   const char *(*get)(
					   const struct aspeed_sig_expr *))
{
	char *found = NULL;
	size_t len = 0;
	const struct aspeed_sig_expr ***prios, **funcs, *expr;

	prios = pdesc->prios;

	while ((funcs = *prios)) {
		while ((expr = *funcs)) {
			const char *str = get(expr);
			size_t delta = strlen(str) + 2;
			char *expanded;

			expanded = krealloc(found, len + delta + 1, GFP_KERNEL);
			if (!expanded) {
				kfree(found);
				return expanded;
			}

			found = expanded;
			found[len] = '\0';
			len += delta;

			strcat(found, str);
			strcat(found, ", ");

			funcs++;
		}
		prios++;
	}

	if (len < 2) {
		kfree(found);
		return NULL;
	}

	found[len - 2] = '\0';

	return found;
}

static const char *aspeed_sig_expr_function(const struct aspeed_sig_expr *expr)
{
	return expr->function;
}

static char *get_defined_functions(const struct aspeed_pin_desc *pdesc)
{
	return get_defined_attribute(pdesc, aspeed_sig_expr_function);
}

static const char *aspeed_sig_expr_signal(const struct aspeed_sig_expr *expr)
{
	return expr->signal;
}

static char *get_defined_signals(const struct aspeed_pin_desc *pdesc)
{
	return get_defined_attribute(pdesc, aspeed_sig_expr_signal);
}

int aspeed_pinmux_set_mux(struct pinctrl_dev *pctldev, unsigned int function,
			  unsigned int group)
{
	int i;
	int ret;
	struct aspeed_pinctrl_data *pdata = pinctrl_dev_get_drvdata(pctldev);
	const struct aspeed_pin_group *pgroup = &pdata->pinmux.groups[group];
	const struct aspeed_pin_function *pfunc =
		&pdata->pinmux.functions[function];

	for (i = 0; i < pgroup->npins; i++) {
		int pin = pgroup->pins[i];
		const struct aspeed_pin_desc *pdesc = pdata->pins[pin].drv_data;
		const struct aspeed_sig_expr *expr = NULL;
		const struct aspeed_sig_expr **funcs;
		const struct aspeed_sig_expr ***prios;

		pr_debug("Muxing pin %s for %s\n", pdesc->name, pfunc->name);

		if (!pdesc)
			return -EINVAL;

		prios = pdesc->prios;

		if (!prios)
			continue;

		/* Disable functions at a higher priority than that requested */
		while ((funcs = *prios)) {
			expr = aspeed_find_expr_by_name(funcs, pfunc->name);

			if (expr)
				break;

			ret = aspeed_disable_sig(&pdata->pinmux, funcs);
			if (ret)
				return ret;

			prios++;
		}

		if (!expr) {
			char *functions = get_defined_functions(pdesc);
			char *signals = get_defined_signals(pdesc);

			pr_warn("No function %s found on pin %s (%d). Found signal(s) %s for function(s) %s\n",
				pfunc->name, pdesc->name, pin, signals,
				functions);
			kfree(signals);
			kfree(functions);

			return -ENXIO;
		}

		ret = aspeed_sig_expr_enable(&pdata->pinmux, expr);
		if (ret)
			return ret;

		pr_debug("Muxed pin %s as %s for %s\n", pdesc->name, expr->signal,
			 expr->function);
	}

	return 0;
}

static bool aspeed_expr_is_gpio(const struct aspeed_sig_expr *expr)
{
	/*
<<<<<<< HEAD
	 * The signal type is GPIO if the signal name has "GPI" as a prefix.
	 * strncmp (rather than strcmp) is used to implement the prefix
	 * requirement.
	 *
	 * expr->signal might look like "GPIOB1" in the GPIO case.
	 * expr->signal might look like "GPIT0" in the GPI case.
	 */
	return strncmp(expr->signal, "GPI", 3) == 0;
=======
	 * We need to differentiate between GPIO and non-GPIO signals to
	 * implement the gpio_request_enable() interface. For better or worse
	 * the ASPEED pinctrl driver uses the expression names to determine
	 * whether an expression will mux a pin for GPIO.
	 *
	 * Generally we have the following - A GPIO such as B1 has:
	 *
	 *    - expr->signal set to "GPIOB1"
	 *    - expr->function set to "GPIOB1"
	 *
	 * Using this fact we can determine whether the provided expression is
	 * a GPIO expression by testing the signal name for the string prefix
	 * "GPIO".
	 *
	 * However, some GPIOs are input-only, and the ASPEED datasheets name
	 * them differently. An input-only GPIO such as T0 has:
	 *
	 *    - expr->signal set to "GPIT0"
	 *    - expr->function set to "GPIT0"
	 *
	 * It's tempting to generalise the prefix test from "GPIO" to "GPI" to
	 * account for both GPIOs and GPIs, but in doing so we run aground on
	 * another feature:
	 *
	 * Some pins in the ASPEED BMC SoCs have a "pass-through" GPIO
	 * function where the input state of one pin is replicated as the
	 * output state of another (as if they were shorted together - a mux
	 * configuration that is typically enabled by hardware strapping).
	 * This feature allows the BMC to pass e.g. power button state through
	 * to the host while the BMC is yet to boot, but take control of the
	 * button state once the BMC has booted by muxing each pin as a
	 * separate, pin-specific GPIO.
	 *
	 * Conceptually this pass-through mode is a form of GPIO and is named
	 * as such in the datasheets, e.g. "GPID0". This naming similarity
	 * trips us up with the simple GPI-prefixed-signal-name scheme
	 * discussed above, as the pass-through configuration is not what we
	 * want when muxing a pin as GPIO for the GPIO subsystem.
	 *
	 * On e.g. the AST2400, a pass-through function "GPID0" is grouped on
	 * balls A18 and D16, where we have:
	 *
	 *    For ball A18:
	 *    - expr->signal set to "GPID0IN"
	 *    - expr->function set to "GPID0"
	 *
	 *    For ball D16:
	 *    - expr->signal set to "GPID0OUT"
	 *    - expr->function set to "GPID0"
	 *
	 * By contrast, the pin-specific GPIO expressions for the same pins are
	 * as follows:
	 *
	 *    For ball A18:
	 *    - expr->signal looks like "GPIOD0"
	 *    - expr->function looks like "GPIOD0"
	 *
	 *    For ball D16:
	 *    - expr->signal looks like "GPIOD1"
	 *    - expr->function looks like "GPIOD1"
	 *
	 * Testing both the signal _and_ function names gives us the means
	 * differentiate the pass-through GPIO pinmux configuration from the
	 * pin-specific configuration that the GPIO subsystem is after: An
	 * expression is a pin-specific (non-pass-through) GPIO configuration
	 * if the signal prefix is "GPI" and the signal name matches the
	 * function name.
	 */
	return !strncmp(expr->signal, "GPI", 3) &&
			!strcmp(expr->signal, expr->function);
>>>>>>> 356006a6
}

static bool aspeed_gpio_in_exprs(const struct aspeed_sig_expr **exprs)
{
	if (!exprs)
		return false;

	while (*exprs) {
		if (aspeed_expr_is_gpio(*exprs))
			return true;
		exprs++;
	}

	return false;
}

int aspeed_gpio_request_enable(struct pinctrl_dev *pctldev,
			       struct pinctrl_gpio_range *range,
			       unsigned int offset)
{
	int ret;
	struct aspeed_pinctrl_data *pdata = pinctrl_dev_get_drvdata(pctldev);
	const struct aspeed_pin_desc *pdesc = pdata->pins[offset].drv_data;
	const struct aspeed_sig_expr ***prios, **funcs, *expr;

	if (!pdesc)
		return -EINVAL;

	prios = pdesc->prios;

	if (!prios)
		return -ENXIO;

	pr_debug("Muxing pin %s for GPIO\n", pdesc->name);

	/* Disable any functions of higher priority than GPIO */
	while ((funcs = *prios)) {
		if (aspeed_gpio_in_exprs(funcs))
			break;

		ret = aspeed_disable_sig(&pdata->pinmux, funcs);
		if (ret)
			return ret;

		prios++;
	}

	if (!funcs) {
		char *signals = get_defined_signals(pdesc);

		pr_warn("No GPIO signal type found on pin %s (%d). Found: %s\n",
			pdesc->name, offset, signals);
		kfree(signals);

		return -ENXIO;
	}

	expr = *funcs;

	/*
	 * Disabling all higher-priority expressions is enough to enable the
	 * lowest-priority signal type. As such it has no associated
	 * expression.
	 */
	if (!expr) {
		pr_debug("Muxed pin %s as GPIO\n", pdesc->name);
		return 0;
	}

	/*
	 * If GPIO is not the lowest priority signal type, assume there is only
	 * one expression defined to enable the GPIO function
	 */
	ret = aspeed_sig_expr_enable(&pdata->pinmux, expr);
	if (ret)
		return ret;

	pr_debug("Muxed pin %s as %s\n", pdesc->name, expr->signal);

	return 0;
}

int aspeed_pinctrl_probe(struct platform_device *pdev,
			 struct pinctrl_desc *pdesc,
			 struct aspeed_pinctrl_data *pdata)
{
	struct device *parent;
	struct pinctrl_dev *pctl;

	parent = pdev->dev.parent;
	if (!parent) {
		dev_err(&pdev->dev, "No parent for syscon pincontroller\n");
		return -ENODEV;
	}

	pdata->scu = syscon_node_to_regmap(parent->of_node);
	if (IS_ERR(pdata->scu)) {
		dev_err(&pdev->dev, "No regmap for syscon pincontroller parent\n");
		return PTR_ERR(pdata->scu);
	}

	pdata->pinmux.maps[ASPEED_IP_SCU] = pdata->scu;

	pctl = pinctrl_register(pdesc, &pdev->dev, pdata);

	if (IS_ERR(pctl)) {
		dev_err(&pdev->dev, "Failed to register pinctrl\n");
		return PTR_ERR(pctl);
	}

	platform_set_drvdata(pdev, pdata);

	return 0;
}

static inline bool pin_in_config_range(unsigned int offset,
		const struct aspeed_pin_config *config)
{
	return offset >= config->pins[0] && offset <= config->pins[1];
}

static inline const struct aspeed_pin_config *find_pinconf_config(
		const struct aspeed_pinctrl_data *pdata,
		unsigned int offset,
		enum pin_config_param param)
{
	unsigned int i;

	for (i = 0; i < pdata->nconfigs; i++) {
		if (param == pdata->configs[i].param &&
				pin_in_config_range(offset, &pdata->configs[i]))
			return &pdata->configs[i];
	}

	return NULL;
}

enum aspeed_pin_config_map_type { MAP_TYPE_ARG, MAP_TYPE_VAL };

static const struct aspeed_pin_config_map *find_pinconf_map(
		const struct aspeed_pinctrl_data *pdata,
		enum pin_config_param param,
		enum aspeed_pin_config_map_type type,
		s64 value)
{
	int i;

	for (i = 0; i < pdata->nconfmaps; i++) {
		const struct aspeed_pin_config_map *elem;
		bool match;

		elem = &pdata->confmaps[i];

		switch (type) {
		case MAP_TYPE_ARG:
			match = (elem->arg == -1 || elem->arg == value);
			break;
		case MAP_TYPE_VAL:
			match = (elem->val == value);
			break;
		}

		if (param == elem->param && match)
			return elem;
	}

	return NULL;
}

int aspeed_pin_config_get(struct pinctrl_dev *pctldev, unsigned int offset,
		unsigned long *config)
{
	const enum pin_config_param param = pinconf_to_config_param(*config);
	const struct aspeed_pin_config_map *pmap;
	const struct aspeed_pinctrl_data *pdata;
	const struct aspeed_pin_config *pconf;
	unsigned int val;
	int rc = 0;
	u32 arg;

	pdata = pinctrl_dev_get_drvdata(pctldev);
	pconf = find_pinconf_config(pdata, offset, param);
	if (!pconf)
		return -ENOTSUPP;

	rc = regmap_read(pdata->scu, pconf->reg, &val);
	if (rc < 0)
		return rc;

	pmap = find_pinconf_map(pdata, param, MAP_TYPE_VAL,
			(val & pconf->mask) >> __ffs(pconf->mask));

	if (!pmap)
		return -EINVAL;

	if (param == PIN_CONFIG_DRIVE_STRENGTH)
		arg = (u32) pmap->arg;
	else if (param == PIN_CONFIG_BIAS_PULL_DOWN)
		arg = !!pmap->arg;
	else
		arg = 1;

	if (!arg)
		return -EINVAL;

	*config = pinconf_to_config_packed(param, arg);

	return 0;
}

int aspeed_pin_config_set(struct pinctrl_dev *pctldev, unsigned int offset,
		unsigned long *configs, unsigned int num_configs)
{
	const struct aspeed_pinctrl_data *pdata;
	unsigned int i;
	int rc = 0;

	pdata = pinctrl_dev_get_drvdata(pctldev);

	for (i = 0; i < num_configs; i++) {
		const struct aspeed_pin_config_map *pmap;
		const struct aspeed_pin_config *pconf;
		enum pin_config_param param;
		unsigned int val;
		u32 arg;

		param = pinconf_to_config_param(configs[i]);
		arg = pinconf_to_config_argument(configs[i]);

		pconf = find_pinconf_config(pdata, offset, param);
		if (!pconf)
			return -ENOTSUPP;

		pmap = find_pinconf_map(pdata, param, MAP_TYPE_ARG, arg);

		if (WARN_ON(!pmap))
			return -EINVAL;

		val = pmap->val << __ffs(pconf->mask);

		rc = regmap_update_bits(pdata->scu, pconf->reg,
					pconf->mask, val);

		if (rc < 0)
			return rc;

		pr_debug("%s: Set SCU%02X[0x%08X]=0x%X for param %d(=%d) on pin %d\n",
				__func__, pconf->reg, pconf->mask,
				val, param, arg, offset);
	}

	return 0;
}

int aspeed_pin_config_group_get(struct pinctrl_dev *pctldev,
		unsigned int selector,
		unsigned long *config)
{
	const unsigned int *pins;
	unsigned int npins;
	int rc;

	rc = aspeed_pinctrl_get_group_pins(pctldev, selector, &pins, &npins);
	if (rc < 0)
		return rc;

	if (!npins)
		return -ENODEV;

	rc = aspeed_pin_config_get(pctldev, pins[0], config);

	return rc;
}

int aspeed_pin_config_group_set(struct pinctrl_dev *pctldev,
		unsigned int selector,
		unsigned long *configs,
		unsigned int num_configs)
{
	const unsigned int *pins;
	unsigned int npins;
	int rc;
	int i;

	pr_debug("%s: Fetching pins for group selector %d\n",
			__func__, selector);
	rc = aspeed_pinctrl_get_group_pins(pctldev, selector, &pins, &npins);
	if (rc < 0)
		return rc;

	for (i = 0; i < npins; i++) {
		rc = aspeed_pin_config_set(pctldev, pins[i], configs,
				num_configs);
		if (rc < 0)
			return rc;
	}

	return 0;
}<|MERGE_RESOLUTION|>--- conflicted
+++ resolved
@@ -286,16 +286,6 @@
 static bool aspeed_expr_is_gpio(const struct aspeed_sig_expr *expr)
 {
 	/*
-<<<<<<< HEAD
-	 * The signal type is GPIO if the signal name has "GPI" as a prefix.
-	 * strncmp (rather than strcmp) is used to implement the prefix
-	 * requirement.
-	 *
-	 * expr->signal might look like "GPIOB1" in the GPIO case.
-	 * expr->signal might look like "GPIT0" in the GPI case.
-	 */
-	return strncmp(expr->signal, "GPI", 3) == 0;
-=======
 	 * We need to differentiate between GPIO and non-GPIO signals to
 	 * implement the gpio_request_enable() interface. For better or worse
 	 * the ASPEED pinctrl driver uses the expression names to determine
@@ -366,7 +356,6 @@
 	 */
 	return !strncmp(expr->signal, "GPI", 3) &&
 			!strcmp(expr->signal, expr->function);
->>>>>>> 356006a6
 }
 
 static bool aspeed_gpio_in_exprs(const struct aspeed_sig_expr **exprs)
