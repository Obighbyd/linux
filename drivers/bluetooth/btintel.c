--- conflicted
+++ resolved
@@ -437,21 +437,6 @@
 		tlv = (struct intel_tlv *)skb->data;
 		switch (tlv->type) {
 		case INTEL_TLV_CNVI_TOP:
-<<<<<<< HEAD
-			version->cnvi_top = get_unaligned_le32(tlv->val);
-			break;
-		case INTEL_TLV_CNVR_TOP:
-			version->cnvr_top = get_unaligned_le32(tlv->val);
-			break;
-		case INTEL_TLV_CNVI_BT:
-			version->cnvi_bt = get_unaligned_le32(tlv->val);
-			break;
-		case INTEL_TLV_CNVR_BT:
-			version->cnvr_bt = get_unaligned_le32(tlv->val);
-			break;
-		case INTEL_TLV_DEV_REV_ID:
-			version->dev_rev_id = get_unaligned_le16(tlv->val);
-=======
 			version->cnvi_top =
 				__le32_to_cpu(get_unaligned_le32(tlv->val));
 			break;
@@ -470,29 +455,20 @@
 		case INTEL_TLV_DEV_REV_ID:
 			version->dev_rev_id =
 				__le16_to_cpu(get_unaligned_le16(tlv->val));
->>>>>>> 356006a6
 			break;
 		case INTEL_TLV_IMAGE_TYPE:
 			version->img_type = tlv->val[0];
 			break;
 		case INTEL_TLV_TIME_STAMP:
-<<<<<<< HEAD
-			version->timestamp = get_unaligned_le16(tlv->val);
-=======
 			version->timestamp =
 				__le16_to_cpu(get_unaligned_le16(tlv->val));
->>>>>>> 356006a6
 			break;
 		case INTEL_TLV_BUILD_TYPE:
 			version->build_type = tlv->val[0];
 			break;
 		case INTEL_TLV_BUILD_NUM:
-<<<<<<< HEAD
-			version->build_num = get_unaligned_le32(tlv->val);
-=======
 			version->build_num =
 				__le32_to_cpu(get_unaligned_le32(tlv->val));
->>>>>>> 356006a6
 			break;
 		case INTEL_TLV_SECURE_BOOT:
 			version->secure_boot = tlv->val[0];
